--- conflicted
+++ resolved
@@ -55,7 +55,6 @@
               }
             }
           }
-<<<<<<< HEAD
           stage('fqltool') {
             steps {
                 script {
@@ -73,10 +72,7 @@
               }
             }
           }
-          stage('JVM DTests') {
-=======
           stage('jvm-dtest') {
->>>>>>> 2beebbbe
             steps {
               script {
                 jvm_dtest = build job: "${env.JOB_NAME}-jvm-dtest", propagate: false
