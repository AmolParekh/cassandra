--- conflicted
+++ resolved
@@ -122,104 +122,27 @@
                   }
               }
             }
-<<<<<<< HEAD
-            stage('cqlsh') {
-              steps {
-                  warnError('Tests unstable') {
-                    build job: "${env.JOB_NAME}-cqlsh-tests"
-                  }
+          }
+          stage('cqlsh') {
+            steps {
+              script {
+                cqlsh = build job: "${env.JOB_NAME}-cqlsh-tests", propagate: false
+                  if (cqlsh.result != 'SUCCESS') unstable('cqlsh failures')
+                }
               }
               post {
-                success {
+                always {
                     warnError('missing test xml files') {
                         script {
-                            copyTestResults('cqlsh-test')
+                            copyTestResults('cqlsh-test', cqlsh.getNumber())
                         }
                     }
                 }
-                unstable {
-                    warnError('missing test xml files') {
-                        script {
-                            copyTestResults('cqlsh-test')
-                        }
-                    }
-                }
               }
             }
           }
       }
       stage('Distributed Test') {
-          parallel {
-            stage('dtest') {
-              steps {
-                  warnError('Tests unstable') {
-                    build job: "${env.JOB_NAME}-dtest"
-                  }
-              }
-              post {
-                success {
-                    warnError('missing test xml files') {
-                        script {
-                            copyTestResults('dtest')
-                        }
-                    }
-                }
-                unstable {
-                    warnError('missing test xml files') {
-                        script {
-                            copyTestResults('dtest')
-                        }
-                    }
-                }
-              }
-            }
-            stage('dtest-large') {
-              steps {
-                  warnError('Tests unstable') {
-                    build job: "${env.JOB_NAME}-dtest-large"
-                  }
-              }
-              post {
-                success {
-                    warnError('missing test xml files') {
-                        script {
-                            copyTestResults('dtest-large')
-                        }
-                    }
-                }
-                unstable {
-                    warnError('missing test xml files') {
-                        script {
-                            copyTestResults('dtest-large')
-                        }
-                    }
-                }
-              }
-            }
-            stage('dtest-novnode') {
-              steps {
-                  warnError('Tests unstable') {
-                    build job: "${env.JOB_NAME}-dtest-novnode"
-                  }
-              }
-              post {
-                success {
-                    warnError('missing test xml files') {
-                        script {
-                            copyTestResults('dtest-novnode')
-                        }
-                    }
-                }
-                unstable {
-                    warnError('missing test xml files') {
-                        script {
-                            copyTestResults('dtest-novnode')
-                        }
-=======
-          }
-      }
-    }
-    stage('Distributed Test') {
         parallel {
           stage('dtest') {
             steps {
@@ -267,24 +190,6 @@
                 warnError('missing test xml files') {
                     script {
                         copyTestResults('dtest-novnode', dtest_novnode.getNumber())
-                    }
-                }
-              }
-            }
-          }
-          stage('dtest-offheap') {
-            steps {
-              script {
-                dtest_offheap = build job: "${env.JOB_NAME}-dtest-offheap", propagate: false
-                if (dtest_offheap.result != 'SUCCESS') unstable('dtest-offheap failures')
-              }
-            }
-            post {
-              always {
-                warnError('missing test xml files') {
-                    script {
-                        copyTestResults('dtest-offheap', dtest_offheap.getNumber())
->>>>>>> bb2562b7
                     }
                 }
               }
