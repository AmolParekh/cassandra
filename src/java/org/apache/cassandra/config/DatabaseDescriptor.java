--- conflicted
+++ resolved
@@ -354,13 +354,7 @@
 
         applySnitch();
 
-<<<<<<< HEAD
-        applyInitialTokens();
-=======
-        applyRequestScheduler();
-
         applyTokensConfig();
->>>>>>> d9e1af88
 
         applySeedProvider();
 
@@ -680,17 +674,13 @@
         if (conf.concurrent_compactors <= 0)
             throw new ConfigurationException("concurrent_compactors should be strictly greater than 0, but was " + conf.concurrent_compactors, false);
 
-<<<<<<< HEAD
         applyConcurrentValidations(conf);
         applyRepairCommandPoolSize(conf);
 
         if (conf.concurrent_materialized_view_builders <= 0)
             throw new ConfigurationException("concurrent_materialized_view_builders should be strictly greater than 0, but was " + conf.concurrent_materialized_view_builders, false);
 
-        if (conf.num_tokens > MAX_NUM_TOKENS)
-=======
         if (conf.num_tokens != null && conf.num_tokens > MAX_NUM_TOKENS)
->>>>>>> d9e1af88
             throw new ConfigurationException(String.format("A maximum number of %d tokens per node is supported", MAX_NUM_TOKENS), false);
 
         try
@@ -1034,25 +1024,66 @@
             throw new ConfigurationException("The seed provider lists no seeds.", false);
     }
 
-<<<<<<< HEAD
     @VisibleForTesting
     static void checkForLowestAcceptedTimeouts(Config conf)
-=======
-    public static void applyTokensConfig()
-    {
-        applyTokensConfig(conf);
-    }
-
-    static void applyTokensConfig(Config conf)
->>>>>>> d9e1af88
     {
         if(conf.read_request_timeout_in_ms < LOWEST_ACCEPTED_TIMEOUT)
         {
-<<<<<<< HEAD
            logInfo("read_request_timeout_in_ms", conf.read_request_timeout_in_ms, LOWEST_ACCEPTED_TIMEOUT);
            conf.read_request_timeout_in_ms = LOWEST_ACCEPTED_TIMEOUT;
         }
-=======
+
+        if(conf.range_request_timeout_in_ms < LOWEST_ACCEPTED_TIMEOUT)
+        {
+           logInfo("range_request_timeout_in_ms", conf.range_request_timeout_in_ms, LOWEST_ACCEPTED_TIMEOUT);
+           conf.range_request_timeout_in_ms = LOWEST_ACCEPTED_TIMEOUT;
+        }
+
+        if(conf.request_timeout_in_ms < LOWEST_ACCEPTED_TIMEOUT)
+        {
+           logInfo("request_timeout_in_ms", conf.request_timeout_in_ms, LOWEST_ACCEPTED_TIMEOUT);
+           conf.request_timeout_in_ms = LOWEST_ACCEPTED_TIMEOUT;
+        }
+
+        if(conf.write_request_timeout_in_ms < LOWEST_ACCEPTED_TIMEOUT)
+        {
+           logInfo("write_request_timeout_in_ms", conf.write_request_timeout_in_ms, LOWEST_ACCEPTED_TIMEOUT);
+           conf.write_request_timeout_in_ms = LOWEST_ACCEPTED_TIMEOUT;
+        }
+
+        if(conf.cas_contention_timeout_in_ms < LOWEST_ACCEPTED_TIMEOUT)
+        {
+           logInfo("cas_contention_timeout_in_ms", conf.cas_contention_timeout_in_ms, LOWEST_ACCEPTED_TIMEOUT);
+           conf.cas_contention_timeout_in_ms = LOWEST_ACCEPTED_TIMEOUT;
+        }
+
+        if(conf.counter_write_request_timeout_in_ms < LOWEST_ACCEPTED_TIMEOUT)
+        {
+           logInfo("counter_write_request_timeout_in_ms", conf.counter_write_request_timeout_in_ms, LOWEST_ACCEPTED_TIMEOUT);
+           conf.counter_write_request_timeout_in_ms = LOWEST_ACCEPTED_TIMEOUT;
+        }
+
+        if(conf.truncate_request_timeout_in_ms < LOWEST_ACCEPTED_TIMEOUT)
+        {
+           logInfo("truncate_request_timeout_in_ms", conf.truncate_request_timeout_in_ms, LOWEST_ACCEPTED_TIMEOUT);
+           conf.truncate_request_timeout_in_ms = LOWEST_ACCEPTED_TIMEOUT;
+        }
+    }
+
+    private static void logInfo(String property, long actualValue, long lowestAcceptedValue)
+    {
+        logger.info("found {}::{} less than lowest acceptable value {}, continuing with {}", property, actualValue, lowestAcceptedValue, lowestAcceptedValue);
+    }
+
+    public static void applyTokensConfig()
+    {
+        applyTokensConfig(conf);
+    }
+
+    static void applyTokensConfig(Config conf)
+    {
+        if (conf.initial_token != null)
+        {
             Collection<String> tokens = tokensFromString(conf.initial_token);
             if (conf.num_tokens == null)
             {
@@ -1066,68 +1097,13 @@
                                                                conf.num_tokens),
                                                  false);
             }
->>>>>>> d9e1af88
-
-        if(conf.range_request_timeout_in_ms < LOWEST_ACCEPTED_TIMEOUT)
-        {
-           logInfo("range_request_timeout_in_ms", conf.range_request_timeout_in_ms, LOWEST_ACCEPTED_TIMEOUT);
-           conf.range_request_timeout_in_ms = LOWEST_ACCEPTED_TIMEOUT;
-        }
-<<<<<<< HEAD
-=======
-        else if (conf.num_tokens == null)
-        {
-            conf.num_tokens = 1;
-        }
-    }
->>>>>>> d9e1af88
-
-        if(conf.request_timeout_in_ms < LOWEST_ACCEPTED_TIMEOUT)
-        {
-           logInfo("request_timeout_in_ms", conf.request_timeout_in_ms, LOWEST_ACCEPTED_TIMEOUT);
-           conf.request_timeout_in_ms = LOWEST_ACCEPTED_TIMEOUT;
-        }
-
-        if(conf.write_request_timeout_in_ms < LOWEST_ACCEPTED_TIMEOUT)
-        {
-           logInfo("write_request_timeout_in_ms", conf.write_request_timeout_in_ms, LOWEST_ACCEPTED_TIMEOUT);
-           conf.write_request_timeout_in_ms = LOWEST_ACCEPTED_TIMEOUT;
-        }
-
-        if(conf.cas_contention_timeout_in_ms < LOWEST_ACCEPTED_TIMEOUT)
-        {
-           logInfo("cas_contention_timeout_in_ms", conf.cas_contention_timeout_in_ms, LOWEST_ACCEPTED_TIMEOUT);
-           conf.cas_contention_timeout_in_ms = LOWEST_ACCEPTED_TIMEOUT;
-        }
-
-        if(conf.counter_write_request_timeout_in_ms < LOWEST_ACCEPTED_TIMEOUT)
-        {
-           logInfo("counter_write_request_timeout_in_ms", conf.counter_write_request_timeout_in_ms, LOWEST_ACCEPTED_TIMEOUT);
-           conf.counter_write_request_timeout_in_ms = LOWEST_ACCEPTED_TIMEOUT;
-        }
-
-        if(conf.truncate_request_timeout_in_ms < LOWEST_ACCEPTED_TIMEOUT)
-        {
-           logInfo("truncate_request_timeout_in_ms", conf.truncate_request_timeout_in_ms, LOWEST_ACCEPTED_TIMEOUT);
-           conf.truncate_request_timeout_in_ms = LOWEST_ACCEPTED_TIMEOUT;
-        }
-    }
-
-    private static void logInfo(String property, long actualValue, long lowestAcceptedValue)
-    {
-        logger.info("found {}::{} less than lowest acceptable value {}, continuing with {}", property, actualValue, lowestAcceptedValue, lowestAcceptedValue);
-    }
-
-    public static void applyInitialTokens()
-    {
-        if (conf.initial_token != null)
-        {
-            Collection<String> tokens = tokensFromString(conf.initial_token);
-            if (tokens.size() != conf.num_tokens)
-                throw new ConfigurationException("The number of initial tokens (by initial_token) specified is different from num_tokens value", false);
 
             for (String token : tokens)
                 partitioner.getTokenFactory().validate(token);
+        }
+        else if (conf.num_tokens == null)
+        {
+            conf.num_tokens = 1;
         }
     }
 
