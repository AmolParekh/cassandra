/*
 * 
 * Licensed to the Apache Software Foundation (ASF) under one
 * or more contributor license agreements.  See the NOTICE file
 * distributed with this work for additional information
 * regarding copyright ownership.  The ASF licenses this file
 * to you under the Apache License, Version 2.0 (the
 * "License"); you may not use this file except in compliance
 * with the License.  You may obtain a copy of the License at
 * 
 *   http://www.apache.org/licenses/LICENSE-2.0
 * 
 * Unless required by applicable law or agreed to in writing,
 * software distributed under the License is distributed on an
 * "AS IS" BASIS, WITHOUT WARRANTIES OR CONDITIONS OF ANY
 * KIND, either express or implied.  See the License for the
 * specific language governing permissions and limitations
 * under the License.
 * 
 */
package org.apache.cassandra.service.paxos;

import java.util.concurrent.ExecutionException;
import java.util.concurrent.locks.Lock;

import com.google.common.base.Throwables;
import com.google.common.util.concurrent.Striped;
import com.google.common.util.concurrent.Uninterruptibles;

import org.apache.cassandra.config.CFMetaData;
import org.apache.cassandra.config.DatabaseDescriptor;
import org.apache.cassandra.db.*;
import org.apache.cassandra.tracing.Tracing;
import org.apache.cassandra.utils.UUIDGen;

public class PaxosState
{
    private static final Striped<Lock> LOCKS = Striped.lazyWeakLock(DatabaseDescriptor.getConcurrentWriters() * 1024);

    private final Commit promised;
    private final Commit accepted;
    private final Commit mostRecentCommit;

    public PaxosState(DecoratedKey key, CFMetaData metadata)
    {
        this(Commit.emptyCommit(key, metadata), Commit.emptyCommit(key, metadata), Commit.emptyCommit(key, metadata));
    }

    public PaxosState(Commit promised, Commit accepted, Commit mostRecentCommit)
    {
        assert promised.update.partitionKey().equals(accepted.update.partitionKey()) && accepted.update.partitionKey().equals(mostRecentCommit.update.partitionKey());
        assert promised.update.metadata() == accepted.update.metadata() && accepted.update.metadata() == mostRecentCommit.update.metadata();

        this.promised = promised;
        this.accepted = accepted;
        this.mostRecentCommit = mostRecentCommit;
    }

    public static PrepareResponse prepare(Commit toPrepare)
    {
        long start = System.nanoTime();
        try
        {
            Lock lock = LOCKS.get(toPrepare.update.partitionKey());
            lock.lock();
            try
            {
<<<<<<< HEAD
                PaxosState state = SystemKeyspace.loadPaxosState(toPrepare.update.partitionKey(), toPrepare.update.metadata());
=======
                // When preparing, we need to use the same time as "now" (that's the time we use to decide if something
                // is expired or not) accross nodes otherwise we may have a window where a Most Recent Commit shows up
                // on some replica and not others during a new proposal (in StorageProxy.beginAndRepairPaxos()), and no
                // amount of re-submit will fix this (because the node on which the commit has expired will have a
                // tombstone that hides any re-submit). See CASSANDRA-12043 for details.
                long now = UUIDGen.unixTimestamp(toPrepare.ballot);
                PaxosState state = SystemKeyspace.loadPaxosState(toPrepare.key, toPrepare.update.metadata(), now);
>>>>>>> 6555a87b
                if (toPrepare.isAfter(state.promised))
                {
                    Tracing.trace("Promising ballot {}", toPrepare.ballot);
                    SystemKeyspace.savePaxosPromise(toPrepare);
                    return new PrepareResponse(true, state.accepted, state.mostRecentCommit);
                }
                else
                {
                    Tracing.trace("Promise rejected; {} is not sufficiently newer than {}", toPrepare, state.promised);
                    // return the currently promised ballot (not the last accepted one) so the coordinator can make sure it uses newer ballot next time (#5667)
                    return new PrepareResponse(false, state.promised, state.mostRecentCommit);
                }
            }
            finally
            {
                lock.unlock();
            }
        }
        finally
        {
            Keyspace.open(toPrepare.update.metadata().ksName).getColumnFamilyStore(toPrepare.update.metadata().cfId).metric.casPrepare.addNano(System.nanoTime() - start);
        }

    }

    public static Boolean propose(Commit proposal)
    {
        long start = System.nanoTime();
        try
        {
            Lock lock = LOCKS.get(proposal.update.partitionKey());
            lock.lock();
            try
            {
<<<<<<< HEAD
                PaxosState state = SystemKeyspace.loadPaxosState(proposal.update.partitionKey(), proposal.update.metadata());
=======
                long now = UUIDGen.unixTimestamp(proposal.ballot);
                PaxosState state = SystemKeyspace.loadPaxosState(proposal.key, proposal.update.metadata(), now);
>>>>>>> 6555a87b
                if (proposal.hasBallot(state.promised.ballot) || proposal.isAfter(state.promised))
                {
                    Tracing.trace("Accepting proposal {}", proposal);
                    SystemKeyspace.savePaxosProposal(proposal);
                    return true;
                }
                else
                {
                    Tracing.trace("Rejecting proposal for {} because inProgress is now {}", proposal, state.promised);
                    return false;
                }
            }
            finally
            {
                lock.unlock();
            }
        }
        finally
        {
            Keyspace.open(proposal.update.metadata().ksName).getColumnFamilyStore(proposal.update.metadata().cfId).metric.casPropose.addNano(System.nanoTime() - start);
        }
    }

    public static void commit(Commit proposal)
    {
        long start = System.nanoTime();
        try
        {
            // There is no guarantee we will see commits in the right order, because messages
            // can get delayed, so a proposal can be older than our current most recent ballot/commit.
            // Committing it is however always safe due to column timestamps, so always do it. However,
            // if our current in-progress ballot is strictly greater than the proposal one, we shouldn't
            // erase the in-progress update.
            // The table may have been truncated since the proposal was initiated. In that case, we
            // don't want to perform the mutation and potentially resurrect truncated data
            if (UUIDGen.unixTimestamp(proposal.ballot) >= SystemKeyspace.getTruncatedAt(proposal.update.metadata().cfId))
            {
                Tracing.trace("Committing proposal {}", proposal);
                Mutation mutation = proposal.makeMutation();
                try
                {
                    Uninterruptibles.getUninterruptibly(Keyspace.open(mutation.getKeyspaceName()).apply(mutation, true));
                }
                catch (ExecutionException e)
                {
                    throw Throwables.propagate(e.getCause());
                }
            }
            else
            {
                Tracing.trace("Not committing proposal {} as ballot timestamp predates last truncation time", proposal);
            }
            // We don't need to lock, we're just blindly updating
            SystemKeyspace.savePaxosCommit(proposal);
        }
        finally
        {
            Keyspace.open(proposal.update.metadata().ksName).getColumnFamilyStore(proposal.update.metadata().cfId).metric.casCommit.addNano(System.nanoTime() - start);
        }
    }
}<|MERGE_RESOLUTION|>--- conflicted
+++ resolved
@@ -65,17 +65,13 @@
             lock.lock();
             try
             {
-<<<<<<< HEAD
-                PaxosState state = SystemKeyspace.loadPaxosState(toPrepare.update.partitionKey(), toPrepare.update.metadata());
-=======
                 // When preparing, we need to use the same time as "now" (that's the time we use to decide if something
                 // is expired or not) accross nodes otherwise we may have a window where a Most Recent Commit shows up
                 // on some replica and not others during a new proposal (in StorageProxy.beginAndRepairPaxos()), and no
                 // amount of re-submit will fix this (because the node on which the commit has expired will have a
                 // tombstone that hides any re-submit). See CASSANDRA-12043 for details.
-                long now = UUIDGen.unixTimestamp(toPrepare.ballot);
-                PaxosState state = SystemKeyspace.loadPaxosState(toPrepare.key, toPrepare.update.metadata(), now);
->>>>>>> 6555a87b
+                int nowInSec = UUIDGen.unixTimestampInSec(toPrepare.ballot);
+                PaxosState state = SystemKeyspace.loadPaxosState(toPrepare.update.partitionKey(), toPrepare.update.metadata(), nowInSec);
                 if (toPrepare.isAfter(state.promised))
                 {
                     Tracing.trace("Promising ballot {}", toPrepare.ballot);
@@ -110,12 +106,8 @@
             lock.lock();
             try
             {
-<<<<<<< HEAD
-                PaxosState state = SystemKeyspace.loadPaxosState(proposal.update.partitionKey(), proposal.update.metadata());
-=======
-                long now = UUIDGen.unixTimestamp(proposal.ballot);
-                PaxosState state = SystemKeyspace.loadPaxosState(proposal.key, proposal.update.metadata(), now);
->>>>>>> 6555a87b
+                int nowInSec = UUIDGen.unixTimestampInSec(proposal.ballot);
+                PaxosState state = SystemKeyspace.loadPaxosState(proposal.update.partitionKey(), proposal.update.metadata(), nowInSec);
                 if (proposal.hasBallot(state.promised.ballot) || proposal.isAfter(state.promised))
                 {
                     Tracing.trace("Accepting proposal {}", proposal);
