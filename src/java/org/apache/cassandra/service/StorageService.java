/*
 * Licensed to the Apache Software Foundation (ASF) under one
 * or more contributor license agreements.  See the NOTICE file
 * distributed with this work for additional information
 * regarding copyright ownership.  The ASF licenses this file
 * to you under the Apache License, Version 2.0 (the
 * "License"); you may not use this file except in compliance
 * with the License.  You may obtain a copy of the License at
 *
 *     http://www.apache.org/licenses/LICENSE-2.0
 *
 * Unless required by applicable law or agreed to in writing, software
 * distributed under the License is distributed on an "AS IS" BASIS,
 * WITHOUT WARRANTIES OR CONDITIONS OF ANY KIND, either express or implied.
 * See the License for the specific language governing permissions and
 * limitations under the License.
 */
package org.apache.cassandra.service;

import java.io.ByteArrayInputStream;
import java.io.DataInputStream;
import java.io.File;
import java.io.IOException;
import java.lang.management.ManagementFactory;
import java.net.InetAddress;
import java.net.UnknownHostException;
import java.nio.ByteBuffer;
import java.util.*;
import java.util.concurrent.*;
import java.util.concurrent.atomic.AtomicInteger;
import java.util.concurrent.atomic.AtomicLong;

import javax.management.MBeanServer;
import javax.management.Notification;
import javax.management.NotificationBroadcasterSupport;
import javax.management.ObjectName;
import javax.management.openmbean.TabularData;
import javax.management.openmbean.TabularDataSupport;

import com.google.common.annotations.VisibleForTesting;
import com.google.common.base.Predicate;
import com.google.common.collect.*;
import com.google.common.util.concurrent.FutureCallback;
import com.google.common.util.concurrent.Futures;
import com.google.common.util.concurrent.Uninterruptibles;

import org.apache.cassandra.cql3.CQL3Type;
import org.apache.commons.lang3.StringUtils;
<<<<<<< HEAD

=======
import org.apache.log4j.Level;
import org.apache.log4j.LogManager;
>>>>>>> 0a20f5f1
import org.slf4j.Logger;
import org.slf4j.LoggerFactory;

import org.apache.cassandra.auth.Auth;
import org.apache.cassandra.concurrent.DebuggableScheduledThreadPoolExecutor;
import org.apache.cassandra.concurrent.Stage;
import org.apache.cassandra.concurrent.StageManager;
import org.apache.cassandra.config.CFMetaData;
import org.apache.cassandra.config.DatabaseDescriptor;
import org.apache.cassandra.config.KSMetaData;
import org.apache.cassandra.config.Schema;
import org.apache.cassandra.db.*;
import org.apache.cassandra.db.commitlog.CommitLog;
import org.apache.cassandra.db.compaction.CompactionManager;
import org.apache.cassandra.db.index.SecondaryIndex;
import org.apache.cassandra.dht.*;
import org.apache.cassandra.dht.Range;
import org.apache.cassandra.exceptions.ConfigurationException;
import org.apache.cassandra.exceptions.InvalidRequestException;
import org.apache.cassandra.exceptions.UnavailableException;
import org.apache.cassandra.gms.*;
import org.apache.cassandra.io.sstable.SSTableDeletingTask;
import org.apache.cassandra.io.sstable.SSTableLoader;
import org.apache.cassandra.io.util.FileUtils;
import org.apache.cassandra.locator.*;
import org.apache.cassandra.metrics.StorageMetrics;
import org.apache.cassandra.net.AsyncOneResponse;
import org.apache.cassandra.net.MessageOut;
import org.apache.cassandra.net.MessagingService;
import org.apache.cassandra.net.ResponseVerbHandler;
import org.apache.cassandra.repair.RepairFuture;
import org.apache.cassandra.repair.RepairMessageVerbHandler;
import org.apache.cassandra.service.paxos.CommitVerbHandler;
import org.apache.cassandra.service.paxos.PrepareVerbHandler;
import org.apache.cassandra.service.paxos.ProposeVerbHandler;
import org.apache.cassandra.streaming.*;
import org.apache.cassandra.thrift.EndpointDetails;
import org.apache.cassandra.thrift.TokenRange;
import org.apache.cassandra.thrift.cassandraConstants;
import org.apache.cassandra.tracing.Tracing;
import org.apache.cassandra.utils.*;

import static java.nio.charset.StandardCharsets.ISO_8859_1;

/**
 * This abstraction contains the token/identifier of this node
 * on the identifier space. This token gets gossiped around.
 * This class will also maintain histograms of the load information
 * of other nodes in the cluster.
 */
public class StorageService extends NotificationBroadcasterSupport implements IEndpointStateChangeSubscriber, StorageServiceMBean
{
    private static final Logger logger = LoggerFactory.getLogger(StorageService.class);

    public static final int RING_DELAY = getRingDelay(); // delay after which we assume ring has stablized

    /* JMX notification serial number counter */
    private final AtomicLong notificationSerialNumber = new AtomicLong();

    private static int getRingDelay()
    {
        String newdelay = System.getProperty("cassandra.ring_delay_ms");
        if (newdelay != null)
        {
            logger.info("Overriding RING_DELAY to {}ms", newdelay);
            return Integer.parseInt(newdelay);
        }
        else
            return 30 * 1000;
    }

    /**
     * This pool is used for periodic short (sub-second) tasks.
     */
     public static final DebuggableScheduledThreadPoolExecutor scheduledTasks = new DebuggableScheduledThreadPoolExecutor("ScheduledTasks");

    /**
     * This pool is used by tasks that can have longer execution times, and usually are non periodic.
     */
    public static final DebuggableScheduledThreadPoolExecutor tasks = new DebuggableScheduledThreadPoolExecutor("NonPeriodicTasks");
    /**
     * tasks that do not need to be waited for on shutdown/drain
     */
    public static final DebuggableScheduledThreadPoolExecutor optionalTasks = new DebuggableScheduledThreadPoolExecutor("OptionalTasks");
    static
    {
        tasks.setExecuteExistingDelayedTasksAfterShutdownPolicy(false);
    }

    /* This abstraction maintains the token/endpoint metadata information */
    private TokenMetadata tokenMetadata = new TokenMetadata();

    public volatile VersionedValue.VersionedValueFactory valueFactory = new VersionedValue.VersionedValueFactory(getPartitioner());

    public static final StorageService instance = new StorageService();

    public static IPartitioner getPartitioner()
    {
        return DatabaseDescriptor.getPartitioner();
    }

    public Collection<Range<Token>> getLocalRanges(String keyspaceName)
    {
        return getRangesForEndpoint(keyspaceName, FBUtilities.getBroadcastAddress());
    }

    public Collection<Range<Token>> getLocalPrimaryRanges(String keyspace)
    {
        return getPrimaryRangesForEndpoint(keyspace, FBUtilities.getBroadcastAddress());
    }

    private final Set<InetAddress> replicatingNodes = Collections.synchronizedSet(new HashSet<InetAddress>());
    private CassandraDaemon daemon;

    private InetAddress removingNode;

    /* Are we starting this node in bootstrap mode? */
    private boolean isBootstrapMode;

    /* we bootstrap but do NOT join the ring unless told to do so */
    private boolean isSurveyMode= Boolean.parseBoolean(System.getProperty("cassandra.write_survey", "false"));

    /* when intialized as a client, we shouldn't write to the system keyspace. */
    private boolean isClientMode;
    private boolean initialized;
    private volatile boolean joined = false;

    /* the probability for tracing any particular request, 0 disables tracing and 1 enables for all */
    private double tracingProbability = 0.0;

    private static enum Mode { STARTING, NORMAL, CLIENT, JOINING, LEAVING, DECOMMISSIONED, MOVING, DRAINING, DRAINED, RELOCATING }
    private Mode operationMode = Mode.STARTING;

    /* Used for tracking drain progress */
    private volatile int totalCFs, remainingCFs;

    private static final AtomicInteger nextRepairCommand = new AtomicInteger();

    private static final ScheduledRangeTransferExecutorService rangeXferExecutor = new ScheduledRangeTransferExecutorService();

    private final List<IEndpointLifecycleSubscriber> lifecycleSubscribers = new CopyOnWriteArrayList<>();

    private static final BackgroundActivityMonitor bgMonitor = new BackgroundActivityMonitor();

    private final ObjectName jmxObjectName;

    private Collection<Token> bootstrapTokens = null;

    public void finishBootstrapping()
    {
        isBootstrapMode = false;
    }

    /** This method updates the local token on disk  */
    public void setTokens(Collection<Token> tokens)
    {
        if (logger.isDebugEnabled())
            logger.debug("Setting tokens to {}", tokens);
        SystemKeyspace.updateTokens(tokens);
        tokenMetadata.updateNormalTokens(tokens, FBUtilities.getBroadcastAddress());
        // order is important here, the gossiper can fire in between adding these two states.  It's ok to send TOKENS without STATUS, but *not* vice versa.
        Gossiper.instance.addLocalApplicationState(ApplicationState.TOKENS, valueFactory.tokens(getLocalTokens()));
        Gossiper.instance.addLocalApplicationState(ApplicationState.STATUS, valueFactory.normal(getLocalTokens()));
        setMode(Mode.NORMAL, false);
    }

    public StorageService()
    {
        MBeanServer mbs = ManagementFactory.getPlatformMBeanServer();
        try
        {
            jmxObjectName = new ObjectName("org.apache.cassandra.db:type=StorageService");
            mbs.registerMBean(this, jmxObjectName);
            mbs.registerMBean(StreamManager.instance, new ObjectName(StreamManager.OBJECT_NAME));
        }
        catch (Exception e)
        {
            throw new RuntimeException(e);
        }

        /* register the verb handlers */
        MessagingService.instance().registerVerbHandlers(MessagingService.Verb.MUTATION, new MutationVerbHandler());
        MessagingService.instance().registerVerbHandlers(MessagingService.Verb.READ_REPAIR, new ReadRepairVerbHandler());
        MessagingService.instance().registerVerbHandlers(MessagingService.Verb.READ, new ReadVerbHandler());
        MessagingService.instance().registerVerbHandlers(MessagingService.Verb.RANGE_SLICE, new RangeSliceVerbHandler());
        MessagingService.instance().registerVerbHandlers(MessagingService.Verb.PAGED_RANGE, new RangeSliceVerbHandler());
        MessagingService.instance().registerVerbHandlers(MessagingService.Verb.COUNTER_MUTATION, new CounterMutationVerbHandler());
        MessagingService.instance().registerVerbHandlers(MessagingService.Verb.TRUNCATE, new TruncateVerbHandler());
        MessagingService.instance().registerVerbHandlers(MessagingService.Verb.PAXOS_PREPARE, new PrepareVerbHandler());
        MessagingService.instance().registerVerbHandlers(MessagingService.Verb.PAXOS_PROPOSE, new ProposeVerbHandler());
        MessagingService.instance().registerVerbHandlers(MessagingService.Verb.PAXOS_COMMIT, new CommitVerbHandler());

        // see BootStrapper for a summary of how the bootstrap verbs interact
        MessagingService.instance().registerVerbHandlers(MessagingService.Verb.REPLICATION_FINISHED, new ReplicationFinishedVerbHandler());
        MessagingService.instance().registerVerbHandlers(MessagingService.Verb.REQUEST_RESPONSE, new ResponseVerbHandler());
        MessagingService.instance().registerVerbHandlers(MessagingService.Verb.INTERNAL_RESPONSE, new ResponseVerbHandler());
        MessagingService.instance().registerVerbHandlers(MessagingService.Verb.REPAIR_MESSAGE, new RepairMessageVerbHandler());
        MessagingService.instance().registerVerbHandlers(MessagingService.Verb.GOSSIP_SHUTDOWN, new GossipShutdownVerbHandler());

        MessagingService.instance().registerVerbHandlers(MessagingService.Verb.GOSSIP_DIGEST_SYN, new GossipDigestSynVerbHandler());
        MessagingService.instance().registerVerbHandlers(MessagingService.Verb.GOSSIP_DIGEST_ACK, new GossipDigestAckVerbHandler());
        MessagingService.instance().registerVerbHandlers(MessagingService.Verb.GOSSIP_DIGEST_ACK2, new GossipDigestAck2VerbHandler());

        MessagingService.instance().registerVerbHandlers(MessagingService.Verb.DEFINITIONS_UPDATE, new DefinitionsUpdateVerbHandler());
        MessagingService.instance().registerVerbHandlers(MessagingService.Verb.SCHEMA_CHECK, new SchemaCheckVerbHandler());
        MessagingService.instance().registerVerbHandlers(MessagingService.Verb.MIGRATION_REQUEST, new MigrationRequestVerbHandler());

        MessagingService.instance().registerVerbHandlers(MessagingService.Verb.SNAPSHOT, new SnapshotVerbHandler());
        MessagingService.instance().registerVerbHandlers(MessagingService.Verb.ECHO, new EchoVerbHandler());
    }

    public void registerDaemon(CassandraDaemon daemon)
    {
        this.daemon = daemon;
    }

    public void register(IEndpointLifecycleSubscriber subscriber)
    {
        lifecycleSubscribers.add(subscriber);
    }

    public void unregister(IEndpointLifecycleSubscriber subscriber)
    {
        lifecycleSubscribers.remove(subscriber);
    }

    // should only be called via JMX
    public void stopGossiping()
    {
        if (initialized)
        {
            logger.warn("Stopping gossip by operator request");
            Gossiper.instance.stop();
            initialized = false;
        }
    }

    // should only be called via JMX
    public void startGossiping()
    {
        if (!initialized)
        {
            logger.warn("Starting gossip by operator request");
            Gossiper.instance.start((int) (System.currentTimeMillis() / 1000));
            initialized = true;
        }
    }

    // should only be called via JMX
    public void startRPCServer()
    {
        if (daemon == null)
        {
            throw new IllegalStateException("No configured daemon");
        }
        daemon.thriftServer.start();
    }

    public void stopRPCServer()
    {
        if (daemon == null)
        {
            throw new IllegalStateException("No configured daemon");
        }
        if (daemon.thriftServer != null)
            daemon.thriftServer.stop();
    }

    public boolean isRPCServerRunning()
    {
        if ((daemon == null) || (daemon.thriftServer == null))
        {
            return false;
        }
        return daemon.thriftServer.isRunning();
    }

    public void startNativeTransport()
    {
        if (daemon == null)
        {
            throw new IllegalStateException("No configured daemon");
        }
        
        try
        {
            daemon.nativeServer.start();
        }
        catch (Exception e)
        {
            throw new RuntimeException("Error starting native transport: " + e.getMessage());
        }
    }

    public void stopNativeTransport()
    {
        if (daemon == null)
        {
            throw new IllegalStateException("No configured daemon");
        }
        if (daemon.nativeServer != null)
            daemon.nativeServer.stop();
    }

    public boolean isNativeTransportRunning()
    {
        if ((daemon == null) || (daemon.nativeServer == null))
        {
            return false;
        }
        return daemon.nativeServer.isRunning();
    }

    public void stopTransports()
    {
        if (isInitialized())
        {
            logger.error("Stopping gossiper");
            stopGossiping();
        }
        if (isRPCServerRunning())
        {
            logger.error("Stopping RPC server");
            stopRPCServer();
        }
        if (isNativeTransportRunning())
        {
            logger.error("Stopping native transport");
            stopNativeTransport();
        }
    }

    private void shutdownClientServers()
    {
        stopRPCServer();
        stopNativeTransport();
    }

    public void stopClient()
    {
        Gossiper.instance.unregister(this);
        Gossiper.instance.stop();
        MessagingService.instance().shutdown();
        // give it a second so that task accepted before the MessagingService shutdown gets submitted to the stage (to avoid RejectedExecutionException)
        Uninterruptibles.sleepUninterruptibly(1, TimeUnit.SECONDS);
        StageManager.shutdownNow();
    }

    public boolean isInitialized()
    {
        return initialized;
    }

    public void stopDaemon()
    {
        if (daemon == null)
            throw new IllegalStateException("No configured daemon");
        daemon.deactivate();
        // completely shut down cassandra
        System.exit(0);
    }

    public synchronized Collection<Token> prepareReplacementInfo() throws ConfigurationException
    {
        logger.info("Gathering node replacement information for {}", DatabaseDescriptor.getReplaceAddress());
        if (!MessagingService.instance().isListening())
            MessagingService.instance().listen(FBUtilities.getLocalAddress());

        // make magic happen
        Gossiper.instance.doShadowRound();

        UUID hostId = null;
        // now that we've gossiped at least once, we should be able to find the node we're replacing
        if (Gossiper.instance.getEndpointStateForEndpoint(DatabaseDescriptor.getReplaceAddress())== null)
            throw new RuntimeException("Cannot replace_address " + DatabaseDescriptor.getReplaceAddress() + " because it doesn't exist in gossip");
        hostId = Gossiper.instance.getHostId(DatabaseDescriptor.getReplaceAddress());
        try
        {
            if (Gossiper.instance.getEndpointStateForEndpoint(DatabaseDescriptor.getReplaceAddress()).getApplicationState(ApplicationState.TOKENS) == null)
                throw new RuntimeException("Could not find tokens for " + DatabaseDescriptor.getReplaceAddress() + " to replace");
            Collection<Token> tokens = TokenSerializer.deserialize(getPartitioner(), new DataInputStream(new ByteArrayInputStream(getApplicationStateValue(DatabaseDescriptor.getReplaceAddress(), ApplicationState.TOKENS))));
            
            SystemKeyspace.setLocalHostId(hostId); // use the replacee's host Id as our own so we receive hints, etc
            Gossiper.instance.resetEndpointStateMap(); // clean up since we have what we need
            return tokens;        
        }
        catch (IOException e)
        {
            throw new RuntimeException(e);
        }
    }

    public synchronized void checkForEndpointCollision() throws ConfigurationException
    {
        logger.debug("Starting shadow gossip round to check for endpoint collision");
        if (!MessagingService.instance().isListening())
            MessagingService.instance().listen(FBUtilities.getLocalAddress());
        Gossiper.instance.doShadowRound();
        EndpointState epState = Gossiper.instance.getEndpointStateForEndpoint(FBUtilities.getBroadcastAddress());
        if (epState != null && !Gossiper.instance.isDeadState(epState))
        {
            throw new RuntimeException(String.format("A node with address %s already exists, cancelling join. " +
                                                     "Use cassandra.replace_address if you want to replace this node.",
                                                     FBUtilities.getBroadcastAddress()));
        }
        Gossiper.instance.resetEndpointStateMap();
    }

    public synchronized void initClient() throws ConfigurationException
    {
        // We don't wait, because we're going to actually try to work on
        initClient(0);

        // sleep a while to allow gossip to warm up (the other nodes need to know about this one before they can reply).
        outer:
        while (true)
        {
            Uninterruptibles.sleepUninterruptibly(1, TimeUnit.SECONDS);
            for (InetAddress address : Gossiper.instance.getLiveMembers())
            {
                if (!Gossiper.instance.isFatClient(address))
                    break outer;
            }
        }

        // sleep until any schema migrations have finished
        while (!MigrationManager.isReadyForBootstrap())
        {
            Uninterruptibles.sleepUninterruptibly(1, TimeUnit.SECONDS);
        }
    }

    public synchronized void initClient(int ringDelay) throws ConfigurationException
    {
        if (initialized)
        {
            if (!isClientMode)
                throw new UnsupportedOperationException("StorageService does not support switching modes.");
            return;
        }
        initialized = true;
        isClientMode = true;
        logger.info("Starting up client gossip");
        setMode(Mode.CLIENT, false);
        Gossiper.instance.register(this);
        Gossiper.instance.start((int) (System.currentTimeMillis() / 1000)); // needed for node-ring gathering.
        Gossiper.instance.addLocalApplicationState(ApplicationState.NET_VERSION, valueFactory.networkVersion());

        if (!MessagingService.instance().isListening())
            MessagingService.instance().listen(FBUtilities.getLocalAddress());
        Uninterruptibles.sleepUninterruptibly(ringDelay, TimeUnit.MILLISECONDS);
    }

    public synchronized void initServer() throws ConfigurationException
    {
        initServer(RING_DELAY);
    }

    public synchronized void initServer(int delay) throws ConfigurationException
    {
        logger.info("Cassandra version: {}", FBUtilities.getReleaseVersionString());
        logger.info("Thrift API version: {}", cassandraConstants.VERSION);
        logger.info("CQL supported versions: {} (default: {})", StringUtils.join(ClientState.getCQLSupportedVersion(), ","), ClientState.DEFAULT_CQL_VERSION);

        if (initialized)
        {
            if (isClientMode)
                throw new UnsupportedOperationException("StorageService does not support switching modes.");
            return;
        }
        initialized = true;
        isClientMode = false;

        try
        {
            // Ensure StorageProxy is initialized on start-up; see CASSANDRA-3797.
            Class.forName("org.apache.cassandra.service.StorageProxy");
            // also IndexSummaryManager, which is otherwise unreferenced
            Class.forName("org.apache.cassandra.io.sstable.IndexSummaryManager");
        }
        catch (ClassNotFoundException e)
        {
            throw new AssertionError(e);
        }

        if (Boolean.parseBoolean(System.getProperty("cassandra.load_ring_state", "true")))
        {
            logger.info("Loading persisted ring state");
            Multimap<InetAddress, Token> loadedTokens = SystemKeyspace.loadTokens();
            Map<InetAddress, UUID> loadedHostIds = SystemKeyspace.loadHostIds();
            for (InetAddress ep : loadedTokens.keySet())
            {
                if (ep.equals(FBUtilities.getBroadcastAddress()))
                {
                    // entry has been mistakenly added, delete it
                    SystemKeyspace.removeEndpoint(ep);
                }
                else
                {
                    tokenMetadata.updateNormalTokens(loadedTokens.get(ep), ep);
                    if (loadedHostIds.containsKey(ep))
                        tokenMetadata.updateHostId(loadedHostIds.get(ep), ep);
                    Gossiper.instance.addSavedEndpoint(ep);
                }
            }
        }

        if (Boolean.parseBoolean(System.getProperty("cassandra.renew_counter_id", "false")))
        {
            logger.info("Renewing local node id (as requested)");
            CounterId.renewLocalId();
        }

        // Can't do this in CassandraDaemon before the SS start b/c local counter id can be renewed afterwards.
        for (ColumnFamilyStore cfs : ColumnFamilyStore.all())
            if (cfs.metadata.isCounter())
                cfs.initCounterCache();

        // daemon threads, like our executors', continue to run while shutdown hooks are invoked
        Thread drainOnShutdown = new Thread(new WrappedRunnable()
        {
            @Override
            public void runMayThrow() throws InterruptedException
            {
                ExecutorService counterMutationStage = StageManager.getStage(Stage.COUNTER_MUTATION);
                ExecutorService mutationStage = StageManager.getStage(Stage.MUTATION);
                if (mutationStage.isShutdown() && counterMutationStage.isShutdown())
                    return; // drained already

                shutdownClientServers();
                optionalTasks.shutdown();
                Gossiper.instance.stop();

                // In-progress writes originating here could generate hints to be written, so shut down MessagingService
                // before mutation stage, so we can get all the hints saved before shutting down
                MessagingService.instance().shutdown();
                counterMutationStage.shutdown();
                mutationStage.shutdown();
                counterMutationStage.awaitTermination(3600, TimeUnit.SECONDS);
                mutationStage.awaitTermination(3600, TimeUnit.SECONDS);
                StorageProxy.instance.verifyNoHintsInProgress();

                List<Future<?>> flushes = new ArrayList<>();
                for (Keyspace keyspace : Keyspace.all())
                {
                    KSMetaData ksm = Schema.instance.getKSMetaData(keyspace.getName());
                    if (!ksm.durableWrites)
                    {
                        for (ColumnFamilyStore cfs : keyspace.getColumnFamilyStores())
                            flushes.add(cfs.forceFlush());
                    }
                }
                try
                {
                    FBUtilities.waitOnFutures(flushes);
                }
                catch (Throwable e)
                {
                    // don't let this stop us from shutting down the commitlog and other thread pools
                    logger.warn("Caught exception while waiting for memtable flushes during shutdown hook", e);
                }

                CommitLog.instance.shutdownBlocking();

                // wait for miscellaneous tasks like sstable and commitlog segment deletion
                tasks.shutdown();
                if (!tasks.awaitTermination(1, TimeUnit.MINUTES))
                    logger.warn("Miscellaneous task executor still busy after one minute; proceeding with shutdown");
            }
        }, "StorageServiceShutdownHook");
        Runtime.getRuntime().addShutdownHook(drainOnShutdown);

        prepareToJoin();
        if (Boolean.parseBoolean(System.getProperty("cassandra.join_ring", "true")))
        {
            joinTokenRing(delay);
        }
        else
        {
            Collection<Token> tokens = SystemKeyspace.getSavedTokens();
            if (!tokens.isEmpty())
            {
                tokenMetadata.updateNormalTokens(tokens, FBUtilities.getBroadcastAddress());
                // order is important here, the gossiper can fire in between adding these two states.  It's ok to send TOKENS without STATUS, but *not* vice versa.
                Gossiper.instance.addLocalApplicationState(ApplicationState.TOKENS, valueFactory.tokens(tokens));
                Gossiper.instance.addLocalApplicationState(ApplicationState.STATUS, valueFactory.hibernate(true));
            }
            logger.info("Not joining ring as requested. Use JMX (StorageService->joinRing()) to initiate ring joining");
        }
    }

    private boolean shouldBootstrap()
    {
        return DatabaseDescriptor.isAutoBootstrap() && !SystemKeyspace.bootstrapComplete() && !DatabaseDescriptor.getSeeds().contains(FBUtilities.getBroadcastAddress());
    }

    private void prepareToJoin() throws ConfigurationException
    {
        if (!joined)
        {
            Map<ApplicationState, VersionedValue> appStates = new HashMap<>();

            if (DatabaseDescriptor.isReplacing() && !(Boolean.parseBoolean(System.getProperty("cassandra.join_ring", "true"))))
                throw new ConfigurationException("Cannot set both join_ring=false and attempt to replace a node");
            if (DatabaseDescriptor.getReplaceTokens().size() > 0 || DatabaseDescriptor.getReplaceNode() != null)
                throw new RuntimeException("Replace method removed; use cassandra.replace_address instead");
            if (DatabaseDescriptor.isReplacing())
            {
                if (!DatabaseDescriptor.isAutoBootstrap())
                    throw new RuntimeException("Trying to replace_address with auto_bootstrap disabled will not work, check your configuration");
                bootstrapTokens = prepareReplacementInfo();
                appStates.put(ApplicationState.STATUS, valueFactory.hibernate(true));
                appStates.put(ApplicationState.TOKENS, valueFactory.tokens(bootstrapTokens));
            }
            else if (shouldBootstrap())
            {
                checkForEndpointCollision();
            }

            // have to start the gossip service before we can see any info on other nodes.  this is necessary
            // for bootstrap to get the load info it needs.
            // (we won't be part of the storage ring though until we add a counterId to our state, below.)
            // Seed the host ID-to-endpoint map with our own ID.
            getTokenMetadata().updateHostId(SystemKeyspace.getLocalHostId(), FBUtilities.getBroadcastAddress());
            appStates.put(ApplicationState.NET_VERSION, valueFactory.networkVersion());
            appStates.put(ApplicationState.HOST_ID, valueFactory.hostId(SystemKeyspace.getLocalHostId()));
            appStates.put(ApplicationState.RPC_ADDRESS, valueFactory.rpcaddress(DatabaseDescriptor.getBroadcastRpcAddress()));
            appStates.put(ApplicationState.RELEASE_VERSION, valueFactory.releaseVersion());
            logger.info("Starting up server gossip");
            Gossiper.instance.register(this);
            Gossiper.instance.start(SystemKeyspace.incrementAndGetGeneration(), appStates); // needed for node-ring gathering.
            // gossip snitch infos (local DC and rack)
            gossipSnitchInfo();
            // gossip Schema.emptyVersion forcing immediate check for schema updates (see MigrationManager#maybeScheduleSchemaPull)
            Schema.instance.updateVersionAndAnnounce(); // Ensure we know our own actual Schema UUID in preparation for updates

            if (!MessagingService.instance().isListening())
                MessagingService.instance().listen(FBUtilities.getLocalAddress());
            LoadBroadcaster.instance.startBroadcasting();

            HintedHandOffManager.instance.start();
            BatchlogManager.instance.start();
        }
    }

    private void joinTokenRing(int delay) throws ConfigurationException
    {
        joined = true;

        // We bootstrap if we haven't successfully bootstrapped before, as long as we are not a seed.
        // If we are a seed, or if the user manually sets auto_bootstrap to false,
        // we'll skip streaming data from other nodes and jump directly into the ring.
        //
        // The seed check allows us to skip the RING_DELAY sleep for the single-node cluster case,
        // which is useful for both new users and testing.
        //
        // We attempted to replace this with a schema-presence check, but you need a meaningful sleep
        // to get schema info from gossip which defeats the purpose.  See CASSANDRA-4427 for the gory details.
        Set<InetAddress> current = new HashSet<>();
        logger.debug("Bootstrap variables: {} {} {} {}",
                     DatabaseDescriptor.isAutoBootstrap(),
                     SystemKeyspace.bootstrapInProgress(),
                     SystemKeyspace.bootstrapComplete(),
                     DatabaseDescriptor.getSeeds().contains(FBUtilities.getBroadcastAddress()));
        if (DatabaseDescriptor.isAutoBootstrap() && !SystemKeyspace.bootstrapComplete() && DatabaseDescriptor.getSeeds().contains(FBUtilities.getBroadcastAddress()))
            logger.info("This node will not auto bootstrap because it is configured to be a seed node.");
        if (shouldBootstrap())
        {
            if (SystemKeyspace.bootstrapInProgress())
                logger.warn("Detected previous bootstrap failure; retrying");
            else
                SystemKeyspace.setBootstrapState(SystemKeyspace.BootstrapState.IN_PROGRESS);
            setMode(Mode.JOINING, "waiting for ring information", true);
            // first sleep the delay to make sure we see all our peers
            for (int i = 0; i < delay; i += 1000)
            {
                // if we see schema, we can proceed to the next check directly
                if (!Schema.instance.getVersion().equals(Schema.emptyVersion))
                {
                    logger.debug("got schema: {}", Schema.instance.getVersion());
                    break;
                }
                Uninterruptibles.sleepUninterruptibly(1, TimeUnit.SECONDS);
            }
            // if our schema hasn't matched yet, keep sleeping until it does
            // (post CASSANDRA-1391 we don't expect this to be necessary very often, but it doesn't hurt to be careful)
            while (!MigrationManager.isReadyForBootstrap())
            {
                setMode(Mode.JOINING, "waiting for schema information to complete", true);
                Uninterruptibles.sleepUninterruptibly(1, TimeUnit.SECONDS);
            }
            setMode(Mode.JOINING, "schema complete, ready to bootstrap", true);
            setMode(Mode.JOINING, "waiting for pending range calculation", true);
            PendingRangeCalculatorService.instance.blockUntilFinished();
            setMode(Mode.JOINING, "calculation complete, ready to bootstrap", true);


            if (logger.isDebugEnabled())
                logger.debug("... got ring + schema info");

            if (!DatabaseDescriptor.isReplacing())
            {
                if (tokenMetadata.isMember(FBUtilities.getBroadcastAddress()))
                {
                    String s = "This node is already a member of the token ring; bootstrap aborted. (If replacing a dead node, remove the old one from the ring first.)";
                    throw new UnsupportedOperationException(s);
                }
                setMode(Mode.JOINING, "getting bootstrap token", true);
                bootstrapTokens = BootStrapper.getBootstrapTokens(tokenMetadata);
            }
            else
            {
                if (!DatabaseDescriptor.getReplaceAddress().equals(FBUtilities.getBroadcastAddress()))
                {
                    try
                    {
                        // Sleep additionally to make sure that the server actually is not alive
                        // and giving it more time to gossip if alive.
                        Thread.sleep(LoadBroadcaster.BROADCAST_INTERVAL);
                    }
                    catch (InterruptedException e)
                    {
                        throw new AssertionError(e);
                    }

                    // check for operator errors...
                    for (Token token : bootstrapTokens)
                    {
                        InetAddress existing = tokenMetadata.getEndpoint(token);
                        if (existing != null)
                        {
                            long nanoDelay = delay * 1000000L;
                            if (Gossiper.instance.getEndpointStateForEndpoint(existing).getUpdateTimestamp() > (System.nanoTime() - nanoDelay))
                                throw new UnsupportedOperationException("Cannnot replace a live node... ");
                            current.add(existing);
                        }
                        else
                        {
                            throw new UnsupportedOperationException("Cannot replace token " + token + " which does not exist!");
                        }
                    }
                }
                else
                {
                    try
                    {
                        Thread.sleep(RING_DELAY);
                    }
                    catch (InterruptedException e)
                    {
                        throw new AssertionError(e);
                    }

                }
                setMode(Mode.JOINING, "Replacing a node with token(s): " + bootstrapTokens, true);
            }

            bootstrap(bootstrapTokens);
            assert !isBootstrapMode; // bootstrap will block until finished
        }
        else
        {
            bootstrapTokens = SystemKeyspace.getSavedTokens();
            if (bootstrapTokens.isEmpty())
            {
                Collection<String> initialTokens = DatabaseDescriptor.getInitialTokens();
                if (initialTokens.size() < 1)
                {
                    bootstrapTokens = BootStrapper.getRandomTokens(tokenMetadata, DatabaseDescriptor.getNumTokens());
                    if (DatabaseDescriptor.getNumTokens() == 1)
                        logger.warn("Generated random token " + bootstrapTokens + ". Random tokens will result in an unbalanced ring; see http://wiki.apache.org/cassandra/Operations");
                    else
                        logger.info("Generated random tokens. tokens are {}", bootstrapTokens);
                }
                else
                {
                    bootstrapTokens = new ArrayList<Token>(initialTokens.size());
                    for (String token : initialTokens)
                        bootstrapTokens.add(getPartitioner().getTokenFactory().fromString(token));
                    logger.info("Saved tokens not found. Using configuration value: {}", bootstrapTokens);
                }
            }
            else
            {
                // if we were already bootstrapped with 1 token but num_tokens is set higher in the config,
                // then we need to migrate to multi-token
                if (bootstrapTokens.size() == 1 && DatabaseDescriptor.getNumTokens() > 1)
                {
                    // wait for ring info
                    logger.info("Sleeping for ring delay ({}ms)", delay);
                    Uninterruptibles.sleepUninterruptibly(delay, TimeUnit.MILLISECONDS);
                    logger.info("Calculating new tokens");
                    // calculate num_tokens tokens evenly spaced in the range (left, right]
                    Token right = bootstrapTokens.iterator().next();
                    TokenMetadata clone = tokenMetadata.cloneOnlyTokenMap();
                    clone.updateNormalToken(right, FBUtilities.getBroadcastAddress());
                    Token left = clone.getPredecessor(right);

                    // get (num_tokens - 1) tokens spaced evenly, and the last token will be our current token (right)
                    for (int tok = 1; tok < DatabaseDescriptor.getNumTokens(); ++tok)
                    {
                        Token l = left;
                        Token r = right;
                        // iteratively calculate the location of the token using midpoint
                        // num iterations is number of bits in IEE754 mantissa (including implicit leading 1)
                        // we stop early for terminating fractions
                        // TODO: alternatively we could add an interpolate() method to IPartitioner
                        double frac = (double)tok / (double)DatabaseDescriptor.getNumTokens();
                        Token midpoint = getPartitioner().midpoint(l, r);
                        for (int i = 0; i < 53; ++i)
                        {
                            frac *= 2;
                            if (frac == 1.0) /* not a bug */
                                break;
                            else if (frac > 1.0)
                            {
                                l = midpoint;
                                frac -= 1.0;
                            }
                            else
                                r = midpoint;
                            midpoint = getPartitioner().midpoint(l, r);
                        }
                        bootstrapTokens.add(midpoint);
                    }
                    logger.info("Split previous range (" + left + ", " + right + "] into " + bootstrapTokens);
                }
                else
                    logger.info("Using saved tokens " + bootstrapTokens);
            }
        }

        // if we don't have system_traces keyspace at this point, then create it manually
        if (Schema.instance.getKSMetaData(Tracing.TRACE_KS) == null)
        {
            KSMetaData tracingKeyspace = KSMetaData.traceKeyspace();
            MigrationManager.announceNewKeyspace(tracingKeyspace, 0);
        }

        if (!isSurveyMode)
        {
            // start participating in the ring.
            SystemKeyspace.setBootstrapState(SystemKeyspace.BootstrapState.COMPLETED);
            setTokens(bootstrapTokens);
            // remove the existing info about the replaced node.
            if (!current.isEmpty())
                for (InetAddress existing : current)
                    Gossiper.instance.replacedEndpoint(existing);
            assert tokenMetadata.sortedTokens().size() > 0;

            Auth.setup();
        }
        else
        {
            logger.info("Startup complete, but write survey mode is active, not becoming an active ring member. Use JMX (StorageService->joinRing()) to finalize ring joining.");
        }
    }

    public void gossipSnitchInfo()
    {
        IEndpointSnitch snitch = DatabaseDescriptor.getEndpointSnitch();
        String dc = snitch.getDatacenter(FBUtilities.getBroadcastAddress());
        String rack = snitch.getRack(FBUtilities.getBroadcastAddress());
        Gossiper.instance.addLocalApplicationState(ApplicationState.DC, StorageService.instance.valueFactory.datacenter(dc));
        Gossiper.instance.addLocalApplicationState(ApplicationState.RACK, StorageService.instance.valueFactory.rack(rack));
    }

    public synchronized void joinRing() throws IOException
    {
        if (!joined)
        {
            logger.info("Joining ring by operator request");
            try
            {
                joinTokenRing(0);
            }
            catch (ConfigurationException e)
            {
                throw new IOException(e.getMessage());
            }
        }
        else if (isSurveyMode)
        {
            setTokens(SystemKeyspace.getSavedTokens());
            SystemKeyspace.setBootstrapState(SystemKeyspace.BootstrapState.COMPLETED);
            isSurveyMode = false;
            logger.info("Leaving write survey mode and joining ring at operator request");
            assert tokenMetadata.sortedTokens().size() > 0;

            Auth.setup();
        }
    }

    public boolean isJoined()
    {
        return joined;
    }

    public void rebuild(String sourceDc)
    {
        logger.info("rebuild from dc: {}", sourceDc == null ? "(any dc)" : sourceDc);

        RangeStreamer streamer = new RangeStreamer(tokenMetadata, FBUtilities.getBroadcastAddress(), "Rebuild");
        streamer.addSourceFilter(new RangeStreamer.FailureDetectorSourceFilter(FailureDetector.instance));
        if (sourceDc != null)
            streamer.addSourceFilter(new RangeStreamer.SingleDatacenterFilter(DatabaseDescriptor.getEndpointSnitch(), sourceDc));

        for (String keyspaceName : Schema.instance.getNonSystemKeyspaces())
            streamer.addRanges(keyspaceName, getLocalRanges(keyspaceName));

        try
        {
            streamer.fetchAsync().get();
        }
        catch (InterruptedException e)
        {
            throw new RuntimeException("Interrupted while waiting on rebuild streaming");
        }
        catch (ExecutionException e)
        {
            // This is used exclusively through JMX, so log the full trace but only throw a simple RTE
            logger.error("Error while rebuilding node", e.getCause());
            throw new RuntimeException("Error while rebuilding node: " + e.getCause().getMessage());
        }
    }

    public void setStreamThroughputMbPerSec(int value)
    {
        DatabaseDescriptor.setStreamThroughputOutboundMegabitsPerSec(value);
        logger.info("setstreamthroughput: throttle set to {}", value);
    }

    public int getStreamThroughputMbPerSec()
    {
        return DatabaseDescriptor.getStreamThroughputOutboundMegabitsPerSec();
    }

    public int getCompactionThroughputMbPerSec()
    {
        return DatabaseDescriptor.getCompactionThroughputMbPerSec();
    }

    public void setCompactionThroughputMbPerSec(int value)
    {
        DatabaseDescriptor.setCompactionThroughputMbPerSec(value);
    }

    public boolean isIncrementalBackupsEnabled()
    {
        return DatabaseDescriptor.isIncrementalBackupsEnabled();
    }

    public void setIncrementalBackupsEnabled(boolean value)
    {
        DatabaseDescriptor.setIncrementalBackupsEnabled(value);
    }

    private void setMode(Mode m, boolean log)
    {
        setMode(m, null, log);
    }

    private void setMode(Mode m, String msg, boolean log)
    {
        operationMode = m;
        String logMsg = msg == null ? m.toString() : String.format("%s: %s", m, msg);
        if (log)
            logger.info(logMsg);
        else
            logger.debug(logMsg);
    }

    private void bootstrap(Collection<Token> tokens)
    {
        isBootstrapMode = true;
        SystemKeyspace.updateTokens(tokens); // DON'T use setToken, that makes us part of the ring locally which is incorrect until we are done bootstrapping
        if (!DatabaseDescriptor.isReplacing())
        {
            // if not an existing token then bootstrap
            // order is important here, the gossiper can fire in between adding these two states.  It's ok to send TOKENS without STATUS, but *not* vice versa.
            Gossiper.instance.addLocalApplicationState(ApplicationState.TOKENS, valueFactory.tokens(tokens));
            Gossiper.instance.addLocalApplicationState(ApplicationState.STATUS,
                                                       valueFactory.bootstrapping(tokens));
            setMode(Mode.JOINING, "sleeping " + RING_DELAY + " ms for pending range setup", true);
            Uninterruptibles.sleepUninterruptibly(RING_DELAY, TimeUnit.MILLISECONDS);
        }
        else
        {
            // Dont set any state for the node which is bootstrapping the existing token...
            tokenMetadata.updateNormalTokens(tokens, FBUtilities.getBroadcastAddress());
            SystemKeyspace.removeEndpoint(DatabaseDescriptor.getReplaceAddress());
        }
        if (!Gossiper.instance.seenAnySeed())
            throw new IllegalStateException("Unable to contact any seeds!");
        setMode(Mode.JOINING, "Starting to bootstrap...", true);
        new BootStrapper(FBUtilities.getBroadcastAddress(), tokens, tokenMetadata).bootstrap(); // handles token update
        logger.info("Bootstrap completed! for the tokens {}", tokens);
    }

    public boolean isBootstrapMode()
    {
        return isBootstrapMode;
    }

    public TokenMetadata getTokenMetadata()
    {
        return tokenMetadata;
    }

    /**
     * Increment about the known Compaction severity of the events in this node
     */
    public void reportSeverity(double incr)
    {
        bgMonitor.incrCompactionSeverity(incr);
    }

    public void reportManualSeverity(double incr)
    {
        bgMonitor.incrManualSeverity(incr);
    }

    public double getSeverity(InetAddress endpoint)
    {
        return bgMonitor.getSeverity(endpoint);
    }

    /**
     * for a keyspace, return the ranges and corresponding listen addresses.
     * @param keyspace
     * @return the endpoint map
     */
    public Map<List<String>, List<String>> getRangeToEndpointMap(String keyspace)
    {
        /* All the ranges for the tokens */
        Map<List<String>, List<String>> map = new HashMap<>();
        for (Map.Entry<Range<Token>,List<InetAddress>> entry : getRangeToAddressMap(keyspace).entrySet())
        {
            map.put(entry.getKey().asList(), stringify(entry.getValue()));
        }
        return map;
    }

    /**
     * Return the rpc address associated with an endpoint as a string.
     * @param endpoint The endpoint to get rpc address for
     * @return the rpc address
     */
    public String getRpcaddress(InetAddress endpoint)
    {
        if (endpoint.equals(FBUtilities.getBroadcastAddress()))
            return DatabaseDescriptor.getBroadcastRpcAddress().getHostAddress();
        else if (Gossiper.instance.getEndpointStateForEndpoint(endpoint).getApplicationState(ApplicationState.RPC_ADDRESS) == null)
            return endpoint.getHostAddress();
        else
            return Gossiper.instance.getEndpointStateForEndpoint(endpoint).getApplicationState(ApplicationState.RPC_ADDRESS).value;
    }

    /**
     * for a keyspace, return the ranges and corresponding RPC addresses for a given keyspace.
     * @param keyspace
     * @return the endpoint map
     */
    public Map<List<String>, List<String>> getRangeToRpcaddressMap(String keyspace)
    {
        /* All the ranges for the tokens */
        Map<List<String>, List<String>> map = new HashMap<>();
        for (Map.Entry<Range<Token>, List<InetAddress>> entry : getRangeToAddressMap(keyspace).entrySet())
        {
            List<String> rpcaddrs = new ArrayList<>(entry.getValue().size());
            for (InetAddress endpoint: entry.getValue())
            {
                rpcaddrs.add(getRpcaddress(endpoint));
            }
            map.put(entry.getKey().asList(), rpcaddrs);
        }
        return map;
    }

    public Map<List<String>, List<String>> getPendingRangeToEndpointMap(String keyspace)
    {
        // some people just want to get a visual representation of things. Allow null and set it to the first
        // non-system keyspace.
        if (keyspace == null)
            keyspace = Schema.instance.getNonSystemKeyspaces().get(0);

        Map<List<String>, List<String>> map = new HashMap<>();
        for (Map.Entry<Range<Token>, Collection<InetAddress>> entry : tokenMetadata.getPendingRanges(keyspace).entrySet())
        {
            List<InetAddress> l = new ArrayList<>(entry.getValue());
            map.put(entry.getKey().asList(), stringify(l));
        }
        return map;
    }

    public Map<Range<Token>, List<InetAddress>> getRangeToAddressMap(String keyspace)
    {
        return getRangeToAddressMap(keyspace, tokenMetadata.sortedTokens());
    }

    public Map<Range<Token>, List<InetAddress>> getRangeToAddressMapInLocalDC(String keyspace)
    {
        Predicate<InetAddress> isLocalDC = new Predicate<InetAddress>()
        {
            public boolean apply(InetAddress address)
            {
                return isLocalDC(address);
            }
        };

        Map<Range<Token>, List<InetAddress>> origMap = getRangeToAddressMap(keyspace, getTokensInLocalDC());
        Map<Range<Token>, List<InetAddress>> filteredMap = Maps.newHashMap();
        for (Map.Entry<Range<Token>, List<InetAddress>> entry : origMap.entrySet())
        {
            List<InetAddress> endpointsInLocalDC = Lists.newArrayList(Collections2.filter(entry.getValue(), isLocalDC));
            filteredMap.put(entry.getKey(), endpointsInLocalDC);
        }

        return filteredMap;
    }

    private List<Token> getTokensInLocalDC()
    {
        List<Token> filteredTokens = Lists.newArrayList();
        for (Token token : tokenMetadata.sortedTokens())
        {
            InetAddress endpoint = tokenMetadata.getEndpoint(token);
            if (isLocalDC(endpoint))
                filteredTokens.add(token);
        }
        return filteredTokens;
    }

    private boolean isLocalDC(InetAddress targetHost)
    {
        String remoteDC = DatabaseDescriptor.getEndpointSnitch().getDatacenter(targetHost);
        String localDC = DatabaseDescriptor.getEndpointSnitch().getDatacenter(FBUtilities.getBroadcastAddress());
        return remoteDC.equals(localDC);
    }

    private Map<Range<Token>, List<InetAddress>> getRangeToAddressMap(String keyspace, List<Token> sortedTokens)
    {
        // some people just want to get a visual representation of things. Allow null and set it to the first
        // non-system keyspace.
        if (keyspace == null)
            keyspace = Schema.instance.getNonSystemKeyspaces().get(0);

        List<Range<Token>> ranges = getAllRanges(sortedTokens);
        return constructRangeToEndpointMap(keyspace, ranges);
    }


    /**
     * The same as {@code describeRing(String)} but converts TokenRange to the String for JMX compatibility
     *
     * @param keyspace The keyspace to fetch information about
     *
     * @return a List of TokenRange(s) converted to String for the given keyspace
     */
    public List<String> describeRingJMX(String keyspace) throws IOException
    {
        List<TokenRange> tokenRanges;
        try
        {
            tokenRanges = describeRing(keyspace);
        }
        catch (InvalidRequestException e)
        {
            throw new IOException(e.getMessage());
        }
        List<String> result = new ArrayList<>(tokenRanges.size());

        for (TokenRange tokenRange : tokenRanges)
            result.add(tokenRange.toString());

        return result;
    }

    /**
     * The TokenRange for a given keyspace.
     *
     * @param keyspace The keyspace to fetch information about
     *
     * @return a List of TokenRange(s) for the given keyspace
     *
     * @throws InvalidRequestException if there is no ring information available about keyspace
     */
    public List<TokenRange> describeRing(String keyspace) throws InvalidRequestException
    {
        return describeRing(keyspace, false);
    }

    /**
     * The same as {@code describeRing(String)} but considers only the part of the ring formed by nodes in the local DC.
     */
    public List<TokenRange> describeLocalRing(String keyspace) throws InvalidRequestException
    {
        return describeRing(keyspace, true);
    }

    private List<TokenRange> describeRing(String keyspace, boolean includeOnlyLocalDC) throws InvalidRequestException
    {
        if (!Schema.instance.getKeyspaces().contains(keyspace))
            throw new InvalidRequestException("No such keyspace: " + keyspace);

        if (keyspace == null || Keyspace.open(keyspace).getReplicationStrategy() instanceof LocalStrategy)
            throw new InvalidRequestException("There is no ring for the keyspace: " + keyspace);

        List<TokenRange> ranges = new ArrayList<>();
        Token.TokenFactory tf = getPartitioner().getTokenFactory();

        Map<Range<Token>, List<InetAddress>> rangeToAddressMap =
                includeOnlyLocalDC
                        ? getRangeToAddressMapInLocalDC(keyspace)
                        : getRangeToAddressMap(keyspace);

        for (Map.Entry<Range<Token>, List<InetAddress>> entry : rangeToAddressMap.entrySet())
        {
            Range range = entry.getKey();
            List<InetAddress> addresses = entry.getValue();
            List<String> endpoints = new ArrayList<>(addresses.size());
            List<String> rpc_endpoints = new ArrayList<>(addresses.size());
            List<EndpointDetails> epDetails = new ArrayList<>(addresses.size());

            for (InetAddress endpoint : addresses)
            {
                EndpointDetails details = new EndpointDetails();
                details.host = endpoint.getHostAddress();
                details.datacenter = DatabaseDescriptor.getEndpointSnitch().getDatacenter(endpoint);
                details.rack = DatabaseDescriptor.getEndpointSnitch().getRack(endpoint);

                endpoints.add(details.host);
                rpc_endpoints.add(getRpcaddress(endpoint));

                epDetails.add(details);
            }

            TokenRange tr = new TokenRange(tf.toString(range.left.getToken()), tf.toString(range.right.getToken()), endpoints)
                                    .setEndpoint_details(epDetails)
                                    .setRpc_endpoints(rpc_endpoints);

            ranges.add(tr);
        }

        return ranges;
    }

    public Map<String, String> getTokenToEndpointMap()
    {
        Map<Token, InetAddress> mapInetAddress = tokenMetadata.getNormalAndBootstrappingTokenToEndpointMap();
        // in order to preserve tokens in ascending order, we use LinkedHashMap here
        Map<String, String> mapString = new LinkedHashMap<>(mapInetAddress.size());
        List<Token> tokens = new ArrayList<>(mapInetAddress.keySet());
        Collections.sort(tokens);
        for (Token token : tokens)
        {
            mapString.put(token.toString(), mapInetAddress.get(token).getHostAddress());
        }
        return mapString;
    }

    public String getLocalHostId()
    {
        return getTokenMetadata().getHostId(FBUtilities.getBroadcastAddress()).toString();
    }

    public Map<String, String> getHostIdMap()
    {
        Map<String, String> mapOut = new HashMap<>();
        for (Map.Entry<InetAddress, UUID> entry : getTokenMetadata().getEndpointToHostIdMapForReading().entrySet())
            mapOut.put(entry.getKey().getHostAddress(), entry.getValue().toString());
        return mapOut;
    }

    /**
     * Construct the range to endpoint mapping based on the true view
     * of the world.
     * @param ranges
     * @return mapping of ranges to the replicas responsible for them.
    */
    private Map<Range<Token>, List<InetAddress>> constructRangeToEndpointMap(String keyspace, List<Range<Token>> ranges)
    {
        Map<Range<Token>, List<InetAddress>> rangeToEndpointMap = new HashMap<>();
        for (Range<Token> range : ranges)
        {
            rangeToEndpointMap.put(range, Keyspace.open(keyspace).getReplicationStrategy().getNaturalEndpoints(range.right));
        }
        return rangeToEndpointMap;
    }

    public void beforeChange(InetAddress endpoint, EndpointState currentState, ApplicationState newStateKey, VersionedValue newValue)
    {
        // no-op
    }

    /*
     * Handle the reception of a new particular ApplicationState for a particular endpoint. Note that the value of the
     * ApplicationState has not necessarily "changed" since the last known value, if we already received the same update
     * from somewhere else.
     *
     * onChange only ever sees one ApplicationState piece change at a time (even if many ApplicationState updates were
     * received at the same time), so we perform a kind of state machine here. We are concerned with two events: knowing
     * the token associated with an endpoint, and knowing its operation mode. Nodes can start in either bootstrap or
     * normal mode, and from bootstrap mode can change mode to normal. A node in bootstrap mode needs to have
     * pendingranges set in TokenMetadata; a node in normal mode should instead be part of the token ring.
     *
     * Normal progression of ApplicationState.STATUS values for a node should be like this:
     * STATUS_BOOTSTRAPPING,token
     *   if bootstrapping. stays this way until all files are received.
     * STATUS_NORMAL,token
     *   ready to serve reads and writes.
     * STATUS_LEAVING,token
     *   get ready to leave the cluster as part of a decommission
     * STATUS_LEFT,token
     *   set after decommission is completed.
     *
     * Other STATUS values that may be seen (possibly anywhere in the normal progression):
     * STATUS_MOVING,newtoken
     *   set if node is currently moving to a new token in the ring
     * STATUS_RELOCATING,srcToken,srcToken,srcToken,...
     *   set if the endpoint is in the process of relocating a token to itself
     * REMOVING_TOKEN,deadtoken
     *   set if the node is dead and is being removed by its REMOVAL_COORDINATOR
     * REMOVED_TOKEN,deadtoken
     *   set if the node is dead and has been removed by its REMOVAL_COORDINATOR
     *
     * Note: Any time a node state changes from STATUS_NORMAL, it will not be visible to new nodes. So it follows that
     * you should never bootstrap a new node during a removenode, decommission or move.
     */
    public void onChange(InetAddress endpoint, ApplicationState state, VersionedValue value)
    {
        if (state.equals(ApplicationState.STATUS))
        {
            String apStateValue = value.value;
            String[] pieces = apStateValue.split(VersionedValue.DELIMITER_STR, -1);
            assert (pieces.length > 0);

            String moveName = pieces[0];

            switch (moveName)
            {
                case VersionedValue.STATUS_BOOTSTRAPPING:
                    handleStateBootstrap(endpoint);
                    break;
                case VersionedValue.STATUS_NORMAL:
                    handleStateNormal(endpoint);
                    break;
                case VersionedValue.REMOVING_TOKEN:
                case VersionedValue.REMOVED_TOKEN:
                    handleStateRemoving(endpoint, pieces);
                    break;
                case VersionedValue.STATUS_LEAVING:
                    handleStateLeaving(endpoint);
                    break;
                case VersionedValue.STATUS_LEFT:
                    handleStateLeft(endpoint, pieces);
                    break;
                case VersionedValue.STATUS_MOVING:
                    handleStateMoving(endpoint, pieces);
                    break;
                case VersionedValue.STATUS_RELOCATING:
                    handleStateRelocating(endpoint, pieces);
                    break;
            }
        }
        else
        {
            EndpointState epState = Gossiper.instance.getEndpointStateForEndpoint(endpoint);
            if (epState == null || Gossiper.instance.isDeadState(epState))
            {
                logger.debug("Ignoring state change for dead or unknown endpoint: {}", endpoint);
                return;
            }

            switch (state)
            {
                case RELEASE_VERSION:
                    SystemKeyspace.updatePeerInfo(endpoint, "release_version", quote(value.value));
                    break;
                case DC:
                    SystemKeyspace.updatePeerInfo(endpoint, "data_center", quote(value.value));
                    break;
                case RACK:
                    SystemKeyspace.updatePeerInfo(endpoint, "rack", quote(value.value));
                    break;
                case RPC_ADDRESS:
                    SystemKeyspace.updatePeerInfo(endpoint, "rpc_address", quote(value.value));
                    break;
                case SCHEMA:
                    SystemKeyspace.updatePeerInfo(endpoint, "schema_version", value.value);
                    MigrationManager.instance.scheduleSchemaPull(endpoint, epState);
                    break;
                case HOST_ID:
                    SystemKeyspace.updatePeerInfo(endpoint, "host_id", value.value);
                    break;
            }
        }
    }

    private String quote(String value)
    {
        return "'" + value + "'";
    }

    private byte[] getApplicationStateValue(InetAddress endpoint, ApplicationState appstate)
    {
        String vvalue = Gossiper.instance.getEndpointStateForEndpoint(endpoint).getApplicationState(appstate).value;
        return vvalue.getBytes(ISO_8859_1);
    }

    private Collection<Token> getTokensFor(InetAddress endpoint)
    {
        try
        {
            return TokenSerializer.deserialize(getPartitioner(), new DataInputStream(new ByteArrayInputStream(getApplicationStateValue(endpoint, ApplicationState.TOKENS))));
        }
        catch (IOException e)
        {
            throw new RuntimeException(e);
        }
    }

    /**
     * Handle node bootstrap
     *
     * @param endpoint bootstrapping node
     */
    private void handleStateBootstrap(InetAddress endpoint)
    {
        Collection<Token> tokens;
        // explicitly check for TOKENS, because a bootstrapping node might be bootstrapping in legacy mode; that is, not using vnodes and no token specified
        tokens = getTokensFor(endpoint);

        if (logger.isDebugEnabled())
            logger.debug("Node {} state bootstrapping, token {}", endpoint, tokens);

        // if this node is present in token metadata, either we have missed intermediate states
        // or the node had crashed. Print warning if needed, clear obsolete stuff and
        // continue.
        if (tokenMetadata.isMember(endpoint))
        {
            // If isLeaving is false, we have missed both LEAVING and LEFT. However, if
            // isLeaving is true, we have only missed LEFT. Waiting time between completing
            // leave operation and rebootstrapping is relatively short, so the latter is quite
            // common (not enough time for gossip to spread). Therefore we report only the
            // former in the log.
            if (!tokenMetadata.isLeaving(endpoint))
                logger.info("Node {} state jump to bootstrap", endpoint);
            tokenMetadata.removeEndpoint(endpoint);
        }

        tokenMetadata.addBootstrapTokens(tokens, endpoint);
        PendingRangeCalculatorService.instance.update();

        if (Gossiper.instance.usesHostId(endpoint))
            tokenMetadata.updateHostId(Gossiper.instance.getHostId(endpoint), endpoint);
    }

    /**
     * Handle node move to normal state. That is, node is entering token ring and participating
     * in reads.
     *
     * @param endpoint node
     */
    private void handleStateNormal(final InetAddress endpoint)
    {
        Collection<Token> tokens;

        tokens = getTokensFor(endpoint);

        Set<Token> tokensToUpdateInMetadata = new HashSet<>();
        Set<Token> tokensToUpdateInSystemKeyspace = new HashSet<>();
        Set<Token> localTokensToRemove = new HashSet<>();
        Set<InetAddress> endpointsToRemove = new HashSet<>();


        if (logger.isDebugEnabled())
            logger.debug("Node {} state normal, token {}", endpoint, tokens);

        if (tokenMetadata.isMember(endpoint))
            logger.info("Node {} state jump to normal", endpoint);

        // Order Matters, TM.updateHostID() should be called before TM.updateNormalToken(), (see CASSANDRA-4300).
        if (Gossiper.instance.usesHostId(endpoint))
        {
            UUID hostId = Gossiper.instance.getHostId(endpoint);
            InetAddress existing = tokenMetadata.getEndpointForHostId(hostId);
            if (DatabaseDescriptor.isReplacing() && Gossiper.instance.getEndpointStateForEndpoint(DatabaseDescriptor.getReplaceAddress()) != null && (hostId.equals(Gossiper.instance.getHostId(DatabaseDescriptor.getReplaceAddress()))))
                logger.warn("Not updating token metadata for {} because I am replacing it", endpoint);
            else
            {
                if (existing != null && !existing.equals(endpoint))
                {
                    if (existing.equals(FBUtilities.getBroadcastAddress()))
                    {
                        logger.warn("Not updating host ID {} for {} because it's mine", hostId, endpoint);
                        tokenMetadata.removeEndpoint(endpoint);
                        endpointsToRemove.add(endpoint);
                    }
                    else if (Gossiper.instance.compareEndpointStartup(endpoint, existing) > 0)
                    {
                        logger.warn("Host ID collision for {} between {} and {}; {} is the new owner", hostId, existing, endpoint, endpoint);
                        tokenMetadata.removeEndpoint(existing);
                        endpointsToRemove.add(existing);
                        tokenMetadata.updateHostId(hostId, endpoint);
                    }
                    else
                    {
                        logger.warn("Host ID collision for {} between {} and {}; ignored {}", hostId, existing, endpoint, endpoint);
                        tokenMetadata.removeEndpoint(endpoint);
                        endpointsToRemove.add(endpoint);
                    }
                }
                else
                    tokenMetadata.updateHostId(hostId, endpoint);
            }
        }

        for (final Token token : tokens)
        {
            // we don't want to update if this node is responsible for the token and it has a later startup time than endpoint.
            InetAddress currentOwner = tokenMetadata.getEndpoint(token);
            if (currentOwner == null)
            {
                logger.debug("New node {} at token {}", endpoint, token);
                tokensToUpdateInMetadata.add(token);
                if (!isClientMode)
                    tokensToUpdateInSystemKeyspace.add(token);
            }
            else if (endpoint.equals(currentOwner))
            {
                // set state back to normal, since the node may have tried to leave, but failed and is now back up
                // no need to persist, token/ip did not change
                tokensToUpdateInMetadata.add(token);
            }
            else if (tokenMetadata.isRelocating(token) && tokenMetadata.getRelocatingRanges().get(token).equals(endpoint))
            {
                // Token was relocating, this is the bookkeeping that makes it official.
                tokensToUpdateInMetadata.add(token);
                if (!isClientMode)
                    tokensToUpdateInSystemKeyspace.add(token);

                optionalTasks.schedule(new Runnable()
                {
                    public void run()
                    {
                        logger.info("Removing RELOCATION state for {} {}", endpoint, token);
                        getTokenMetadata().removeFromRelocating(token, endpoint);
                    }
                }, RING_DELAY, TimeUnit.MILLISECONDS);

                // We used to own this token; This token will need to be removed from system.local
                if (currentOwner.equals(FBUtilities.getBroadcastAddress()))
                    localTokensToRemove.add(token);

                logger.info("Token {} relocated to {}", token, endpoint);
            }
            else if (tokenMetadata.isRelocating(token))
            {
                logger.info("Token {} is relocating to {}, ignoring update from {}",
                            token, tokenMetadata.getRelocatingRanges().get(token), endpoint);
            }
            else if (Gossiper.instance.compareEndpointStartup(endpoint, currentOwner) > 0)
            {
                tokensToUpdateInMetadata.add(token);
                if (!isClientMode)
                    tokensToUpdateInSystemKeyspace.add(token);

                // currentOwner is no longer current, endpoint is.  Keep track of these moves, because when
                // a host no longer has any tokens, we'll want to remove it.
                Multimap<InetAddress, Token> epToTokenCopy = getTokenMetadata().getEndpointToTokenMapForReading();
                epToTokenCopy.get(currentOwner).remove(token);
                if (epToTokenCopy.get(currentOwner).size() < 1)
                    endpointsToRemove.add(currentOwner);

                logger.info(String.format("Nodes %s and %s have the same token %s.  %s is the new owner",
                                          endpoint,
                                          currentOwner,
                                          token,
                                          endpoint));
                if (logger.isDebugEnabled())
                    logger.debug("Relocating ranges: {}", tokenMetadata.printRelocatingRanges());
            }
            else
            {
                logger.info(String.format("Nodes %s and %s have the same token %s.  Ignoring %s",
                                           endpoint,
                                           currentOwner,
                                           token,
                                           endpoint));
                if (logger.isDebugEnabled())
                    logger.debug("Relocating ranges: {}", tokenMetadata.printRelocatingRanges());
            }
        }

        tokenMetadata.updateNormalTokens(tokensToUpdateInMetadata, endpoint);
        for (InetAddress ep : endpointsToRemove)
            removeEndpoint(ep);
        if (!tokensToUpdateInSystemKeyspace.isEmpty())
            SystemKeyspace.updateTokens(endpoint, tokensToUpdateInSystemKeyspace);
        if (!localTokensToRemove.isEmpty())
            SystemKeyspace.updateLocalTokens(Collections.<Token>emptyList(), localTokensToRemove);

        if (tokenMetadata.isMoving(endpoint)) // if endpoint was moving to a new token
        {
            tokenMetadata.removeFromMoving(endpoint);

            if (!isClientMode)
            {
                for (IEndpointLifecycleSubscriber subscriber : lifecycleSubscribers)
                    subscriber.onMove(endpoint);
            }
        }

        PendingRangeCalculatorService.instance.update();
    }

    /**
     * Handle node preparing to leave the ring
     *
     * @param endpoint node
     */
    private void handleStateLeaving(InetAddress endpoint)
    {
        Collection<Token> tokens;
        tokens = getTokensFor(endpoint);

        if (logger.isDebugEnabled())
            logger.debug("Node {} state leaving, tokens {}", endpoint, tokens);

        // If the node is previously unknown or tokens do not match, update tokenmetadata to
        // have this node as 'normal' (it must have been using this token before the
        // leave). This way we'll get pending ranges right.
        if (!tokenMetadata.isMember(endpoint))
        {
            logger.info("Node {} state jump to leaving", endpoint);
            tokenMetadata.updateNormalTokens(tokens, endpoint);
        }
        else if (!tokenMetadata.getTokens(endpoint).containsAll(tokens))
        {
            logger.warn("Node {} 'leaving' token mismatch. Long network partition?", endpoint);
            tokenMetadata.updateNormalTokens(tokens, endpoint);
        }

        // at this point the endpoint is certainly a member with this token, so let's proceed
        // normally
        tokenMetadata.addLeavingEndpoint(endpoint);
        PendingRangeCalculatorService.instance.update();
    }

    /**
     * Handle node leaving the ring. This will happen when a node is decommissioned
     *
     * @param endpoint If reason for leaving is decommission, endpoint is the leaving node.
     * @param pieces STATE_LEFT,token
     */
    private void handleStateLeft(InetAddress endpoint, String[] pieces)
    {
        assert pieces.length >= 2;
        Collection<Token> tokens;
        tokens = getTokensFor(endpoint);

        if (logger.isDebugEnabled())
            logger.debug("Node {} state left, tokens {}", endpoint, tokens);

        excise(tokens, endpoint, extractExpireTime(pieces));
    }

    /**
     * Handle node moving inside the ring.
     *
     * @param endpoint moving endpoint address
     * @param pieces STATE_MOVING, token
     */
    private void handleStateMoving(InetAddress endpoint, String[] pieces)
    {
        assert pieces.length >= 2;
        Token token = getPartitioner().getTokenFactory().fromString(pieces[1]);

        if (logger.isDebugEnabled())
            logger.debug("Node {} state moving, new token {}", endpoint, token);

        tokenMetadata.addMovingEndpoint(token, endpoint);

        PendingRangeCalculatorService.instance.update();
    }

    /**
     * Handle one or more ranges (tokens) moving from their respective endpoints, to another.
     *
     * @param endpoint the destination of the move
     * @param pieces STATE_RELOCATING,token,token,...
     */
    private void handleStateRelocating(InetAddress endpoint, String[] pieces)
    {
        assert pieces.length >= 2;

        List<Token> tokens = new ArrayList<>(pieces.length - 1);
        for (String tStr : Arrays.copyOfRange(pieces, 1, pieces.length))
            tokens.add(getPartitioner().getTokenFactory().fromString(tStr));

        logger.debug("Tokens {} are relocating to {}", tokens, endpoint);
        tokenMetadata.addRelocatingTokens(tokens, endpoint);

        PendingRangeCalculatorService.instance.update();
    }

    /**
     * Handle notification that a node being actively removed from the ring via 'removenode'
     *
     * @param endpoint node
     * @param pieces either REMOVED_TOKEN (node is gone) or REMOVING_TOKEN (replicas need to be restored)
     */
    private void handleStateRemoving(InetAddress endpoint, String[] pieces)
    {
        assert (pieces.length > 0);

        if (endpoint.equals(FBUtilities.getBroadcastAddress()))
        {
            logger.info("Received removenode gossip about myself. Is this node rejoining after an explicit removenode?");
            try
            {
                drain();
            }
            catch (Exception e)
            {
                throw new RuntimeException(e);
            }
            return;
        }
        if (tokenMetadata.isMember(endpoint))
        {
            String state = pieces[0];
            Collection<Token> removeTokens = tokenMetadata.getTokens(endpoint);

            if (VersionedValue.REMOVED_TOKEN.equals(state))
            {
                excise(removeTokens, endpoint, extractExpireTime(pieces));
            }
            else if (VersionedValue.REMOVING_TOKEN.equals(state))
            {
                if (logger.isDebugEnabled())
                    logger.debug("Tokens {} removed manually (endpoint was {})", removeTokens, endpoint);

                // Note that the endpoint is being removed
                tokenMetadata.addLeavingEndpoint(endpoint);
                PendingRangeCalculatorService.instance.update();

                // find the endpoint coordinating this removal that we need to notify when we're done
                String[] coordinator = Gossiper.instance.getEndpointStateForEndpoint(endpoint).getApplicationState(ApplicationState.REMOVAL_COORDINATOR).value.split(VersionedValue.DELIMITER_STR, -1);
                UUID hostId = UUID.fromString(coordinator[1]);
                // grab any data we are now responsible for and notify responsible node
                restoreReplicaCount(endpoint, tokenMetadata.getEndpointForHostId(hostId));
            }
        }
        else // now that the gossiper has told us about this nonexistent member, notify the gossiper to remove it
        {
            if (VersionedValue.REMOVED_TOKEN.equals(pieces[0]))
                addExpireTimeIfFound(endpoint, extractExpireTime(pieces));
            removeEndpoint(endpoint);
        }
    }

    private void excise(Collection<Token> tokens, InetAddress endpoint)
    {
        logger.info("Removing tokens {} for {}", tokens, endpoint);
        HintedHandOffManager.instance.deleteHintsForEndpoint(endpoint);
        removeEndpoint(endpoint);
        tokenMetadata.removeEndpoint(endpoint);
        tokenMetadata.removeBootstrapTokens(tokens);

        if (!isClientMode)
        {
            for (IEndpointLifecycleSubscriber subscriber : lifecycleSubscribers)
                subscriber.onLeaveCluster(endpoint);
        }
        PendingRangeCalculatorService.instance.update();
    }

    private void excise(Collection<Token> tokens, InetAddress endpoint, long expireTime)
    {
        addExpireTimeIfFound(endpoint, expireTime);
        excise(tokens, endpoint);
    }

    /** unlike excise we just need this endpoint gone without going through any notifications **/
    private void removeEndpoint(InetAddress endpoint)
    {
        Gossiper.instance.removeEndpoint(endpoint);
        if (!isClientMode)
            SystemKeyspace.removeEndpoint(endpoint);
    }

    protected void addExpireTimeIfFound(InetAddress endpoint, long expireTime)
    {
        if (expireTime != 0L)
        {
            Gossiper.instance.addExpireTimeForEndpoint(endpoint, expireTime);
        }
    }

    protected long extractExpireTime(String[] pieces)
    {
        return Long.parseLong(pieces[2]);
    }

    /**
     * Finds living endpoints responsible for the given ranges
     *
     * @param keyspaceName the keyspace ranges belong to
     * @param ranges the ranges to find sources for
     * @return multimap of addresses to ranges the address is responsible for
     */
    private Multimap<InetAddress, Range<Token>> getNewSourceRanges(String keyspaceName, Set<Range<Token>> ranges)
    {
        InetAddress myAddress = FBUtilities.getBroadcastAddress();
        Multimap<Range<Token>, InetAddress> rangeAddresses = Keyspace.open(keyspaceName).getReplicationStrategy().getRangeAddresses(tokenMetadata.cloneOnlyTokenMap());
        Multimap<InetAddress, Range<Token>> sourceRanges = HashMultimap.create();
        IFailureDetector failureDetector = FailureDetector.instance;

        // find alive sources for our new ranges
        for (Range<Token> range : ranges)
        {
            Collection<InetAddress> possibleRanges = rangeAddresses.get(range);
            IEndpointSnitch snitch = DatabaseDescriptor.getEndpointSnitch();
            List<InetAddress> sources = snitch.getSortedListByProximity(myAddress, possibleRanges);

            assert (!sources.contains(myAddress));

            for (InetAddress source : sources)
            {
                if (failureDetector.isAlive(source))
                {
                    sourceRanges.put(source, range);
                    break;
                }
            }
        }
        return sourceRanges;
    }

    /**
     * Sends a notification to a node indicating we have finished replicating data.
     *
     * @param remote node to send notification to
     */
    private void sendReplicationNotification(InetAddress remote)
    {
        // notify the remote token
        MessageOut msg = new MessageOut(MessagingService.Verb.REPLICATION_FINISHED);
        IFailureDetector failureDetector = FailureDetector.instance;
        if (logger.isDebugEnabled())
            logger.debug("Notifying {} of replication completion\n", remote);
        while (failureDetector.isAlive(remote))
        {
            AsyncOneResponse iar = MessagingService.instance().sendRR(msg, remote);
            try
            {
                iar.get(DatabaseDescriptor.getRpcTimeout(), TimeUnit.MILLISECONDS);
                return; // done
            }
            catch(TimeoutException e)
            {
                // try again
            }
        }
    }

    /**
     * Called when an endpoint is removed from the ring. This function checks
     * whether this node becomes responsible for new ranges as a
     * consequence and streams data if needed.
     *
     * This is rather ineffective, but it does not matter so much
     * since this is called very seldom
     *
     * @param endpoint the node that left
     */
    private void restoreReplicaCount(InetAddress endpoint, final InetAddress notifyEndpoint)
    {
        Multimap<String, Map.Entry<InetAddress, Collection<Range<Token>>>> rangesToFetch = HashMultimap.create();

        InetAddress myAddress = FBUtilities.getBroadcastAddress();

        for (String keyspaceName : Schema.instance.getNonSystemKeyspaces())
        {
            Multimap<Range<Token>, InetAddress> changedRanges = getChangedRangesForLeaving(keyspaceName, endpoint);
            Set<Range<Token>> myNewRanges = new HashSet<>();
            for (Map.Entry<Range<Token>, InetAddress> entry : changedRanges.entries())
            {
                if (entry.getValue().equals(myAddress))
                    myNewRanges.add(entry.getKey());
            }
            Multimap<InetAddress, Range<Token>> sourceRanges = getNewSourceRanges(keyspaceName, myNewRanges);
            for (Map.Entry<InetAddress, Collection<Range<Token>>> entry : sourceRanges.asMap().entrySet())
            {
                rangesToFetch.put(keyspaceName, entry);
            }
        }

        StreamPlan stream = new StreamPlan("Restore replica count");
        for (String keyspaceName : rangesToFetch.keySet())
        {
            for (Map.Entry<InetAddress, Collection<Range<Token>>> entry : rangesToFetch.get(keyspaceName))
            {
                InetAddress source = entry.getKey();
                Collection<Range<Token>> ranges = entry.getValue();
                if (logger.isDebugEnabled())
                    logger.debug("Requesting from {} ranges {}", source, StringUtils.join(ranges, ", "));
                stream.requestRanges(source, keyspaceName, ranges);
            }
        }
        StreamResultFuture future = stream.execute();
        Futures.addCallback(future, new FutureCallback<StreamState>()
        {
            public void onSuccess(StreamState finalState)
            {
                sendReplicationNotification(notifyEndpoint);
            }

            public void onFailure(Throwable t)
            {
                logger.warn("Streaming to restore replica count failed", t);
                // We still want to send the notification
                sendReplicationNotification(notifyEndpoint);
            }
        });
    }

    // needs to be modified to accept either a keyspace or ARS.
    private Multimap<Range<Token>, InetAddress> getChangedRangesForLeaving(String keyspaceName, InetAddress endpoint)
    {
        // First get all ranges the leaving endpoint is responsible for
        Collection<Range<Token>> ranges = getRangesForEndpoint(keyspaceName, endpoint);

        if (logger.isDebugEnabled())
            logger.debug("Node {} ranges [{}]", endpoint, StringUtils.join(ranges, ", "));

        Map<Range<Token>, List<InetAddress>> currentReplicaEndpoints = new HashMap<>();

        // Find (for each range) all nodes that store replicas for these ranges as well
        for (Range<Token> range : ranges)
            currentReplicaEndpoints.put(range, Keyspace.open(keyspaceName).getReplicationStrategy().calculateNaturalEndpoints(range.right, tokenMetadata.cloneOnlyTokenMap()));

        TokenMetadata temp = tokenMetadata.cloneAfterAllLeft();

        // endpoint might or might not be 'leaving'. If it was not leaving (that is, removenode
        // command was used), it is still present in temp and must be removed.
        if (temp.isMember(endpoint))
            temp.removeEndpoint(endpoint);

        Multimap<Range<Token>, InetAddress> changedRanges = HashMultimap.create();

        // Go through the ranges and for each range check who will be
        // storing replicas for these ranges when the leaving endpoint
        // is gone. Whoever is present in newReplicaEndpoints list, but
        // not in the currentReplicaEndpoints list, will be needing the
        // range.
        for (Range<Token> range : ranges)
        {
            Collection<InetAddress> newReplicaEndpoints = Keyspace.open(keyspaceName).getReplicationStrategy().calculateNaturalEndpoints(range.right, temp);
            newReplicaEndpoints.removeAll(currentReplicaEndpoints.get(range));
            if (logger.isDebugEnabled())
                if (newReplicaEndpoints.isEmpty())
                    logger.debug("Range {} already in all replicas", range);
                else
                    logger.debug("Range {} will be responsibility of {}", range, StringUtils.join(newReplicaEndpoints, ", "));
            changedRanges.putAll(range, newReplicaEndpoints);
        }

        return changedRanges;
    }

    public void onJoin(InetAddress endpoint, EndpointState epState)
    {
        for (Map.Entry<ApplicationState, VersionedValue> entry : epState.getApplicationStateMap().entrySet())
        {
            onChange(endpoint, entry.getKey(), entry.getValue());
        }
        MigrationManager.instance.scheduleSchemaPull(endpoint, epState);
    }

    public void onAlive(InetAddress endpoint, EndpointState state)
    {
        if (isClientMode)
            return;

        if (tokenMetadata.isMember(endpoint))
        {
            HintedHandOffManager.instance.scheduleHintDelivery(endpoint);
            for (IEndpointLifecycleSubscriber subscriber : lifecycleSubscribers)
                subscriber.onUp(endpoint);
        }
        else
        {
            for (IEndpointLifecycleSubscriber subscriber : lifecycleSubscribers)
                subscriber.onJoinCluster(endpoint);
        }
        MigrationManager.instance.scheduleSchemaPull(endpoint, state);
    }

    public void onRemove(InetAddress endpoint)
    {
        tokenMetadata.removeEndpoint(endpoint);
        PendingRangeCalculatorService.instance.update();
    }

    public void onDead(InetAddress endpoint, EndpointState state)
    {
        MessagingService.instance().convict(endpoint);
        if (!isClientMode)
        {
            for (IEndpointLifecycleSubscriber subscriber : lifecycleSubscribers)
                subscriber.onDown(endpoint);
        }
    }

    public void onRestart(InetAddress endpoint, EndpointState state)
    {
        // If we have restarted before the node was even marked down, we need to reset the connection pool
        if (state.isAlive())
            onDead(endpoint, state);
    }

    /** raw load value */
    public double getLoad()
    {
        double bytes = 0;
        for (String keyspaceName : Schema.instance.getKeyspaces())
        {
            Keyspace keyspace = Schema.instance.getKeyspaceInstance(keyspaceName);
            if (keyspace == null)
                continue;
            for (ColumnFamilyStore cfs : keyspace.getColumnFamilyStores())
                bytes += cfs.getLiveDiskSpaceUsed();
        }
        return bytes;
    }

    public String getLoadString()
    {
        return FileUtils.stringifyFileSize(getLoad());
    }

    public Map<String, String> getLoadMap()
    {
        Map<String, String> map = new HashMap<>();
        for (Map.Entry<InetAddress,Double> entry : LoadBroadcaster.instance.getLoadInfo().entrySet())
        {
            map.put(entry.getKey().getHostAddress(), FileUtils.stringifyFileSize(entry.getValue()));
        }
        // gossiper doesn't see its own updates, so we need to special-case the local node
        map.put(FBUtilities.getBroadcastAddress().getHostAddress(), getLoadString());
        return map;
    }

    public final void deliverHints(String host) throws UnknownHostException
    {
        HintedHandOffManager.instance.scheduleHintDelivery(host);
    }

    public Collection<Token> getLocalTokens()
    {
        Collection<Token> tokens = SystemKeyspace.getSavedTokens();
        assert tokens != null && !tokens.isEmpty(); // should not be called before initServer sets this
        return tokens;
    }

    /* These methods belong to the MBean interface */

    public List<String> getTokens()
    {
        return getTokens(FBUtilities.getBroadcastAddress());
    }

    public List<String> getTokens(String endpoint) throws UnknownHostException
    {
        return getTokens(InetAddress.getByName(endpoint));
    }

    private List<String> getTokens(InetAddress endpoint)
    {
        List<String> strTokens = new ArrayList<>();
        for (Token tok : getTokenMetadata().getTokens(endpoint))
            strTokens.add(tok.toString());
        return strTokens;
    }

    public String getReleaseVersion()
    {
        return FBUtilities.getReleaseVersionString();
    }

    public String getSchemaVersion()
    {
        return Schema.instance.getVersion().toString();
    }

    public List<String> getLeavingNodes()
    {
        return stringify(tokenMetadata.getLeavingEndpoints());
    }

    public List<String> getMovingNodes()
    {
        List<String> endpoints = new ArrayList<>();

        for (Pair<Token, InetAddress> node : tokenMetadata.getMovingEndpoints())
        {
            endpoints.add(node.right.getHostAddress());
        }

        return endpoints;
    }

    public List<String> getJoiningNodes()
    {
        return stringify(tokenMetadata.getBootstrapTokens().values());
    }

    public List<String> getLiveNodes()
    {
        return stringify(Gossiper.instance.getLiveMembers());
    }

    public List<String> getUnreachableNodes()
    {
        return stringify(Gossiper.instance.getUnreachableMembers());
    }

    public String[] getAllDataFileLocations()
    {
        String[] locations = DatabaseDescriptor.getAllDataFileLocations();
        for (int i = 0; i < locations.length; i++)
            locations[i] = FileUtils.getCanonicalPath(locations[i]);
        return locations;
    }

    public String getCommitLogLocation()
    {
        return FileUtils.getCanonicalPath(DatabaseDescriptor.getCommitLogLocation());
    }

    public String getSavedCachesLocation()
    {
        return FileUtils.getCanonicalPath(DatabaseDescriptor.getSavedCachesLocation());
    }

    private List<String> stringify(Iterable<InetAddress> endpoints)
    {
        List<String> stringEndpoints = new ArrayList<>();
        for (InetAddress ep : endpoints)
        {
            stringEndpoints.add(ep.getHostAddress());
        }
        return stringEndpoints;
    }

    public int getCurrentGenerationNumber()
    {
        return Gossiper.instance.getCurrentGenerationNumber(FBUtilities.getBroadcastAddress());
    }

    public CompactionManager.AllSSTableOpStatus forceKeyspaceCleanup(String keyspaceName, String... columnFamilies) throws IOException, ExecutionException, InterruptedException
    {
        if (keyspaceName.equals(Keyspace.SYSTEM_KS))
            throw new RuntimeException("Cleanup of the system keyspace is neither necessary nor wise");

        CompactionManager.AllSSTableOpStatus status = CompactionManager.AllSSTableOpStatus.SUCCESSFUL;
        for (ColumnFamilyStore cfStore : getValidColumnFamilies(false, false, keyspaceName, columnFamilies))
        {
            CompactionManager.AllSSTableOpStatus oneStatus = cfStore.forceCleanup();
            if (oneStatus != CompactionManager.AllSSTableOpStatus.SUCCESSFUL)
                status = oneStatus;
        }
        return status;
    }

    public CompactionManager.AllSSTableOpStatus scrub(boolean disableSnapshot, boolean skipCorrupted, String keyspaceName, String... columnFamilies) throws IOException, ExecutionException, InterruptedException
    {
        CompactionManager.AllSSTableOpStatus status = CompactionManager.AllSSTableOpStatus.SUCCESSFUL;
        for (ColumnFamilyStore cfStore : getValidColumnFamilies(false, false, keyspaceName, columnFamilies))
        {
            CompactionManager.AllSSTableOpStatus oneStatus = cfStore.scrub(disableSnapshot, skipCorrupted);
            if (oneStatus != CompactionManager.AllSSTableOpStatus.SUCCESSFUL)
                status = oneStatus;
        }
        return status;
    }

    public CompactionManager.AllSSTableOpStatus upgradeSSTables(String keyspaceName, boolean excludeCurrentVersion, String... columnFamilies) throws IOException, ExecutionException, InterruptedException
    {
        CompactionManager.AllSSTableOpStatus status = CompactionManager.AllSSTableOpStatus.SUCCESSFUL;
        for (ColumnFamilyStore cfStore : getValidColumnFamilies(true, true, keyspaceName, columnFamilies))
        {
            CompactionManager.AllSSTableOpStatus oneStatus = cfStore.sstablesRewrite(excludeCurrentVersion);
            if (oneStatus != CompactionManager.AllSSTableOpStatus.SUCCESSFUL)
                status = oneStatus;
        }
        return status;
    }

    public void forceKeyspaceCompaction(String keyspaceName, String... columnFamilies) throws IOException, ExecutionException, InterruptedException
    {
        for (ColumnFamilyStore cfStore : getValidColumnFamilies(true, false, keyspaceName, columnFamilies))
        {
            cfStore.forceMajorCompaction();
        }
    }

    /**
     * Takes the snapshot for the given keyspaces. A snapshot name must be specified.
     *
     * @param tag the tag given to the snapshot; may not be null or empty
     * @param keyspaceNames the names of the keyspaces to snapshot; empty means "all."
     */
    public void takeSnapshot(String tag, String... keyspaceNames) throws IOException
    {
        if (operationMode.equals(Mode.JOINING))
            throw new IOException("Cannot snapshot until bootstrap completes");
        if (tag == null || tag.equals(""))
            throw new IOException("You must supply a snapshot name.");

        Iterable<Keyspace> keyspaces;
        if (keyspaceNames.length == 0)
        {
            keyspaces = Keyspace.all();
        }
        else
        {
            ArrayList<Keyspace> t = new ArrayList<>(keyspaceNames.length);
            for (String keyspaceName : keyspaceNames)
                t.add(getValidKeyspace(keyspaceName));
            keyspaces = t;
        }

        // Do a check to see if this snapshot exists before we actually snapshot
        for (Keyspace keyspace : keyspaces)
            if (keyspace.snapshotExists(tag))
                throw new IOException("Snapshot " + tag + " already exists.");


        for (Keyspace keyspace : keyspaces)
            keyspace.snapshot(tag, null);
    }

    /**
     * Takes the snapshot of a specific column family. A snapshot name must be specified.
     *
     * @param keyspaceName the keyspace which holds the specified column family
     * @param columnFamilyName the column family to snapshot
     * @param tag the tag given to the snapshot; may not be null or empty
     */
    public void takeColumnFamilySnapshot(String keyspaceName, String columnFamilyName, String tag) throws IOException
    {
        if (keyspaceName == null)
            throw new IOException("You must supply a keyspace name");
        if (operationMode.equals(Mode.JOINING))
            throw new IOException("Cannot snapshot until bootstrap completes");

        if (columnFamilyName == null)
            throw new IOException("You must supply a column family name");
        if (columnFamilyName.contains("."))
            throw new IllegalArgumentException("Cannot take a snapshot of a secondary index by itself. Run snapshot on the column family that owns the index.");

        if (tag == null || tag.equals(""))
            throw new IOException("You must supply a snapshot name.");

        Keyspace keyspace = getValidKeyspace(keyspaceName);
        if (keyspace.snapshotExists(tag))
            throw new IOException("Snapshot " + tag + " already exists.");

        keyspace.snapshot(tag, columnFamilyName);
    }

    private Keyspace getValidKeyspace(String keyspaceName) throws IOException
    {
        if (!Schema.instance.getKeyspaces().contains(keyspaceName))
        {
            throw new IOException("Keyspace " + keyspaceName + " does not exist");
        }
        return Keyspace.open(keyspaceName);
    }

    /**
     * Remove the snapshot with the given name from the given keyspaces.
     * If no tag is specified we will remove all snapshots.
     */
    public void clearSnapshot(String tag, String... keyspaceNames) throws IOException
    {
        if(tag == null)
            tag = "";

        Set<String> keyspaces = new HashSet<>();
        for (String dataDir : DatabaseDescriptor.getAllDataFileLocations())
        {
            for(String keyspaceDir : new File(dataDir).list())
            {
                // Only add a ks if it has been specified as a param, assuming params were actually provided.
                if (keyspaceNames.length > 0 && !Arrays.asList(keyspaceNames).contains(keyspaceDir))
                    continue;
                keyspaces.add(keyspaceDir);
            }
        }

        for (String keyspace : keyspaces)
            Keyspace.clearSnapshot(tag, keyspace);

        if (logger.isDebugEnabled())
            logger.debug("Cleared out snapshot directories");
    }

    public Map<String, TabularData> getSnapshotDetails()
    {
        Map<String, TabularData> snapshotMap = new HashMap<>();
        for (Keyspace keyspace : Keyspace.all())
        {
            if (Keyspace.SYSTEM_KS.equals(keyspace.getName()))
                continue;

            for (ColumnFamilyStore cfStore : keyspace.getColumnFamilyStores())
            {
                for (Map.Entry<String, Pair<Long,Long>> snapshotDetail : cfStore.getSnapshotDetails().entrySet())
                {
                    TabularDataSupport data = (TabularDataSupport)snapshotMap.get(snapshotDetail.getKey());
                    if (data == null)
                    {
                        data = new TabularDataSupport(SnapshotDetailsTabularData.TABULAR_TYPE);
                        snapshotMap.put(snapshotDetail.getKey(), data);
                    }

                    SnapshotDetailsTabularData.from(snapshotDetail.getKey(), keyspace.getName(), cfStore.getColumnFamilyName(), snapshotDetail, data);
                }
            }
        }
        return snapshotMap;
    }

    public long trueSnapshotsSize()
    {
        long total = 0;
        for (Keyspace keyspace : Keyspace.all())
        {
            if (Keyspace.SYSTEM_KS.equals(keyspace.getName()))
                continue;

            for (ColumnFamilyStore cfStore : keyspace.getColumnFamilyStores())
            {
                total += cfStore.trueSnapshotsSize();
            }
        }

        return total;
    }

    /**
     * @param allowIndexes Allow index CF names to be passed in
     * @param autoAddIndexes Automatically add secondary indexes if a CF has them
     * @param keyspaceName keyspace
     * @param cfNames CFs
     */
    public Iterable<ColumnFamilyStore> getValidColumnFamilies(boolean allowIndexes, boolean autoAddIndexes, String keyspaceName, String... cfNames) throws IOException
    {
        Keyspace keyspace = getValidKeyspace(keyspaceName);
        Set<ColumnFamilyStore> valid = new HashSet<>();

        if (cfNames.length == 0)
        {
            // all stores are interesting
            for (ColumnFamilyStore cfStore : keyspace.getColumnFamilyStores())
            {
                valid.add(cfStore);
                if (autoAddIndexes)
                {
                    for (SecondaryIndex si : cfStore.indexManager.getIndexes())
                    {
                        if (si.getIndexCfs() != null) {
                            logger.info("adding secondary index {} to operation", si.getIndexName());
                            valid.add(si.getIndexCfs());
                        }
                    }

                }
            }
            return valid;
        }
        // filter out interesting stores
        for (String cfName : cfNames)
        {
            //if the CF name is an index, just flush the CF that owns the index
            String baseCfName = cfName;
            String idxName = null;
            if (cfName.contains(".")) // secondary index
            {
                if(!allowIndexes)
                {
                   logger.warn("Operation not allowed on secondary Index column family ({})", cfName);
                    continue;
                }

                String[] parts = cfName.split("\\.", 2);
                baseCfName = parts[0];
                idxName = parts[1];
            }

            ColumnFamilyStore cfStore = keyspace.getColumnFamilyStore(baseCfName);
            if (cfStore == null)
            {
                // this means there was a cf passed in that is not recognized in the keyspace. report it and continue.
                logger.warn(String.format("Invalid column family specified: %s. Proceeding with others.", baseCfName));
                continue;
            }
            if (idxName != null)
            {
                Collection< SecondaryIndex > indexes = cfStore.indexManager.getIndexesByNames(new HashSet<>(Arrays.asList(cfName)));
                if (indexes.isEmpty())
                    logger.warn(String.format("Invalid column family index specified: %s/%s. Proceeding with others.", baseCfName, idxName));
                else
                    valid.add(Iterables.get(indexes, 0).getIndexCfs());
            }
            else
            {
                valid.add(cfStore);
                if(autoAddIndexes)
                {
                    for(SecondaryIndex si : cfStore.indexManager.getIndexes())
                    {
                        if (si.getIndexCfs() != null) {
                            logger.info("adding secondary index {} to operation", si.getIndexName());
                            valid.add(si.getIndexCfs());
                        }
                    }
                }
            }
        }
        return valid;
    }

    /**
     * Flush all memtables for a keyspace and column families.
     * @param keyspaceName
     * @param columnFamilies
     * @throws IOException
     */
    public void forceKeyspaceFlush(String keyspaceName, String... columnFamilies) throws IOException
    {
        for (ColumnFamilyStore cfStore : getValidColumnFamilies(true, false, keyspaceName, columnFamilies))
        {
            logger.debug("Forcing flush on keyspace {}, CF {}", keyspaceName, cfStore.name);
            cfStore.forceBlockingFlush();
        }
    }

    /**
     * Sends JMX notification to subscribers.
     *
     * @param type Message type
     * @param message Message itself
     * @param userObject Arbitrary object to attach to notification
     */
    public void sendNotification(String type, String message, Object userObject)
    {
        Notification jmxNotification = new Notification(type, jmxObjectName, notificationSerialNumber.incrementAndGet(), message);
        jmxNotification.setUserData(userObject);
        sendNotification(jmxNotification);
    }

    public int forceRepairAsync(String keyspace, boolean isSequential, Collection<String> dataCenters, Collection<String> hosts, boolean primaryRange, boolean fullRepair, String... columnFamilies) throws IOException
    {
        Collection<Range<Token>> ranges = primaryRange ? getLocalPrimaryRanges(keyspace) : getLocalRanges(keyspace);

        return forceRepairAsync(keyspace, isSequential, dataCenters, hosts, ranges, fullRepair, columnFamilies);
    }

    public int forceRepairAsync(String keyspace, boolean isSequential, Collection<String> dataCenters, Collection<String> hosts, Collection<Range<Token>> ranges, boolean fullRepair, String... columnFamilies)
    {
        if (Keyspace.SYSTEM_KS.equals(keyspace) || ranges.isEmpty())
            return 0;

        int cmd = nextRepairCommand.incrementAndGet();
        if (ranges.size() > 0)
        {
            new Thread(createRepairTask(cmd, keyspace, ranges, isSequential, dataCenters, hosts, fullRepair, columnFamilies)).start();
        }
        return cmd;
    }

    public int forceRepairAsync(String keyspace, boolean isSequential, boolean isLocal, boolean primaryRange, boolean fullRepair, String... columnFamilies)
    {
        Collection<Range<Token>> ranges = primaryRange ? getLocalPrimaryRanges(keyspace) : getLocalRanges(keyspace);
        return forceRepairAsync(keyspace, isSequential, isLocal, ranges, fullRepair, columnFamilies);
    }

    public int forceRepairAsync(String keyspace, boolean isSequential, boolean isLocal, Collection<Range<Token>> ranges, boolean fullRepair, String... columnFamilies)
    {
        if (Keyspace.SYSTEM_KS.equals(keyspace) || ranges.isEmpty())
            return 0;

        int cmd = nextRepairCommand.incrementAndGet();
        if (!FBUtilities.isUnix() && isSequential)
        {
            logger.warn("Snapshot-based repair is not yet supported on Windows.  Reverting to parallel repair.");
            isSequential = false;
        }
        new Thread(createRepairTask(cmd, keyspace, ranges, isSequential, isLocal, fullRepair, columnFamilies)).start();
        return cmd;
    }

    public int forceRepairRangeAsync(String beginToken, String endToken, String keyspaceName, boolean isSequential, Collection<String> dataCenters, Collection<String> hosts, boolean fullRepair, String... columnFamilies) throws IOException
    {
        Token parsedBeginToken = getPartitioner().getTokenFactory().fromString(beginToken);
        Token parsedEndToken = getPartitioner().getTokenFactory().fromString(endToken);

        logger.info("starting user-requested repair of range ({}, {}] for keyspace {} and column families {}",
                    parsedBeginToken, parsedEndToken, keyspaceName, columnFamilies);
        return forceRepairAsync(keyspaceName, isSequential, dataCenters, hosts, Collections.singleton(new Range<>(parsedBeginToken, parsedEndToken)), fullRepair, columnFamilies);
    }

    public int forceRepairRangeAsync(String beginToken, String endToken, String keyspaceName, boolean isSequential, boolean isLocal, boolean fullRepair, String... columnFamilies)
    {
        Token parsedBeginToken = getPartitioner().getTokenFactory().fromString(beginToken);
        Token parsedEndToken = getPartitioner().getTokenFactory().fromString(endToken);

        logger.info("starting user-requested repair of range ({}, {}] for keyspace {} and column families {}",
                    parsedBeginToken, parsedEndToken, keyspaceName, columnFamilies);
        return forceRepairAsync(keyspaceName, isSequential, isLocal, Collections.singleton(new Range<>(parsedBeginToken, parsedEndToken)), fullRepair, columnFamilies);
    }

    private FutureTask<Object> createRepairTask(int cmd,
                                                String keyspace,
                                                Collection<Range<Token>> ranges,
                                                boolean isSequential,
                                                boolean isLocal,
                                                boolean fullRepair,
                                                String... columnFamilies)
    {
        Set<String> dataCenters = null;
        if (isLocal)
        {
            dataCenters = Sets.newHashSet(DatabaseDescriptor.getLocalDataCenter());
        }
        return createRepairTask(cmd, keyspace, ranges, isSequential, dataCenters, null, fullRepair, columnFamilies);
    }

    private FutureTask<Object> createRepairTask(final int cmd,
                                                final String keyspace,
                                                final Collection<Range<Token>> ranges,
                                                final boolean isSequential,
                                                final Collection<String> dataCenters,
                                                final Collection<String> hosts,
                                                final boolean fullRepair,
                                                final String... columnFamilies)
    {
        return new FutureTask<>(new WrappedRunnable()
        {
            protected void runMayThrow() throws Exception
            {
                String message = String.format("Starting repair command #%d, repairing %d ranges for keyspace %s (seq=%b, full=%b)", cmd, ranges.size(), keyspace, isSequential, fullRepair);
                logger.info(message);
                sendNotification("repair", message, new int[]{cmd, ActiveRepairService.Status.STARTED.ordinal()});

                if (isSequential && !fullRepair)
                {
                    message = "It is not possible to mix sequential repair and incremental repairs.";
                    logger.error(message);
                    sendNotification("repair", message, new int[]{cmd, ActiveRepairService.Status.FINISHED.ordinal()});
                    return;
                }
                if (dataCenters != null && !dataCenters.contains(DatabaseDescriptor.getLocalDataCenter()))
                {
                    message = String.format("Cancelling repair command #%d (the local data center must be part of the repair)", cmd);
                    logger.error(message);
                    sendNotification("repair", message, new int[]{cmd, ActiveRepairService.Status.FINISHED.ordinal()});
                    return;
                }

                Set<InetAddress> allNeighbors = new HashSet<>();
                Map<Range, Set<InetAddress>> rangeToNeighbors = new HashMap<>();
                for (Range<Token> range : ranges)
                {
                    try
                    {
                        Set<InetAddress> neighbors = ActiveRepairService.getNeighbors(keyspace, range, dataCenters, hosts);
                        rangeToNeighbors.put(range, neighbors);
                        allNeighbors.addAll(neighbors);
                    }
                    catch (IllegalArgumentException e)
                    {
                        logger.error("Repair failed:", e);
                        sendNotification("repair", message, new int[]{cmd, ActiveRepairService.Status.FINISHED.ordinal()});
                        return;
                    }
                }

                List<ColumnFamilyStore> columnFamilyStores = new ArrayList<>();
                for (ColumnFamilyStore cfs : getValidColumnFamilies(false, false, keyspace, columnFamilies))
                    columnFamilyStores.add(cfs);

                UUID parentSession = null;
                if (!fullRepair)
                {
                    try
                    {
                        parentSession = ActiveRepairService.instance.prepareForRepair(allNeighbors, ranges, columnFamilyStores);
                    }
                    catch (Throwable t)
                    {
                        sendNotification("repair", String.format("Repair failed with error %s", t.getMessage()), new int[]{cmd, ActiveRepairService.Status.FINISHED.ordinal()});
                        return;
                    }
                }

                List<RepairFuture> futures = new ArrayList<>(ranges.size());
                for (Range<Token> range : ranges)
                {
                    RepairFuture future = forceKeyspaceRepair(parentSession, range, keyspace, isSequential, rangeToNeighbors.get(range), columnFamilies);
                    if (future == null)
                        continue;
                    futures.add(future);
                    // wait for a session to be done with its differencing before starting the next one
                    try
                    {
                        future.session.differencingDone.await();
                    }
                    catch (InterruptedException e)
                    {
                        message = "Interrupted while waiting for the differencing of repair session " + future.session + " to be done. Repair may be imprecise.";
                        logger.error(message, e);
                        sendNotification("repair", message, new int[]{cmd, ActiveRepairService.Status.SESSION_FAILED.ordinal()});
                    }
                }

                for (RepairFuture future : futures)
                {
                    try
                    {
                        future.get();
                        message = String.format("Repair session %s for range %s finished", future.session.getId(), future.session.getRange().toString());
                        logger.info(message);
                        sendNotification("repair", message, new int[]{cmd, ActiveRepairService.Status.SESSION_SUCCESS.ordinal()});
                    }
                    catch (ExecutionException e)
                    {
                        message = String.format("Repair session %s for range %s failed with error %s", future.session.getId(), future.session.getRange().toString(), e.getCause().getMessage());
                        logger.error(message, e);
                        sendNotification("repair", message, new int[]{cmd, ActiveRepairService.Status.SESSION_FAILED.ordinal()});
                    }
                    catch (Exception e)
                    {
                        message = String.format("Repair session %s for range %s failed with error %s", future.session.getId(), future.session.getRange().toString(), e.getMessage());
                        logger.error(message, e);
                        sendNotification("repair", message, new int[]{cmd, ActiveRepairService.Status.SESSION_FAILED.ordinal()});
                    }
                }
                if (!fullRepair)
                    ActiveRepairService.instance.finishParentSession(parentSession, allNeighbors);
                sendNotification("repair", String.format("Repair command #%d finished", cmd), new int[]{cmd, ActiveRepairService.Status.FINISHED.ordinal()});
            }
        }, null);
    }


    public RepairFuture forceKeyspaceRepair(UUID parentRepairSession,
                                            Range<Token> range,
                                            String keyspaceName,
                                            boolean isSequential,
                                            Set<InetAddress> endpoints,
                                            String ... columnFamilies) throws IOException
    {
        ArrayList<String> names = new ArrayList<>();
        for (ColumnFamilyStore cfStore : getValidColumnFamilies(false, false, keyspaceName, columnFamilies))
        {
            names.add(cfStore.name);
        }

        if (names.isEmpty())
        {
            logger.info("No column family to repair for keyspace {}", keyspaceName);
            return null;
        }

        return ActiveRepairService.instance.submitRepairSession(parentRepairSession, range, keyspaceName, isSequential, endpoints, names.toArray(new String[names.size()]));
    }

    public void forceTerminateAllRepairSessions() {
        ActiveRepairService.instance.terminateSessions();
    }

    /* End of MBean interface methods */

    /**
     * Get the "primary ranges" for the specified keyspace and endpoint.
     * "Primary ranges" are the ranges that the node is responsible for storing replica primarily.
     * The node that stores replica primarily is defined as the first node returned
     * by {@link AbstractReplicationStrategy#calculateNaturalEndpoints}.
     *
     * @param keyspace
     * @param ep endpoint we are interested in.
     * @return primary ranges for the specified endpoint.
     */
    public Collection<Range<Token>> getPrimaryRangesForEndpoint(String keyspace, InetAddress ep)
    {
        AbstractReplicationStrategy strategy = Keyspace.open(keyspace).getReplicationStrategy();
        Collection<Range<Token>> primaryRanges = new HashSet<>();
        TokenMetadata metadata = tokenMetadata.cloneOnlyTokenMap();
        for (Token token : metadata.sortedTokens())
        {
            List<InetAddress> endpoints = strategy.calculateNaturalEndpoints(token, metadata);
            if (endpoints.size() > 0 && endpoints.get(0).equals(ep))
                primaryRanges.add(new Range<>(metadata.getPredecessor(token), token));
        }
        return primaryRanges;
    }

    /**
     * Previously, primary range is the range that the node is responsible for and calculated
     * only from the token assigned to the node.
     * But this does not take replication strategy into account, and therefore returns insufficient
     * range especially using NTS with replication only to certain DC(see CASSANDRA-5424).
     *
     * @deprecated
     * @param ep endpoint we are interested in.
     * @return range for the specified endpoint.
     */
    @Deprecated
    @VisibleForTesting
    public Range<Token> getPrimaryRangeForEndpoint(InetAddress ep)
    {
        return tokenMetadata.getPrimaryRangeFor(tokenMetadata.getToken(ep));
    }

    /**
     * Get all ranges an endpoint is responsible for (by keyspace)
     * @param ep endpoint we are interested in.
     * @return ranges for the specified endpoint.
     */
    Collection<Range<Token>> getRangesForEndpoint(String keyspaceName, InetAddress ep)
    {
        return Keyspace.open(keyspaceName).getReplicationStrategy().getAddressRanges().get(ep);
    }

    /**
     * Get all ranges that span the ring given a set
     * of tokens. All ranges are in sorted order of
     * ranges.
     * @return ranges in sorted order
    */
    public List<Range<Token>> getAllRanges(List<Token> sortedTokens)
    {
        if (logger.isDebugEnabled())
            logger.debug("computing ranges for {}", StringUtils.join(sortedTokens, ", "));

        if (sortedTokens.isEmpty())
            return Collections.emptyList();
        int size = sortedTokens.size();
        List<Range<Token>> ranges = new ArrayList<>(size + 1);
        for (int i = 1; i < size; ++i)
        {
            Range<Token> range = new Range<>(sortedTokens.get(i - 1), sortedTokens.get(i));
            ranges.add(range);
        }
        Range<Token> range = new Range<>(sortedTokens.get(size - 1), sortedTokens.get(0));
        ranges.add(range);

        return ranges;
    }

    /**
     * This method returns the N endpoints that are responsible for storing the
     * specified key i.e for replication.
     *
     * @param keyspaceName keyspace name also known as keyspace
     * @param cf Column family name
     * @param key key for which we need to find the endpoint
     * @return the endpoint responsible for this key
     */
    public List<InetAddress> getNaturalEndpoints(String keyspaceName, String cf, String key)
    {
        CFMetaData cfMetaData = Schema.instance.getKSMetaData(keyspaceName).cfMetaData().get(cf);
        return getNaturalEndpoints(keyspaceName, getPartitioner().getToken(cfMetaData.getKeyValidator().fromString(key)));
    }

    public List<InetAddress> getNaturalEndpoints(String keyspaceName, ByteBuffer key)
    {
        return getNaturalEndpoints(keyspaceName, getPartitioner().getToken(key));
    }

    /**
     * This method returns the N endpoints that are responsible for storing the
     * specified key i.e for replication.
     *
     * @param keyspaceName keyspace name also known as keyspace
     * @param pos position for which we need to find the endpoint
     * @return the endpoint responsible for this token
     */
    public List<InetAddress> getNaturalEndpoints(String keyspaceName, RingPosition pos)
    {
        return Keyspace.open(keyspaceName).getReplicationStrategy().getNaturalEndpoints(pos);
    }

    /**
     * This method attempts to return N endpoints that are responsible for storing the
     * specified key i.e for replication.
     *
     * @param keyspace keyspace name also known as keyspace
     * @param key key for which we need to find the endpoint
     * @return the endpoint responsible for this key
     */
    public List<InetAddress> getLiveNaturalEndpoints(Keyspace keyspace, ByteBuffer key)
    {
        return getLiveNaturalEndpoints(keyspace, getPartitioner().decorateKey(key));
    }

    public List<InetAddress> getLiveNaturalEndpoints(Keyspace keyspace, RingPosition pos)
    {
        List<InetAddress> endpoints = keyspace.getReplicationStrategy().getNaturalEndpoints(pos);
        List<InetAddress> liveEps = new ArrayList<>(endpoints.size());

        for (InetAddress endpoint : endpoints)
        {
            if (FailureDetector.instance.isAlive(endpoint))
                liveEps.add(endpoint);
        }

        return liveEps;
    }

    public void setLoggingLevel(String classQualifier, String rawLevel)
    {
<<<<<<< HEAD
        ch.qos.logback.classic.Logger logBackLogger = (ch.qos.logback.classic.Logger) LoggerFactory.getLogger(classQualifier);
        ch.qos.logback.classic.Level level = ch.qos.logback.classic.Level.toLevel(rawLevel);
        logBackLogger.setLevel(level);
        logger.info("set log level to {} for classes under '{}' (if the level doesn't look like '{}' then slf4j couldn't parse '{}')", level, classQualifier, rawLevel, rawLevel);
=======
        org.apache.log4j.Logger log4jlogger = org.apache.log4j.Logger.getLogger(classQualifier);
        // if both classQualifer and rawLevel are empty, reload from configuration
        if (StringUtils.isBlank(classQualifier) && StringUtils.isBlank(rawLevel))
        {
            LogManager.resetConfiguration();
            CassandraDaemon.initLog4j();
            return;
        }
        // classQualifer is set, but blank level given
        else if (StringUtils.isNotBlank(classQualifier) && StringUtils.isBlank(rawLevel))
        {
            if (log4jlogger.getLevel() != null || log4jlogger.getAllAppenders().hasMoreElements())
                log4jlogger.setLevel(null);
            return;
        }

        Level level = Level.toLevel(rawLevel);
        log4jlogger.setLevel(level);
        logger.info("set log level to {} for classes under '{}' (if the level doesn't look like '{}' then the logger couldn't parse '{}')", level, classQualifier, rawLevel, rawLevel);
    }

    /**
     * @return the runtime logging levels for all the configured loggers
     */
    @Override
    public Map<String,String> getLoggingLevels()
    {
        Map<String, String> logLevelMaps = Maps.newLinkedHashMap();
        org.apache.log4j.Logger rootLogger = org.apache.log4j.Logger.getRootLogger();
        logLevelMaps.put(rootLogger.getName(), rootLogger.getLevel().toString());
        Enumeration<org.apache.log4j.Logger> loggers = LogManager.getCurrentLoggers();
        while (loggers.hasMoreElements())
        {
            org.apache.log4j.Logger logger= loggers.nextElement();
            if (logger.getLevel() != null)
                logLevelMaps.put(logger.getName(), logger.getLevel().toString());
        }
        return logLevelMaps;
>>>>>>> 0a20f5f1
    }
    
    /**
     * @return list of Token ranges (_not_ keys!) together with estimated key count,
     *      breaking up the data this node is responsible for into pieces of roughly keysPerSplit
     */
    public List<Pair<Range<Token>, Long>> getSplits(String keyspaceName, String cfName, Range<Token> range, int keysPerSplit)
    {
        Keyspace t = Keyspace.open(keyspaceName);
        ColumnFamilyStore cfs = t.getColumnFamilyStore(cfName);
        List<DecoratedKey> keys = keySamples(Collections.singleton(cfs), range);

        long totalRowCountEstimate = cfs.estimatedKeysForRange(range);

        // splitCount should be much smaller than number of key samples, to avoid huge sampling error
        int minSamplesPerSplit = 4;
        int maxSplitCount = keys.size() / minSamplesPerSplit + 1;
        int splitCount = Math.max(1, Math.min(maxSplitCount, (int)(totalRowCountEstimate / keysPerSplit)));

        List<Token> tokens = keysToTokens(range, keys);
        return getSplits(tokens, splitCount, cfs);
    }

    private List<Pair<Range<Token>, Long>> getSplits(List<Token> tokens, int splitCount, ColumnFamilyStore cfs)
    {
        double step = (double) (tokens.size() - 1) / splitCount;
        Token prevToken = tokens.get(0);
        List<Pair<Range<Token>, Long>> splits = Lists.newArrayListWithExpectedSize(splitCount);
        for (int i = 1; i <= splitCount; i++)
        {
            int index = (int) Math.round(i * step);
            Token token = tokens.get(index);
            Range<Token> range = new Range<>(prevToken, token);
            splits.add(Pair.create(range, cfs.estimatedKeysForRange(range)));
            prevToken = token;
        }
        return splits;
    }

    private List<Token> keysToTokens(Range<Token> range, List<DecoratedKey> keys)
    {
        List<Token> tokens = Lists.newArrayListWithExpectedSize(keys.size() + 2);
        tokens.add(range.left);
        for (DecoratedKey key : keys)
            tokens.add(key.token);
        tokens.add(range.right);
        return tokens;
    }

    private List<DecoratedKey> keySamples(Iterable<ColumnFamilyStore> cfses, Range<Token> range)
    {
        List<DecoratedKey> keys = new ArrayList<>();
        for (ColumnFamilyStore cfs : cfses)
            Iterables.addAll(keys, cfs.keySamples(range));
        FBUtilities.sortSampledKeys(keys, range);
        return keys;
    }

    /**
     * Broadcast leaving status and update local tokenMetadata accordingly
     */
    private void startLeaving()
    {
        Gossiper.instance.addLocalApplicationState(ApplicationState.STATUS, valueFactory.leaving(getLocalTokens()));
        tokenMetadata.addLeavingEndpoint(FBUtilities.getBroadcastAddress());
        PendingRangeCalculatorService.instance.update();
    }

    public void decommission() throws InterruptedException
    {
        if (!tokenMetadata.isMember(FBUtilities.getBroadcastAddress()))
            throw new UnsupportedOperationException("local node is not a member of the token ring yet");
        if (tokenMetadata.cloneAfterAllLeft().sortedTokens().size() < 2)
            throw new UnsupportedOperationException("no other normal nodes in the ring; decommission would be pointless");

        PendingRangeCalculatorService.instance.blockUntilFinished();
        for (String keyspaceName : Schema.instance.getNonSystemKeyspaces())
        {
            if (tokenMetadata.getPendingRanges(keyspaceName, FBUtilities.getBroadcastAddress()).size() > 0)
                throw new UnsupportedOperationException("data is currently moving to this node; unable to leave the ring");
        }

        if (logger.isDebugEnabled())
            logger.debug("DECOMMISSIONING");
        startLeaving();
        setMode(Mode.LEAVING, "sleeping " + RING_DELAY + " ms for pending range setup", true);
        Thread.sleep(RING_DELAY);

        Runnable finishLeaving = new Runnable()
        {
            public void run()
            {
                shutdownClientServers();
                Gossiper.instance.stop();
                MessagingService.instance().shutdown();
                StageManager.shutdownNow();
                setMode(Mode.DECOMMISSIONED, true);
                // let op be responsible for killing the process
            }
        };
        unbootstrap(finishLeaving);
    }

    private void leaveRing()
    {
        SystemKeyspace.setBootstrapState(SystemKeyspace.BootstrapState.NEEDS_BOOTSTRAP);
        tokenMetadata.removeEndpoint(FBUtilities.getBroadcastAddress());
        PendingRangeCalculatorService.instance.update();

        Gossiper.instance.addLocalApplicationState(ApplicationState.STATUS, valueFactory.left(getLocalTokens(),Gossiper.computeExpireTime()));
        int delay = Math.max(RING_DELAY, Gossiper.intervalInMillis * 2);
        logger.info("Announcing that I have left the ring for {}ms", delay);
        Uninterruptibles.sleepUninterruptibly(delay, TimeUnit.MILLISECONDS);
    }

    private void unbootstrap(Runnable onFinish)
    {
        Map<String, Multimap<Range<Token>, InetAddress>> rangesToStream = new HashMap<>();

        for (String keyspaceName : Schema.instance.getNonSystemKeyspaces())
        {
            Multimap<Range<Token>, InetAddress> rangesMM = getChangedRangesForLeaving(keyspaceName, FBUtilities.getBroadcastAddress());

            if (logger.isDebugEnabled())
                logger.debug("Ranges needing transfer are [{}]", StringUtils.join(rangesMM.keySet(), ","));

            rangesToStream.put(keyspaceName, rangesMM);
        }

        setMode(Mode.LEAVING, "streaming data to other nodes", true);

        Future<StreamState> streamSuccess = streamRanges(rangesToStream);
        Future<StreamState> hintsSuccess = streamHints();

        // wait for the transfer runnables to signal the latch.
        logger.debug("waiting for stream aks.");
        try
        {
            streamSuccess.get();
            hintsSuccess.get();
        }
        catch (ExecutionException | InterruptedException e)
        {
            throw new RuntimeException(e);
        }
        logger.debug("stream acks all received.");
        leaveRing();
        onFinish.run();
    }

    private Future<StreamState> streamHints()
    {
        if (HintedHandOffManager.instance.listEndpointsPendingHints().size() == 0)
            return Futures.immediateFuture(null);

        // gather all live nodes in the cluster that aren't also leaving
        List<InetAddress> candidates = new ArrayList<>(StorageService.instance.getTokenMetadata().cloneAfterAllLeft().getAllEndpoints());
        candidates.remove(FBUtilities.getBroadcastAddress());
        for (Iterator<InetAddress> iter = candidates.iterator(); iter.hasNext(); )
        {
            InetAddress address = iter.next();
            if (!FailureDetector.instance.isAlive(address))
                iter.remove();
        }

        if (candidates.isEmpty())
        {
            logger.warn("Unable to stream hints since no live endpoints seen");
            return Futures.immediateFuture(null);
        }
        else
        {
            // stream to the closest peer as chosen by the snitch
            DatabaseDescriptor.getEndpointSnitch().sortByProximity(FBUtilities.getBroadcastAddress(), candidates);
            InetAddress hintsDestinationHost = candidates.get(0);

            // stream all hints -- range list will be a singleton of "the entire ring"
            Token token = StorageService.getPartitioner().getMinimumToken();
            List<Range<Token>> ranges = Collections.singletonList(new Range<>(token, token));

            return new StreamPlan("Hints").transferRanges(hintsDestinationHost,
                                                                      Keyspace.SYSTEM_KS,
                                                                      ranges,
                                                                      SystemKeyspace.HINTS_CF)
                                                      .execute();
        }
    }

    public void move(String newToken) throws IOException
    {
        try
        {
            getPartitioner().getTokenFactory().validate(newToken);
        }
        catch (ConfigurationException e)
        {
            throw new IOException(e.getMessage());
        }
        move(getPartitioner().getTokenFactory().fromString(newToken));
    }

    /**
     * move the node to new token or find a new token to boot to according to load
     *
     * @param newToken new token to boot to, or if null, find balanced token to boot to
     *
     * @throws IOException on any I/O operation error
     */
    private void move(Token newToken) throws IOException
    {
        if (newToken == null)
            throw new IOException("Can't move to the undefined (null) token.");

        if (tokenMetadata.sortedTokens().contains(newToken))
            throw new IOException("target token " + newToken + " is already owned by another node.");

        // address of the current node
        InetAddress localAddress = FBUtilities.getBroadcastAddress();

        // This doesn't make any sense in a vnodes environment.
        if (getTokenMetadata().getTokens(localAddress).size() > 1)
        {
            logger.error("Invalid request to move(Token); This node has more than one token and cannot be moved thusly.");
            throw new UnsupportedOperationException("This node has more than one token and cannot be moved thusly.");
        }

        List<String> keyspacesToProcess = Schema.instance.getNonSystemKeyspaces();

        PendingRangeCalculatorService.instance.blockUntilFinished();
        // checking if data is moving to this node
        for (String keyspaceName : keyspacesToProcess)
        {
            if (tokenMetadata.getPendingRanges(keyspaceName, localAddress).size() > 0)
                throw new UnsupportedOperationException("data is currently moving to this node; unable to leave the ring");
        }

        Gossiper.instance.addLocalApplicationState(ApplicationState.STATUS, valueFactory.moving(newToken));
        setMode(Mode.MOVING, String.format("Moving %s from %s to %s.", localAddress, getLocalTokens().iterator().next(), newToken), true);

        setMode(Mode.MOVING, String.format("Sleeping %s ms before start streaming/fetching ranges", RING_DELAY), true);
        Uninterruptibles.sleepUninterruptibly(RING_DELAY, TimeUnit.MILLISECONDS);

        RangeRelocator relocator = new RangeRelocator(Collections.singleton(newToken), keyspacesToProcess);

        if (relocator.streamsNeeded())
        {
            setMode(Mode.MOVING, "fetching new ranges and streaming old ranges", true);
            try
            {
                relocator.stream().get();
            }
            catch (ExecutionException | InterruptedException e)
            {
                throw new RuntimeException("Interrupted while waiting for stream/fetch ranges to finish: " + e.getMessage());
            }
        }
        else
        {
            setMode(Mode.MOVING, "No ranges to fetch/stream", true);
        }

        setTokens(Collections.singleton(newToken)); // setting new token as we have everything settled

        if (logger.isDebugEnabled())
            logger.debug("Successfully moved to new token {}", getLocalTokens().iterator().next());
    }

    private class RangeRelocator
    {
        private final StreamPlan streamPlan = new StreamPlan("Bootstrap");

        private RangeRelocator(Collection<Token> tokens, List<String> keyspaceNames)
        {
            calculateToFromStreams(tokens, keyspaceNames);
        }

        private void calculateToFromStreams(Collection<Token> newTokens, List<String> keyspaceNames)
        {
            InetAddress localAddress = FBUtilities.getBroadcastAddress();
            IEndpointSnitch snitch = DatabaseDescriptor.getEndpointSnitch();
            TokenMetadata tokenMetaCloneAllSettled = tokenMetadata.cloneAfterAllSettled();
            // clone to avoid concurrent modification in calculateNaturalEndpoints
            TokenMetadata tokenMetaClone = tokenMetadata.cloneOnlyTokenMap();

            for (String keyspace : keyspaceNames)
            {
                for (Token newToken : newTokens)
                {
                    // replication strategy of the current keyspace (aka table)
                    AbstractReplicationStrategy strategy = Keyspace.open(keyspace).getReplicationStrategy();

                    // getting collection of the currently used ranges by this keyspace
                    Collection<Range<Token>> currentRanges = getRangesForEndpoint(keyspace, localAddress);
                    // collection of ranges which this node will serve after move to the new token
                    Collection<Range<Token>> updatedRanges = strategy.getPendingAddressRanges(tokenMetadata, newToken, localAddress);

                    // ring ranges and endpoints associated with them
                    // this used to determine what nodes should we ping about range data
                    Multimap<Range<Token>, InetAddress> rangeAddresses = strategy.getRangeAddresses(tokenMetaClone);

                    // calculated parts of the ranges to request/stream from/to nodes in the ring
                    Pair<Set<Range<Token>>, Set<Range<Token>>> rangesPerKeyspace = calculateStreamAndFetchRanges(currentRanges, updatedRanges);

                    /**
                     * In this loop we are going through all ranges "to fetch" and determining
                     * nodes in the ring responsible for data we are interested in
                     */
                    Multimap<Range<Token>, InetAddress> rangesToFetchWithPreferredEndpoints = ArrayListMultimap.create();
                    for (Range<Token> toFetch : rangesPerKeyspace.right)
                    {
                        for (Range<Token> range : rangeAddresses.keySet())
                        {
                            if (range.contains(toFetch))
                            {
                                List<InetAddress> endpoints = snitch.getSortedListByProximity(localAddress, rangeAddresses.get(range));
                                // storing range and preferred endpoint set
                                rangesToFetchWithPreferredEndpoints.putAll(toFetch, endpoints);
                            }
                        }
                    }

                    // calculating endpoints to stream current ranges to if needed
                    // in some situations node will handle current ranges as part of the new ranges
                    Multimap<InetAddress, Range<Token>> endpointRanges = HashMultimap.create();
                    for (Range<Token> toStream : rangesPerKeyspace.left)
                    {
                        Set<InetAddress> currentEndpoints = ImmutableSet.copyOf(strategy.calculateNaturalEndpoints(toStream.right, tokenMetaClone));
                        Set<InetAddress> newEndpoints = ImmutableSet.copyOf(strategy.calculateNaturalEndpoints(toStream.right, tokenMetaCloneAllSettled));
                        logger.debug("Range: {} Current endpoints: {} New endpoints: {}", toStream, currentEndpoints, newEndpoints);
                        for (InetAddress address : Sets.difference(newEndpoints, currentEndpoints))
                            endpointRanges.put(address, toStream);
                    }

                    // stream ranges
                    for (InetAddress address : endpointRanges.keySet())
                        streamPlan.transferRanges(address, keyspace, endpointRanges.get(address));

                    // stream requests
                    Multimap<InetAddress, Range<Token>> workMap = RangeStreamer.getWorkMap(rangesToFetchWithPreferredEndpoints);
                    for (InetAddress address : workMap.keySet())
                        streamPlan.requestRanges(address, keyspace, workMap.get(address));

                    if (logger.isDebugEnabled())
                        logger.debug("Keyspace {}: work map {}.", keyspace, workMap);
                }
            }
        }

        public Future<StreamState> stream()
        {
            return streamPlan.execute();
        }

        public boolean streamsNeeded()
        {
            return !streamPlan.isEmpty();
        }
    }

    public void relocate(Collection<String> srcTokens) throws IOException
    {
        List<Token> tokens = new ArrayList<>(srcTokens.size());
        try
        {
            for (String srcT : srcTokens)
            {
                getPartitioner().getTokenFactory().validate(srcT);
                Token token = getPartitioner().getTokenFactory().fromString(srcT);
                if (tokenMetadata.getTokens(tokenMetadata.getEndpoint(token)).size() < 2)
                    throw new IOException("Cannot relocate " + srcT + "; source node would have no tokens left");
                tokens.add(getPartitioner().getTokenFactory().fromString(srcT));
            }
        }
        catch (ConfigurationException e)
        {
            throw new IOException(e.getMessage());
        }
        relocateTokens(tokens);
    }

    void relocateTokens(Collection<Token> srcTokens)
    {
        assert srcTokens != null;
        InetAddress localAddress = FBUtilities.getBroadcastAddress();
        Collection<Token> localTokens = getTokenMetadata().getTokens(localAddress);
        Set<Token> tokens = new HashSet<>(srcTokens);

        Iterator<Token> it = tokens.iterator();
        while (it.hasNext())
        {
            Token srcT = it.next();
            if (localTokens.contains(srcT))
            {
                it.remove();
                logger.warn("cannot move {}; source and destination match", srcT);
            }
        }

        if (tokens.size() < 1)
        {
            logger.warn("no valid token arguments specified; nothing to relocate");
            return;
        }

        Gossiper.instance.addLocalApplicationState(ApplicationState.STATUS, valueFactory.relocating(tokens));
        setMode(Mode.RELOCATING, String.format("relocating %s to %s", tokens, localAddress.getHostAddress()), true);

        List<String> keyspaceNames = Schema.instance.getNonSystemKeyspaces();

        setMode(Mode.RELOCATING, String.format("Sleeping %s ms before start streaming/fetching ranges", RING_DELAY), true);
        Uninterruptibles.sleepUninterruptibly(RING_DELAY, TimeUnit.MILLISECONDS);

        RangeRelocator relocator = new RangeRelocator(tokens, keyspaceNames);

        if (relocator.streamsNeeded())
        {
            setMode(Mode.RELOCATING, "fetching new ranges and streaming old ranges", true);
            try
            {
                relocator.stream().get();
            }
            catch (ExecutionException | InterruptedException e)
            {
                throw new RuntimeException("Interrupted latch while waiting for stream/fetch ranges to finish: " + e.getMessage());
            }
        }
        else
        {
            setMode(Mode.RELOCATING, "no new ranges to stream/fetch", true);
        }

        Collection<Token> currentTokens = SystemKeyspace.updateLocalTokens(tokens, Collections.<Token>emptyList());
        tokenMetadata.updateNormalTokens(currentTokens, FBUtilities.getBroadcastAddress());
        Gossiper.instance.addLocalApplicationState(ApplicationState.TOKENS, valueFactory.tokens(currentTokens));
        Gossiper.instance.addLocalApplicationState(ApplicationState.STATUS, valueFactory.normal(currentTokens));
        setMode(Mode.NORMAL, false);
    }

    /**
     * Get the status of a token removal.
     */
    public String getRemovalStatus()
    {
        if (removingNode == null) {
            return "No token removals in process.";
        }
        return String.format("Removing token (%s). Waiting for replication confirmation from [%s].",
                             tokenMetadata.getToken(removingNode),
                             StringUtils.join(replicatingNodes, ","));
    }

    /**
     * Force a remove operation to complete. This may be necessary if a remove operation
     * blocks forever due to node/stream failure. removeToken() must be called
     * first, this is a last resort measure.  No further attempt will be made to restore replicas.
     */
    public void forceRemoveCompletion()
    {
        if (!replicatingNodes.isEmpty()  || !tokenMetadata.getLeavingEndpoints().isEmpty())
        {
            logger.warn("Removal not confirmed for for {}", StringUtils.join(this.replicatingNodes, ","));
            for (InetAddress endpoint : tokenMetadata.getLeavingEndpoints())
            {
                UUID hostId = tokenMetadata.getHostId(endpoint);
                Gossiper.instance.advertiseTokenRemoved(endpoint, hostId);
                excise(tokenMetadata.getTokens(endpoint), endpoint);
            }
            replicatingNodes.clear();
            removingNode = null;
        }
        else
        {
            throw new UnsupportedOperationException("No tokens to force removal on, call 'removenode' first");
        }
    }

    /**
     * Remove a node that has died, attempting to restore the replica count.
     * If the node is alive, decommission should be attempted.  If decommission
     * fails, then removeToken should be called.  If we fail while trying to
     * restore the replica count, finally forceRemoveCompleteion should be
     * called to forcibly remove the node without regard to replica count.
     *
     * @param hostIdString token for the node
     */
    public void removeNode(String hostIdString)
    {
        InetAddress myAddress = FBUtilities.getBroadcastAddress();
        UUID localHostId = tokenMetadata.getHostId(myAddress);
        UUID hostId = UUID.fromString(hostIdString);
        InetAddress endpoint = tokenMetadata.getEndpointForHostId(hostId);

        if (endpoint == null)
            throw new UnsupportedOperationException("Host ID not found.");

        Collection<Token> tokens = tokenMetadata.getTokens(endpoint);

        if (endpoint.equals(myAddress))
             throw new UnsupportedOperationException("Cannot remove self");

        if (Gossiper.instance.getLiveMembers().contains(endpoint))
            throw new UnsupportedOperationException("Node " + endpoint + " is alive and owns this ID. Use decommission command to remove it from the ring");

        // A leaving endpoint that is dead is already being removed.
        if (tokenMetadata.isLeaving(endpoint))
            logger.warn("Node {} is already being removed, continuing removal anyway", endpoint);

        if (!replicatingNodes.isEmpty())
            throw new UnsupportedOperationException("This node is already processing a removal. Wait for it to complete, or use 'removenode force' if this has failed.");

        // Find the endpoints that are going to become responsible for data
        for (String keyspaceName : Schema.instance.getNonSystemKeyspaces())
        {
            // if the replication factor is 1 the data is lost so we shouldn't wait for confirmation
            if (Keyspace.open(keyspaceName).getReplicationStrategy().getReplicationFactor() == 1)
                continue;

            // get all ranges that change ownership (that is, a node needs
            // to take responsibility for new range)
            Multimap<Range<Token>, InetAddress> changedRanges = getChangedRangesForLeaving(keyspaceName, endpoint);
            IFailureDetector failureDetector = FailureDetector.instance;
            for (InetAddress ep : changedRanges.values())
            {
                if (failureDetector.isAlive(ep))
                    replicatingNodes.add(ep);
                else
                    logger.warn("Endpoint {} is down and will not receive data for re-replication of {}", ep, endpoint);
            }
        }
        removingNode = endpoint;

        tokenMetadata.addLeavingEndpoint(endpoint);
        PendingRangeCalculatorService.instance.update();

        // the gossiper will handle spoofing this node's state to REMOVING_TOKEN for us
        // we add our own token so other nodes to let us know when they're done
        Gossiper.instance.advertiseRemoving(endpoint, hostId, localHostId);

        // kick off streaming commands
        restoreReplicaCount(endpoint, myAddress);

        // wait for ReplicationFinishedVerbHandler to signal we're done
        while (!replicatingNodes.isEmpty())
        {
            Uninterruptibles.sleepUninterruptibly(100, TimeUnit.MILLISECONDS);
        }

        excise(tokens, endpoint);

        // gossiper will indicate the token has left
        Gossiper.instance.advertiseTokenRemoved(endpoint, hostId);

        replicatingNodes.clear();
        removingNode = null;
    }

    public void confirmReplication(InetAddress node)
    {
        // replicatingNodes can be empty in the case where this node used to be a removal coordinator,
        // but restarted before all 'replication finished' messages arrived. In that case, we'll
        // still go ahead and acknowledge it.
        if (!replicatingNodes.isEmpty())
        {
            replicatingNodes.remove(node);
        }
        else
        {
            logger.info("Received unexpected REPLICATION_FINISHED message from {}. Was this node recently a removal coordinator?", node);
        }
    }

    public boolean isClientMode()
    {
        return isClientMode;
    }

    public synchronized void requestGC()
    {
        if (hasUnreclaimedSpace())
        {
            logger.info("requesting GC to free disk space");
            System.gc();
            Uninterruptibles.sleepUninterruptibly(1, TimeUnit.SECONDS);
        }
    }

    private boolean hasUnreclaimedSpace()
    {
        for (ColumnFamilyStore cfs : ColumnFamilyStore.all())
        {
            if (cfs.hasUnreclaimedSpace())
                return true;
        }
        return false;
    }

    public String getOperationMode()
    {
        return operationMode.toString();
    }

    public String getDrainProgress()
    {
        return String.format("Drained %s/%s ColumnFamilies", remainingCFs, totalCFs);
    }

    /**
     * Shuts node off to writes, empties memtables and the commit log.
     * There are two differences between drain and the normal shutdown hook:
     * - Drain waits for in-progress streaming to complete
     * - Drain flushes *all* columnfamilies (shutdown hook only flushes non-durable CFs)
     */
    public synchronized void drain() throws IOException, InterruptedException, ExecutionException
    {
        ExecutorService counterMutationStage = StageManager.getStage(Stage.COUNTER_MUTATION);
        ExecutorService mutationStage = StageManager.getStage(Stage.MUTATION);
        if (mutationStage.isTerminated() && counterMutationStage.isTerminated())
        {
            logger.warn("Cannot drain node (did it already happen?)");
            return;
        }
        setMode(Mode.DRAINING, "starting drain process", true);
        shutdownClientServers();
        optionalTasks.shutdown();
        Gossiper.instance.stop();

        setMode(Mode.DRAINING, "shutting down MessageService", false);
        MessagingService.instance().shutdown();

        setMode(Mode.DRAINING, "clearing mutation stage", false);
        counterMutationStage.shutdown();
        mutationStage.shutdown();
        counterMutationStage.awaitTermination(3600, TimeUnit.SECONDS);
        mutationStage.awaitTermination(3600, TimeUnit.SECONDS);

        StorageProxy.instance.verifyNoHintsInProgress();

        setMode(Mode.DRAINING, "flushing column families", false);
        // count CFs first, since forceFlush could block for the flushWriter to get a queue slot empty
        totalCFs = 0;
        for (Keyspace keyspace : Keyspace.nonSystem())
            totalCFs += keyspace.getColumnFamilyStores().size();
        remainingCFs = totalCFs;
        // flush
        List<Future<?>> flushes = new ArrayList<>();
        for (Keyspace keyspace : Keyspace.nonSystem())
        {
            for (ColumnFamilyStore cfs : keyspace.getColumnFamilyStores())
                flushes.add(cfs.forceFlush());
        }
        // wait for the flushes.
        // TODO this is a godawful way to track progress, since they flush in parallel.  a long one could
        // thus make several short ones "instant" if we wait for them later.
        for (Future f : flushes)
        {
            FBUtilities.waitOnFuture(f);
            remainingCFs--;
        }
        // flush the system ones after all the rest are done, just in case flushing modifies any system state
        // like CASSANDRA-5151. don't bother with progress tracking since system data is tiny.
        flushes.clear();
        for (Keyspace keyspace : Keyspace.system())
        {
            for (ColumnFamilyStore cfs : keyspace.getColumnFamilyStores())
                flushes.add(cfs.forceFlush());
        }
        FBUtilities.waitOnFutures(flushes);

        BatchlogManager.batchlogTasks.shutdown();
        BatchlogManager.batchlogTasks.awaitTermination(60, TimeUnit.SECONDS);

        // whilst we've flushed all the CFs, which will have recycled all completed segments, we want to ensure
        // there are no segments to replay, so we force the recycling of any remaining (should be at most one)
        CommitLog.instance.forceRecycleAllSegments();

        ColumnFamilyStore.postFlushExecutor.shutdown();
        ColumnFamilyStore.postFlushExecutor.awaitTermination(60, TimeUnit.SECONDS);

        CommitLog.instance.shutdownBlocking();

        // wait for miscellaneous tasks like sstable and commitlog segment deletion
        tasks.shutdown();
        if (!tasks.awaitTermination(1, TimeUnit.MINUTES))
            logger.warn("Miscellaneous task executor still busy after one minute; proceeding with shutdown");

        setMode(Mode.DRAINED, true);
    }

    // Never ever do this at home. Used by tests.
    IPartitioner setPartitionerUnsafe(IPartitioner newPartitioner)
    {
        IPartitioner oldPartitioner = DatabaseDescriptor.getPartitioner();
        DatabaseDescriptor.setPartitioner(newPartitioner);
        valueFactory = new VersionedValue.VersionedValueFactory(getPartitioner());
        return oldPartitioner;
    }

    TokenMetadata setTokenMetadataUnsafe(TokenMetadata tmd)
    {
        TokenMetadata old = tokenMetadata;
        tokenMetadata = tmd;
        return old;
    }

    public void truncate(String keyspace, String columnFamily) throws TimeoutException, IOException
    {
        try
        {
            StorageProxy.truncateBlocking(keyspace, columnFamily);
        }
        catch (UnavailableException e)
        {
            throw new IOException(e.getMessage());
        }
    }

    public Map<InetAddress, Float> getOwnership()
    {
        List<Token> sortedTokens = tokenMetadata.sortedTokens();
        // describeOwnership returns tokens in an unspecified order, let's re-order them
        Map<Token, Float> tokenMap = new TreeMap<Token, Float>(getPartitioner().describeOwnership(sortedTokens));
        Map<InetAddress, Float> nodeMap = new LinkedHashMap<>();
        for (Map.Entry<Token, Float> entry : tokenMap.entrySet())
        {
            InetAddress endpoint = tokenMetadata.getEndpoint(entry.getKey());
            Float tokenOwnership = entry.getValue();
            if (nodeMap.containsKey(endpoint))
                nodeMap.put(endpoint, nodeMap.get(endpoint) + tokenOwnership);
            else
                nodeMap.put(endpoint, tokenOwnership);
        }
        return nodeMap;
    }

    /**
     * Calculates ownership. If there are multiple DC's and the replication strategy is DC aware then ownership will be
     * calculated per dc, i.e. each DC will have total ring ownership divided amongst its nodes. Without replication
     * total ownership will be a multiple of the number of DC's and this value will then go up within each DC depending
     * on the number of replicas within itself. For DC unaware replication strategies, ownership without replication
     * will be 100%.
     *
     * @throws IllegalStateException when node is not configured properly.
     */
    public LinkedHashMap<InetAddress, Float> effectiveOwnership(String keyspace) throws IllegalStateException
    {
        if (Schema.instance.getNonSystemKeyspaces().size() <= 0)
            throw new IllegalStateException("Couldn't find any Non System Keyspaces to infer replication topology");
        if (keyspace == null && !hasSameReplication(Schema.instance.getNonSystemKeyspaces()))
            throw new IllegalStateException("Non System keyspaces doesnt have the same topology");

        TokenMetadata metadata = tokenMetadata.cloneOnlyTokenMap();

        if (keyspace == null)
            keyspace = Schema.instance.getNonSystemKeyspaces().get(0);

        Collection<Collection<InetAddress>> endpointsGroupedByDc = new ArrayList<>();
        // mapping of dc's to nodes, use sorted map so that we get dcs sorted
        SortedMap<String, Collection<InetAddress>> sortedDcsToEndpoints = new TreeMap<>();
        sortedDcsToEndpoints.putAll(metadata.getTopology().getDatacenterEndpoints().asMap());
        for (Collection<InetAddress> endpoints : sortedDcsToEndpoints.values())
            endpointsGroupedByDc.add(endpoints);

        Map<Token, Float> tokenOwnership = getPartitioner().describeOwnership(tokenMetadata.sortedTokens());
        LinkedHashMap<InetAddress, Float> finalOwnership = Maps.newLinkedHashMap();

        // calculate ownership per dc
        for (Collection<InetAddress> endpoints : endpointsGroupedByDc)
        {
            // calculate the ownership with replication and add the endpoint to the final ownership map
            for (InetAddress endpoint : endpoints)
            {
                float ownership = 0.0f;
                for (Range<Token> range : getRangesForEndpoint(keyspace, endpoint))
                {
                    if (tokenOwnership.containsKey(range.right))
                        ownership += tokenOwnership.get(range.right);
                }
                finalOwnership.put(endpoint, ownership);
            }
        }
        return finalOwnership;
    }


    private boolean hasSameReplication(List<String> list)
    {
        if (list.isEmpty())
            return false;

        for (int i = 0; i < list.size() -1; i++)
        {
            KSMetaData ksm1 = Schema.instance.getKSMetaData(list.get(i));
            KSMetaData ksm2 = Schema.instance.getKSMetaData(list.get(i + 1));
            if (!ksm1.strategyClass.equals(ksm2.strategyClass) ||
                    !Iterators.elementsEqual(ksm1.strategyOptions.entrySet().iterator(),
                                             ksm2.strategyOptions.entrySet().iterator()))
                return false;
        }
        return true;
    }

    public List<String> getKeyspaces()
    {
        List<String> keyspaceNamesList = new ArrayList<>(Schema.instance.getKeyspaces());
        return Collections.unmodifiableList(keyspaceNamesList);
    }

    public void updateSnitch(String epSnitchClassName, Boolean dynamic, Integer dynamicUpdateInterval, Integer dynamicResetInterval, Double dynamicBadnessThreshold) throws ClassNotFoundException
    {
        IEndpointSnitch oldSnitch = DatabaseDescriptor.getEndpointSnitch();

        // new snitch registers mbean during construction
        IEndpointSnitch newSnitch;
        try
        {
            newSnitch = FBUtilities.construct(epSnitchClassName, "snitch");
        }
        catch (ConfigurationException e)
        {
            throw new ClassNotFoundException(e.getMessage());
        }
        if (dynamic)
        {
            DatabaseDescriptor.setDynamicUpdateInterval(dynamicUpdateInterval);
            DatabaseDescriptor.setDynamicResetInterval(dynamicResetInterval);
            DatabaseDescriptor.setDynamicBadnessThreshold(dynamicBadnessThreshold);
            newSnitch = new DynamicEndpointSnitch(newSnitch);
        }

        // point snitch references to the new instance
        DatabaseDescriptor.setEndpointSnitch(newSnitch);
        for (String ks : Schema.instance.getKeyspaces())
        {
            Keyspace.open(ks).getReplicationStrategy().snitch = newSnitch;
        }

        if (oldSnitch instanceof DynamicEndpointSnitch)
            ((DynamicEndpointSnitch)oldSnitch).unregisterMBean();
    }

    /**
     * Seed data to the endpoints that will be responsible for it at the future
     *
     * @param rangesToStreamByKeyspace keyspaces and data ranges with endpoints included for each
     * @return async Future for whether stream was success
     */
    private Future<StreamState> streamRanges(Map<String, Multimap<Range<Token>, InetAddress>> rangesToStreamByKeyspace)
    {
        // First, we build a list of ranges to stream to each host, per table
        Map<String, Map<InetAddress, List<Range<Token>>>> sessionsToStreamByKeyspace = new HashMap<>();
        for (Map.Entry<String, Multimap<Range<Token>, InetAddress>> entry : rangesToStreamByKeyspace.entrySet())
        {
            String keyspace = entry.getKey();
            Multimap<Range<Token>, InetAddress> rangesWithEndpoints = entry.getValue();

            if (rangesWithEndpoints.isEmpty())
                continue;

            Map<InetAddress, List<Range<Token>>> rangesPerEndpoint = new HashMap<>();
            for (Map.Entry<Range<Token>, InetAddress> endPointEntry : rangesWithEndpoints.entries())
            {
                Range<Token> range = endPointEntry.getKey();
                InetAddress endpoint = endPointEntry.getValue();

                List<Range<Token>> curRanges = rangesPerEndpoint.get(endpoint);
                if (curRanges == null)
                {
                    curRanges = new LinkedList<>();
                    rangesPerEndpoint.put(endpoint, curRanges);
                }
                curRanges.add(range);
            }

            sessionsToStreamByKeyspace.put(keyspace, rangesPerEndpoint);
        }

        StreamPlan streamPlan = new StreamPlan("Unbootstrap");
        for (Map.Entry<String, Map<InetAddress, List<Range<Token>>>> entry : sessionsToStreamByKeyspace.entrySet())
        {
            String keyspaceName = entry.getKey();
            Map<InetAddress, List<Range<Token>>> rangesPerEndpoint = entry.getValue();

            for (Map.Entry<InetAddress, List<Range<Token>>> rangesEntry : rangesPerEndpoint.entrySet())
            {
                List<Range<Token>> ranges = rangesEntry.getValue();
                InetAddress newEndpoint = rangesEntry.getKey();

                // TODO each call to transferRanges re-flushes, this is potentially a lot of waste
                streamPlan.transferRanges(newEndpoint, keyspaceName, ranges);
            }
        }
        return streamPlan.execute();
    }

    /**
     * Calculate pair of ranges to stream/fetch for given two range collections
     * (current ranges for keyspace and ranges after move to new token)
     *
     * @param current collection of the ranges by current token
     * @param updated collection of the ranges after token is changed
     * @return pair of ranges to stream/fetch for given current and updated range collections
     */
    public Pair<Set<Range<Token>>, Set<Range<Token>>> calculateStreamAndFetchRanges(Collection<Range<Token>> current, Collection<Range<Token>> updated)
    {
        Set<Range<Token>> toStream = new HashSet<>();
        Set<Range<Token>> toFetch  = new HashSet<>();


        for (Range r1 : current)
        {
            boolean intersect = false;
            for (Range r2 : updated)
            {
                if (r1.intersects(r2))
                {
                    // adding difference ranges to fetch from a ring
                    toStream.addAll(r1.subtract(r2));
                    intersect = true;
                }
            }
            if (!intersect)
            {
                toStream.add(r1); // should seed whole old range
            }
        }

        for (Range r2 : updated)
        {
            boolean intersect = false;
            for (Range r1 : current)
            {
                if (r2.intersects(r1))
                {
                    // adding difference ranges to fetch from a ring
                    toFetch.addAll(r2.subtract(r1));
                    intersect = true;
                }
            }
            if (!intersect)
            {
                toFetch.add(r2); // should fetch whole old range
            }
        }

        return Pair.create(toStream, toFetch);
    }

    public void bulkLoad(String directory)
    {
        try
        {
            bulkLoadInternal(directory).get();
        }
        catch (Exception e)
        {
            throw new RuntimeException(e);
        }
    }

    public String bulkLoadAsync(String directory)
    {
        return bulkLoadInternal(directory).planId.toString();
    }

    private StreamResultFuture bulkLoadInternal(String directory)
    {
        File dir = new File(directory);

        if (!dir.exists() || !dir.isDirectory())
            throw new IllegalArgumentException("Invalid directory " + directory);

        SSTableLoader.Client client = new SSTableLoader.Client()
        {
            public void init(String keyspace)
            {
                try
                {
                    setPartitioner(DatabaseDescriptor.getPartitioner());
                    for (Map.Entry<Range<Token>, List<InetAddress>> entry : StorageService.instance.getRangeToAddressMap(keyspace).entrySet())
                    {
                        Range<Token> range = entry.getKey();
                        for (InetAddress endpoint : entry.getValue())
                            addRangeForEndpoint(range, endpoint);
                    }
                }
                catch (Exception e)
                {
                    throw new RuntimeException(e);
                }
            }

            public CFMetaData getCFMetaData(String keyspace, String cfName)
            {
                return Schema.instance.getCFMetaData(keyspace, cfName);
            }
        };

        SSTableLoader loader = new SSTableLoader(dir, client, new OutputHandler.LogOutput());
        return loader.stream();
    }

    public int getExceptionCount()
    {
        return (int)StorageMetrics.exceptions.count();
    }

    public void rescheduleFailedDeletions()
    {
        SSTableDeletingTask.rescheduleFailedTasks();
    }

    /**
     * #{@inheritDoc}
     */
    public void loadNewSSTables(String ksName, String cfName)
    {
        ColumnFamilyStore.loadNewSSTables(ksName, cfName);
    }

    /**
     * #{@inheritDoc}
     */
    public List<String> sampleKeyRange() // do not rename to getter - see CASSANDRA-4452 for details
    {
        List<DecoratedKey> keys = new ArrayList<>();
        for (Keyspace keyspace : Keyspace.nonSystem())
        {
            for (Range<Token> range : getPrimaryRangesForEndpoint(keyspace.getName(), FBUtilities.getBroadcastAddress()))
                keys.addAll(keySamples(keyspace.getColumnFamilyStores(), range));
        }

        List<String> sampledKeys = new ArrayList<>(keys.size());
        for (DecoratedKey key : keys)
            sampledKeys.add(key.getToken().toString());
        return sampledKeys;
    }

    public void rebuildSecondaryIndex(String ksName, String cfName, String... idxNames)
    {
        ColumnFamilyStore.rebuildSecondaryIndex(ksName, cfName, idxNames);
    }

    public void resetLocalSchema() throws IOException
    {
        MigrationManager.resetLocalSchema();
    }

    public void setTraceProbability(double probability)
    {
        this.tracingProbability = probability;
    }

    public double getTracingProbability()
    {
        return tracingProbability;
    }

    public void enableScheduledRangeXfers()
    {
        rangeXferExecutor.setup();
    }

    public void disableScheduledRangeXfers()
    {
        rangeXferExecutor.tearDown();
    }

    public void disableAutoCompaction(String ks, String... columnFamilies) throws IOException
    {
        for (ColumnFamilyStore cfs : getValidColumnFamilies(true, true, ks, columnFamilies))
        {
            cfs.disableAutoCompaction();
        }
    }

    public void enableAutoCompaction(String ks, String... columnFamilies) throws IOException
    {
        for (ColumnFamilyStore cfs : getValidColumnFamilies(true, true, ks, columnFamilies))
        {
            cfs.enableAutoCompaction();
        }
    }

    /** Returns the name of the cluster */
    public String getClusterName()
    {
        return DatabaseDescriptor.getClusterName();
    }

    /** Returns the cluster partitioner */
    public String getPartitionerName()
    {
        return DatabaseDescriptor.getPartitionerName();
    }

    public int getTombstoneWarnThreshold()
    {
        return DatabaseDescriptor.getTombstoneWarnThreshold();
    }

    public void setTombstoneWarnThreshold(int threshold)
    {
        DatabaseDescriptor.setTombstoneWarnThreshold(threshold);
    }

    public int getTombstoneFailureThreshold()
    {
        return DatabaseDescriptor.getTombstoneFailureThreshold();
    }

    public void setTombstoneFailureThreshold(int threshold)
    {
        DatabaseDescriptor.setTombstoneFailureThreshold(threshold);
    }
}<|MERGE_RESOLUTION|>--- conflicted
+++ resolved
@@ -30,6 +30,7 @@
 import java.util.concurrent.atomic.AtomicInteger;
 import java.util.concurrent.atomic.AtomicLong;
 
+import javax.management.JMX;
 import javax.management.MBeanServer;
 import javax.management.Notification;
 import javax.management.NotificationBroadcasterSupport;
@@ -37,6 +38,11 @@
 import javax.management.openmbean.TabularData;
 import javax.management.openmbean.TabularDataSupport;
 
+import ch.qos.logback.classic.LoggerContext;
+import ch.qos.logback.classic.jmx.JMXConfiguratorMBean;
+import ch.qos.logback.classic.spi.ILoggingEvent;
+import ch.qos.logback.core.Appender;
+
 import com.google.common.annotations.VisibleForTesting;
 import com.google.common.base.Predicate;
 import com.google.common.collect.*;
@@ -44,14 +50,8 @@
 import com.google.common.util.concurrent.Futures;
 import com.google.common.util.concurrent.Uninterruptibles;
 
-import org.apache.cassandra.cql3.CQL3Type;
 import org.apache.commons.lang3.StringUtils;
-<<<<<<< HEAD
-
-=======
-import org.apache.log4j.Level;
-import org.apache.log4j.LogManager;
->>>>>>> 0a20f5f1
+
 import org.slf4j.Logger;
 import org.slf4j.LoggerFactory;
 
@@ -2879,55 +2879,52 @@
         return liveEps;
     }
 
-    public void setLoggingLevel(String classQualifier, String rawLevel)
-    {
-<<<<<<< HEAD
+    public void setLoggingLevel(String classQualifier, String rawLevel) throws Exception
+    {
         ch.qos.logback.classic.Logger logBackLogger = (ch.qos.logback.classic.Logger) LoggerFactory.getLogger(classQualifier);
+
+        // if both classQualifer and rawLevel are empty, reload from configuration
+        if (StringUtils.isBlank(classQualifier) && StringUtils.isBlank(rawLevel) )
+        {
+            JMXConfiguratorMBean jmxConfiguratorMBean = JMX.newMBeanProxy(ManagementFactory.getPlatformMBeanServer(), 
+                    new ObjectName("ch.qos.logback.classic:Name=default,Type=ch.qos.logback.classic.jmx.JMXConfigurator"),
+                    JMXConfiguratorMBean.class);
+            jmxConfiguratorMBean.reloadDefaultConfiguration();
+            return;
+        }
+        // classQualifer is set, but blank level given
+        else if (StringUtils.isNotBlank(classQualifier) && StringUtils.isBlank(rawLevel) )
+        {
+            if (logBackLogger.getLevel() != null || hasAppenders(logBackLogger))
+                logBackLogger.setLevel(null);
+            return;
+        }
+
         ch.qos.logback.classic.Level level = ch.qos.logback.classic.Level.toLevel(rawLevel);
         logBackLogger.setLevel(level);
-        logger.info("set log level to {} for classes under '{}' (if the level doesn't look like '{}' then slf4j couldn't parse '{}')", level, classQualifier, rawLevel, rawLevel);
-=======
-        org.apache.log4j.Logger log4jlogger = org.apache.log4j.Logger.getLogger(classQualifier);
-        // if both classQualifer and rawLevel are empty, reload from configuration
-        if (StringUtils.isBlank(classQualifier) && StringUtils.isBlank(rawLevel))
-        {
-            LogManager.resetConfiguration();
-            CassandraDaemon.initLog4j();
-            return;
-        }
-        // classQualifer is set, but blank level given
-        else if (StringUtils.isNotBlank(classQualifier) && StringUtils.isBlank(rawLevel))
-        {
-            if (log4jlogger.getLevel() != null || log4jlogger.getAllAppenders().hasMoreElements())
-                log4jlogger.setLevel(null);
-            return;
-        }
-
-        Level level = Level.toLevel(rawLevel);
-        log4jlogger.setLevel(level);
         logger.info("set log level to {} for classes under '{}' (if the level doesn't look like '{}' then the logger couldn't parse '{}')", level, classQualifier, rawLevel, rawLevel);
     }
-
+    
     /**
      * @return the runtime logging levels for all the configured loggers
      */
     @Override
-    public Map<String,String> getLoggingLevels()
-    {
+    public Map<String,String>getLoggingLevels() {
         Map<String, String> logLevelMaps = Maps.newLinkedHashMap();
-        org.apache.log4j.Logger rootLogger = org.apache.log4j.Logger.getRootLogger();
-        logLevelMaps.put(rootLogger.getName(), rootLogger.getLevel().toString());
-        Enumeration<org.apache.log4j.Logger> loggers = LogManager.getCurrentLoggers();
-        while (loggers.hasMoreElements())
-        {
-            org.apache.log4j.Logger logger= loggers.nextElement();
-            if (logger.getLevel() != null)
+        LoggerContext lc = (LoggerContext) LoggerFactory.getILoggerFactory();
+        for (ch.qos.logback.classic.Logger logger : lc.getLoggerList())
+        {
+            if(logger.getLevel() != null || hasAppenders(logger))
                 logLevelMaps.put(logger.getName(), logger.getLevel().toString());
         }
         return logLevelMaps;
->>>>>>> 0a20f5f1
-    }
-    
+    }
+
+    private boolean hasAppenders(ch.qos.logback.classic.Logger logger) {
+        Iterator<Appender<ILoggingEvent>> it = logger.iteratorForAppenders();
+        return it.hasNext();
+    }
+
     /**
      * @return list of Token ranges (_not_ keys!) together with estimated key count,
      *      breaking up the data this node is responsible for into pieces of roughly keysPerSplit
