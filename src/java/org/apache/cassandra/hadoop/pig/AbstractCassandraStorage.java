--- conflicted
+++ resolved
@@ -116,11 +116,7 @@
     }
 
     /** convert a column to a tuple */
-<<<<<<< HEAD
-    protected Tuple columnToTuple(Column col, CfDef cfDef, AbstractType comparator) throws IOException
-=======
     protected Tuple columnToTuple(IColumn col, CfInfo cfInfo, AbstractType comparator) throws IOException
->>>>>>> 639c01a3
     {
         CfDef cfDef = cfInfo.cfDef;
         Tuple pair = TupleFactory.getInstance().newTuple(2);
@@ -135,13 +131,6 @@
         Map<ByteBuffer,AbstractType> validators = getValidatorMap(cfDef);
         if (validators.get(col.name()) == null)
         {
-<<<<<<< HEAD
-            Map<MarshallerType, AbstractType> marshallers = getDefaultMarshallers(cfDef);
-            setTupleValue(pair, 1, cassandraToObj(marshallers.get(MarshallerType.DEFAULT_VALIDATOR), col.value()));
-        }
-        else
-            setTupleValue(pair, 1, cassandraToObj(validators.get(col.name()), col.value()));
-=======
             // standard
             Map<ByteBuffer,AbstractType> validators = getValidatorMap(cfDef);
             ByteBuffer colName;
@@ -170,7 +159,6 @@
 
             pair.set(1, new DefaultDataBag(subcols));
         }
->>>>>>> 639c01a3
         return pair;
     }
 
