--- conflicted
+++ resolved
@@ -119,11 +119,8 @@
     protected CacheServiceMBean cacheService;
     protected StorageProxyMBean spProxy;
     protected HintedHandOffManagerMBean hhProxy;
-<<<<<<< HEAD
     protected BatchlogManagerMBean bmProxy;
-=======
     protected Output output;
->>>>>>> f15c6b8c
     private boolean failed;
 
     /**
@@ -261,21 +258,17 @@
         }
     }
 
-<<<<<<< HEAD
+    public void setOutput(Output output)
+    {
+        this.output = output;
+    }
+
+    public Output output()
+    {
+        return output;
+    }
+
     public int forceKeyspaceCleanup(int jobs, String keyspaceName, String... tables) throws IOException, ExecutionException, InterruptedException
-=======
-    public void setOutput(Output output)
-    {
-        this.output = output;
-    }
-
-    public Output output()
-    {
-        return output;
-    }
-
-    public int forceKeyspaceCleanup(int jobs, String keyspaceName, String... columnFamilies) throws IOException, ExecutionException, InterruptedException
->>>>>>> f15c6b8c
     {
         return ssProxy.forceKeyspaceCleanup(jobs, keyspaceName, tables);
     }
