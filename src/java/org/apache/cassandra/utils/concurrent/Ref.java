--- conflicted
+++ resolved
@@ -50,9 +50,7 @@
 import org.apache.cassandra.utils.Pair;
 import org.cliffc.high_scale_lib.NonBlockingHashMap;
 
-import static com.google.common.collect.ImmutableList.*;
 import static java.util.Collections.emptyList;
-import org.apache.cassandra.concurrent.InfiniteLoopExecutor.InterruptibleRunnable;
 
 import static org.apache.cassandra.utils.ExecutorUtils.awaitTermination;
 import static org.apache.cassandra.utils.ExecutorUtils.shutdownNow;
@@ -712,11 +710,6 @@
     @VisibleForTesting
     public static void shutdownReferenceReaper(long timeout, TimeUnit unit) throws InterruptedException, TimeoutException
     {
-<<<<<<< HEAD
-        shutdownNow(Arrays.asList(EXEC, STRONG_LEAK_DETECTOR));
-        awaitTermination(timeout, unit, Arrays.asList(EXEC, STRONG_LEAK_DETECTOR));
-=======
         ExecutorUtils.shutdownNowAndWait(timeout, unit, EXEC, STRONG_LEAK_DETECTOR);
->>>>>>> 3df63ed0
     }
 }