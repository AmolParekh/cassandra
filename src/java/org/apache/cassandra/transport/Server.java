/*
 * Licensed to the Apache Software Foundation (ASF) under one
 * or more contributor license agreements.  See the NOTICE file
 * distributed with this work for additional information
 * regarding copyright ownership.  The ASF licenses this file
 * to you under the Apache License, Version 2.0 (the
 * "License"); you may not use this file except in compliance
 * with the License.  You may obtain a copy of the License at
 *
 *     http://www.apache.org/licenses/LICENSE-2.0
 *
 * Unless required by applicable law or agreed to in writing, software
 * distributed under the License is distributed on an "AS IS" BASIS,
 * WITHOUT WARRANTIES OR CONDITIONS OF ANY KIND, either express or implied.
 * See the License for the specific language governing permissions and
 * limitations under the License.
 */
package org.apache.cassandra.transport;

import java.net.InetAddress;
import java.net.InetSocketAddress;
import java.net.UnknownHostException;
import java.util.*;
import java.util.concurrent.ConcurrentHashMap;
import java.util.concurrent.TimeUnit;
import java.util.concurrent.atomic.AtomicBoolean;
<<<<<<< HEAD
import java.util.function.Predicate;
=======
import java.util.concurrent.locks.LockSupport;
import java.util.function.BooleanSupplier;
>>>>>>> 617a7584

import org.slf4j.Logger;
import org.slf4j.LoggerFactory;

import io.netty.channel.Channel;
import io.netty.channel.ChannelFuture;
import io.netty.channel.EventLoopGroup;
import io.netty.channel.epoll.EpollEventLoopGroup;
import io.netty.channel.group.ChannelGroup;
import io.netty.channel.group.ChannelMatcher;
import io.netty.channel.group.DefaultChannelGroup;
import io.netty.channel.nio.NioEventLoopGroup;
import io.netty.util.concurrent.GlobalEventExecutor;
import io.netty.util.internal.logging.InternalLoggerFactory;
import io.netty.util.internal.logging.Slf4JLoggerFactory;
import org.apache.cassandra.auth.AuthenticatedUser;
import org.apache.cassandra.config.DatabaseDescriptor;
import org.apache.cassandra.config.EncryptionOptions;
import org.apache.cassandra.cql3.functions.UDAggregate;
import org.apache.cassandra.cql3.functions.UDFunction;
import org.apache.cassandra.db.marshal.AbstractType;
import org.apache.cassandra.db.marshal.UserType;
import org.apache.cassandra.locator.InetAddressAndPort;
import org.apache.cassandra.schema.KeyspaceMetadata;
import org.apache.cassandra.schema.Schema;
import org.apache.cassandra.schema.SchemaChangeListener;
import org.apache.cassandra.schema.TableMetadata;
import org.apache.cassandra.service.*;
import org.apache.cassandra.transport.messages.EventMessage;
import org.apache.cassandra.utils.FBUtilities;

public class Server implements CassandraDaemon.Server
{
    static
    {
        InternalLoggerFactory.setDefaultFactory(new Slf4JLoggerFactory());
    }

    private static final Logger logger = LoggerFactory.getLogger(Server.class);
    private static final boolean useEpoll = NativeTransportService.useEpoll();

    private final ConnectionTracker connectionTracker;

    private final Connection.Factory connectionFactory = new Connection.Factory()
    {
        public Connection newConnection(Channel channel, ProtocolVersion version)
        {
            return new ServerConnection(channel, version, connectionTracker);
        }
    };

    public final InetSocketAddress socket;
    public final EncryptionOptions.TlsEncryptionPolicy tlsEncryptionPolicy;
    private final AtomicBoolean isRunning = new AtomicBoolean(false);
    private final PipelineConfigurator pipelineConfigurator;
    private final EventLoopGroup workerGroup;
    private final Dispatcher dispatcher;
    private Server (Builder builder)
    {
        this.socket = builder.getSocket();
        this.tlsEncryptionPolicy = builder.tlsEncryptionPolicy;
        if (builder.workerGroup != null)
        {
            workerGroup = builder.workerGroup;
        }
        else
        {
            if (useEpoll)
                workerGroup = new EpollEventLoopGroup();
            else
                workerGroup = new NioEventLoopGroup();
        }

        dispatcher = new Dispatcher(DatabaseDescriptor.useNativeTransportLegacyFlusher());
        pipelineConfigurator = builder.pipelineConfigurator != null
                               ? builder.pipelineConfigurator
                               : new PipelineConfigurator(useEpoll,
                                                          DatabaseDescriptor.getRpcKeepAlive(),
                                                          builder.tlsEncryptionPolicy,
                                                          dispatcher);

        EventNotifier notifier = builder.eventNotifier != null ? builder.eventNotifier : new EventNotifier();
        connectionTracker = new ConnectionTracker(isRunning::get);
        notifier.registerConnectionTracker(connectionTracker);
        StorageService.instance.register(notifier);
        Schema.instance.registerListener(notifier);
    }

    public void stop()
    {
        stop(false);
    }

    public void stop(boolean force)
    {
         if (isRunning.compareAndSet(true, false))
             close(force);
    }

    public boolean isRunning()
    {
        return isRunning.get();
    }

    public synchronized void start()
    {
        if(isRunning())
            return;

        // Configure the server.
        ChannelFuture bindFuture = pipelineConfigurator.initializeChannel(workerGroup, socket, connectionFactory);
        if (!bindFuture.awaitUninterruptibly().isSuccess())
            throw new IllegalStateException(String.format("Failed to bind port %d on %s.", socket.getPort(), socket.getAddress().getHostAddress()),
                                            bindFuture.cause());

        connectionTracker.allChannels.add(bindFuture.channel());
        isRunning.set(true);
    }

    public int countConnectedClients()
    {
        return connectionTracker.countConnectedClients();
    }

    public Map<String, Integer> countConnectedClientsByUser()
    {
        return connectionTracker.countConnectedClientsByUser();
    }

    /**
     * @return A count of the number of clients matching the given predicate.
     */
    public int countConnectedClients(Predicate<ServerConnection> predicate)
    {
        return connectionTracker.countConnectedClients(predicate);
    }

    public List<ConnectedClient> getConnectedClients()
    {
        List<ConnectedClient> result = new ArrayList<>();
        for (Channel c : connectionTracker.allChannels)
        {
            Connection conn = c.attr(Connection.attributeKey).get();
            if (conn instanceof ServerConnection)
                result.add(new ConnectedClient((ServerConnection) conn));
        }
        return result;
    }

    public List<ClientStat> recentClientStats()
    {
        return connectionTracker.protocolVersionTracker.getAll();
    }

    @Override
    public void clearConnectionHistory()
    {
        connectionTracker.protocolVersionTracker.clear();
    }


    private void close(boolean force)
    {
        if (!force)
        {
            while (!dispatcher.isDone())
                LockSupport.parkNanos(TimeUnit.MILLISECONDS.toNanos(100));
        }

        // Close opened connections
        connectionTracker.closeAll();

        logger.info("Stop listening for CQL clients");
    }

    public static class Builder
    {
        private EventLoopGroup workerGroup;
        private EncryptionOptions.TlsEncryptionPolicy tlsEncryptionPolicy = EncryptionOptions.TlsEncryptionPolicy.UNENCRYPTED;
        private InetAddress hostAddr;
        private int port = -1;
        private InetSocketAddress socket;
        private PipelineConfigurator pipelineConfigurator;
        private EventNotifier eventNotifier;

        public Builder withTlsEncryptionPolicy(EncryptionOptions.TlsEncryptionPolicy tlsEncryptionPolicy)
        {
            this.tlsEncryptionPolicy = tlsEncryptionPolicy;
            return this;
        }

        public Builder withEventLoopGroup(EventLoopGroup eventLoopGroup)
        {
            this.workerGroup = eventLoopGroup;
            return this;
        }

        public Builder withHost(InetAddress host)
        {
            this.hostAddr = host;
            this.socket = null;
            return this;
        }

        public Builder withPort(int port)
        {
            this.port = port;
            this.socket = null;
            return this;
        }

        public Builder withPipelineConfigurator(PipelineConfigurator configurator)
        {
            this.pipelineConfigurator = configurator;
            return this;
        }

        public Builder withEventNotifier(EventNotifier eventNotifier)
        {
            this.eventNotifier = eventNotifier;
            return this;
        }

        public Server build()
        {
            return new Server(this);
        }

        private InetSocketAddress getSocket()
        {
            if (this.socket != null)
                return this.socket;
            else
            {
                if (this.port == -1)
                    throw new IllegalStateException("Missing port number");
                if (this.hostAddr != null)
                    this.socket = new InetSocketAddress(this.hostAddr, this.port);
                else
                    throw new IllegalStateException("Missing host");
                return this.socket;
            }
        }
    }

    public static class ConnectionTracker implements Connection.Tracker
    {
        private static final ChannelMatcher PRE_V5_CHANNEL = channel -> channel.attr(Connection.attributeKey)
                                                                               .get()
                                                                               .getVersion()
                                                                               .isSmallerThan(ProtocolVersion.V5);

        // TODO: should we be using the GlobalEventExecutor or defining our own?
        public final ChannelGroup allChannels = new DefaultChannelGroup(GlobalEventExecutor.INSTANCE);
        private final EnumMap<Event.Type, ChannelGroup> groups = new EnumMap<>(Event.Type.class);
        private final ProtocolVersionTracker protocolVersionTracker = new ProtocolVersionTracker();
        private final BooleanSupplier isRunning;

        private ConnectionTracker(BooleanSupplier isRunning)
        {
            for (Event.Type type : Event.Type.values())
                groups.put(type, new DefaultChannelGroup(type.toString(), GlobalEventExecutor.INSTANCE));
            this.isRunning = isRunning;
        }

        public void addConnection(Channel ch, Connection connection)
        {
            allChannels.add(ch);

            if (ch.remoteAddress() instanceof InetSocketAddress)
                protocolVersionTracker.addConnection(((InetSocketAddress) ch.remoteAddress()).getAddress(), connection.getVersion());
        }

        public boolean isRunning()
        {
            return isRunning.getAsBoolean();
        }

        public void register(Event.Type type, Channel ch)
        {
            groups.get(type).add(ch);
        }

        public void send(Event event)
        {
            ChannelGroup registered = groups.get(event.type);
            EventMessage message = new EventMessage(event);

            // Deliver event to pre-v5 channels
            registered.writeAndFlush(message, PRE_V5_CHANNEL);

            // Deliver event to post-v5 channels
            for (Channel c : registered)
                if (!PRE_V5_CHANNEL.matches(c))
                    c.attr(Dispatcher.EVENT_DISPATCHER).get().accept(message);
        }

        void closeAll()
        {
            allChannels.flush().close().awaitUninterruptibly();
        }

        int countConnectedClients()
        {
            /*
              - When server is running: allChannels contains all clients' connections (channels)
                plus one additional channel used for the server's own bootstrap.
               - When server is stopped: the size is 0
            */
            return allChannels.size() != 0 ? allChannels.size() - 1 : 0;
        }

        int countConnectedClients(Predicate<ServerConnection> predicate)
        {
            int count = 0;
            for (Channel c : allChannels)
            {
                Connection connection = c.attr(Connection.attributeKey).get();
                if (connection instanceof ServerConnection)
                {
                    ServerConnection conn = (ServerConnection) connection;
                    if (predicate.test(conn))
                    {
                        count++;
                    }
                }
            }
            return count;
        }

        Map<String, Integer> countConnectedClientsByUser()
        {
            Map<String, Integer> result = new HashMap<>();
            for (Channel c : allChannels)
            {
                Connection connection = c.attr(Connection.attributeKey).get();
                if (connection instanceof ServerConnection)
                {
                    ServerConnection conn = (ServerConnection) connection;
                    AuthenticatedUser user = conn.getClientState().getUser();
                    String name = (null != user) ? user.getName() : null;
                    result.put(name, result.getOrDefault(name, 0) + 1);
                }
            }
            return result;
        }

    }

    private static class LatestEvent
    {
        public final Event.StatusChange.Status status;
        public final Event.TopologyChange.Change topology;

        private LatestEvent(Event.StatusChange.Status status, Event.TopologyChange.Change topology)
        {
            this.status = status;
            this.topology = topology;
        }

        @Override
        public String toString()
        {
            return String.format("Status %s, Topology %s", status, topology);
        }

        public static LatestEvent forStatusChange(Event.StatusChange.Status status, LatestEvent prev)
        {
            return new LatestEvent(status,
                                   prev == null ?
                                           null :
                                           prev.topology);
        }

        public static LatestEvent forTopologyChange(Event.TopologyChange.Change change, LatestEvent prev)
        {
            return new LatestEvent(prev == null ?
                                           null :
                                           prev.status,
                                           change);
        }
    }

    public static class EventNotifier implements SchemaChangeListener, IEndpointLifecycleSubscriber
    {
        private ConnectionTracker connectionTracker;

        // We keep track of the latest status change events we have sent to avoid sending duplicates
        // since StorageService may send duplicate notifications (CASSANDRA-7816, CASSANDRA-8236, CASSANDRA-9156)
        private final Map<InetAddressAndPort, LatestEvent> latestEvents = new ConcurrentHashMap<>();
        // We also want to delay delivering a NEW_NODE notification until the new node has set its RPC ready
        // state. This tracks the endpoints which have joined, but not yet signalled they're ready for clients
        private final Set<InetAddressAndPort> endpointsPendingJoinedNotification = ConcurrentHashMap.newKeySet();

        private void registerConnectionTracker(ConnectionTracker connectionTracker)
        {
            this.connectionTracker = connectionTracker;
        }

        private InetAddressAndPort getNativeAddress(InetAddressAndPort endpoint)
        {
            try
            {
                return InetAddressAndPort.getByName(StorageService.instance.getNativeaddress(endpoint, true));
            }
            catch (UnknownHostException e)
            {
                // That should not happen, so log an error, but return the
                // endpoint address since there's a good change this is right
                logger.error("Problem retrieving RPC address for {}", endpoint, e);
                return InetAddressAndPort.getByAddressOverrideDefaults(endpoint.getAddress(), DatabaseDescriptor.getNativeTransportPort());
            }
        }

        private void send(InetAddressAndPort endpoint, Event.NodeEvent event)
        {
            if (logger.isTraceEnabled())
                logger.trace("Sending event for endpoint {}, rpc address {}", endpoint, event.nodeAddressAndPort());

            // If the endpoint is not the local node, extract the node address
            // and if it is the same as our own RPC broadcast address (which defaults to the rcp address)
            // then don't send the notification. This covers the case of rpc_address set to "localhost",
            // which is not useful to any driver and in fact may cauase serious problems to some drivers,
            // see CASSANDRA-10052
            if (!endpoint.equals(FBUtilities.getBroadcastAddressAndPort()) &&
                event.nodeAddressAndPort().equals(FBUtilities.getBroadcastNativeAddressAndPort()))
                return;

            send(event);
        }

        private void send(Event event)
        {
            connectionTracker.send(event);
        }

        @Override
        public void onJoinCluster(InetAddressAndPort endpoint)
        {
            if (!StorageService.instance.isRpcReady(endpoint))
                endpointsPendingJoinedNotification.add(endpoint);
            else
                onTopologyChange(endpoint, Event.TopologyChange.newNode(getNativeAddress(endpoint)));
        }

        @Override
        public void onLeaveCluster(InetAddressAndPort endpoint)
        {
            onTopologyChange(endpoint, Event.TopologyChange.removedNode(getNativeAddress(endpoint)));
        }

        @Override
        public void onMove(InetAddressAndPort endpoint)
        {
            onTopologyChange(endpoint, Event.TopologyChange.movedNode(getNativeAddress(endpoint)));
        }

        @Override
        public void onUp(InetAddressAndPort endpoint)
        {
            if (endpointsPendingJoinedNotification.remove(endpoint))
                onJoinCluster(endpoint);

            onStatusChange(endpoint, Event.StatusChange.nodeUp(getNativeAddress(endpoint)));
        }

        @Override
        public void onDown(InetAddressAndPort endpoint)
        {
            onStatusChange(endpoint, Event.StatusChange.nodeDown(getNativeAddress(endpoint)));
        }

        private void onTopologyChange(InetAddressAndPort endpoint, Event.TopologyChange event)
        {
            if (logger.isTraceEnabled())
                logger.trace("Topology changed event : {}, {}", endpoint, event.change);

            LatestEvent prev = latestEvents.get(endpoint);
            if (prev == null || prev.topology != event.change)
            {
                LatestEvent ret = latestEvents.put(endpoint, LatestEvent.forTopologyChange(event.change, prev));
                if (ret == prev)
                    send(endpoint, event);
            }
        }

        private void onStatusChange(InetAddressAndPort endpoint, Event.StatusChange event)
        {
            if (logger.isTraceEnabled())
                logger.trace("Status changed event : {}, {}", endpoint, event.status);

            LatestEvent prev = latestEvents.get(endpoint);
            if (prev == null || prev.status != event.status)
            {
                LatestEvent ret = latestEvents.put(endpoint, LatestEvent.forStatusChange(event.status, null));
                if (ret == prev)
                    send(endpoint, event);
            }
        }

        @Override
        public void onCreateKeyspace(KeyspaceMetadata keyspace)
        {
            send(new Event.SchemaChange(Event.SchemaChange.Change.CREATED, keyspace.name));
        }

        @Override
        public void onCreateTable(TableMetadata table)
        {
            send(new Event.SchemaChange(Event.SchemaChange.Change.CREATED, Event.SchemaChange.Target.TABLE, table.keyspace, table.name));
        }

        @Override
        public void onCreateType(UserType type)
        {
            send(new Event.SchemaChange(Event.SchemaChange.Change.CREATED, Event.SchemaChange.Target.TYPE, type.keyspace, type.getNameAsString()));
        }

        @Override
        public void onCreateFunction(UDFunction function)
        {
            send(new Event.SchemaChange(Event.SchemaChange.Change.CREATED, Event.SchemaChange.Target.FUNCTION,
                                        function.name().keyspace, function.name().name, AbstractType.asCQLTypeStringList(function.argTypes())));
        }

        @Override
        public void onCreateAggregate(UDAggregate aggregate)
        {
            send(new Event.SchemaChange(Event.SchemaChange.Change.CREATED, Event.SchemaChange.Target.AGGREGATE,
                                        aggregate.name().keyspace, aggregate.name().name, AbstractType.asCQLTypeStringList(aggregate.argTypes())));
        }

        @Override
        public void onAlterKeyspace(KeyspaceMetadata before, KeyspaceMetadata after)
        {
            send(new Event.SchemaChange(Event.SchemaChange.Change.UPDATED, after.name));
        }

        @Override
        public void onAlterTable(TableMetadata before, TableMetadata after, boolean affectsStatements)
        {
            send(new Event.SchemaChange(Event.SchemaChange.Change.UPDATED, Event.SchemaChange.Target.TABLE, after.keyspace, after.name));
        }

        @Override
        public void onAlterType(UserType before, UserType after)
        {
            send(new Event.SchemaChange(Event.SchemaChange.Change.UPDATED, Event.SchemaChange.Target.TYPE, after.keyspace, after.getNameAsString()));
        }

        @Override
        public void onAlterFunction(UDFunction before, UDFunction after)
        {
            send(new Event.SchemaChange(Event.SchemaChange.Change.UPDATED, Event.SchemaChange.Target.FUNCTION,
                                        after.name().keyspace, after.name().name, AbstractType.asCQLTypeStringList(after.argTypes())));
        }

        @Override
        public void onAlterAggregate(UDAggregate before, UDAggregate after)
        {
            send(new Event.SchemaChange(Event.SchemaChange.Change.UPDATED, Event.SchemaChange.Target.AGGREGATE,
                                        after.name().keyspace, after.name().name, AbstractType.asCQLTypeStringList(after.argTypes())));
        }

        @Override
        public void onDropKeyspace(KeyspaceMetadata keyspace, boolean dropData)
        {
            send(new Event.SchemaChange(Event.SchemaChange.Change.DROPPED, keyspace.name));
        }

        @Override
        public void onDropTable(TableMetadata table, boolean dropData)
        {
            send(new Event.SchemaChange(Event.SchemaChange.Change.DROPPED, Event.SchemaChange.Target.TABLE, table.keyspace, table.name));
        }

        @Override
        public void onDropType(UserType type)
        {
            send(new Event.SchemaChange(Event.SchemaChange.Change.DROPPED, Event.SchemaChange.Target.TYPE, type.keyspace, type.getNameAsString()));
        }

        @Override
        public void onDropFunction(UDFunction function)
        {
            send(new Event.SchemaChange(Event.SchemaChange.Change.DROPPED, Event.SchemaChange.Target.FUNCTION,
                                        function.name().keyspace, function.name().name, AbstractType.asCQLTypeStringList(function.argTypes())));
        }

        @Override
        public void onDropAggregate(UDAggregate aggregate)
        {
            send(new Event.SchemaChange(Event.SchemaChange.Change.DROPPED, Event.SchemaChange.Target.AGGREGATE,
                                        aggregate.name().keyspace, aggregate.name().name, AbstractType.asCQLTypeStringList(aggregate.argTypes())));
        }
    }
}<|MERGE_RESOLUTION|>--- conflicted
+++ resolved
@@ -24,12 +24,9 @@
 import java.util.concurrent.ConcurrentHashMap;
 import java.util.concurrent.TimeUnit;
 import java.util.concurrent.atomic.AtomicBoolean;
-<<<<<<< HEAD
-import java.util.function.Predicate;
-=======
 import java.util.concurrent.locks.LockSupport;
 import java.util.function.BooleanSupplier;
->>>>>>> 617a7584
+import java.util.function.Predicate;
 
 import org.slf4j.Logger;
 import org.slf4j.LoggerFactory;
@@ -190,7 +187,6 @@
         connectionTracker.protocolVersionTracker.clear();
     }
 
-
     private void close(boolean force)
     {
         if (!force)
@@ -288,7 +284,7 @@
         private final ProtocolVersionTracker protocolVersionTracker = new ProtocolVersionTracker();
         private final BooleanSupplier isRunning;
 
-        private ConnectionTracker(BooleanSupplier isRunning)
+        public ConnectionTracker(BooleanSupplier isRunning)
         {
             for (Event.Type type : Event.Type.values())
                 groups.put(type, new DefaultChannelGroup(type.toString(), GlobalEventExecutor.INSTANCE));
