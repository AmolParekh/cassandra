/*
 * Licensed to the Apache Software Foundation (ASF) under one
 * or more contributor license agreements.  See the NOTICE file
 * distributed with this work for additional information
 * regarding copyright ownership.  The ASF licenses this file
 * to you under the Apache License, Version 2.0 (the
 * "License"); you may not use this file except in compliance
 * with the License.  You may obtain a copy of the License at
 *
 *     http://www.apache.org/licenses/LICENSE-2.0
 *
 * Unless required by applicable law or agreed to in writing, software
 * distributed under the License is distributed on an "AS IS" BASIS,
 * WITHOUT WARRANTIES OR CONDITIONS OF ANY KIND, either express or implied.
 * See the License for the specific language governing permissions and
 * limitations under the License.
 */
package org.apache.cassandra.cql3.statements;

import java.nio.ByteBuffer;
import java.util.*;

import com.google.common.base.Function;
import com.google.common.collect.*;
import org.apache.cassandra.config.DatabaseDescriptor;
import org.github.jamm.MemoryMeter;
import org.slf4j.Logger;
import org.slf4j.LoggerFactory;

import org.apache.cassandra.config.ColumnDefinition;
import org.apache.cassandra.cql3.*;
import org.apache.cassandra.db.*;
import org.apache.cassandra.db.composites.Composite;
import org.apache.cassandra.exceptions.*;
import org.apache.cassandra.service.ClientState;
import org.apache.cassandra.service.QueryState;
import org.apache.cassandra.service.StorageProxy;
import org.apache.cassandra.transport.messages.ResultMessage;

/**
 * A <code>BATCH</code> statement parsed from a CQL query.
 *
 */
public class BatchStatement implements CQLStatement, MeasurableForPreparedCache
{
    public static enum Type
    {
        LOGGED, UNLOGGED, COUNTER
    }

    private final int boundTerms;
    public final Type type;
    private final List<ModificationStatement> statements;
    private final Attributes attrs;
    private final boolean hasConditions;
    private static final Logger logger = LoggerFactory.getLogger(BatchStatement.class);

    /**
     * Creates a new BatchStatement from a list of statements and a
     * Thrift consistency level.
     *
     * @param type type of the batch
     * @param statements a list of UpdateStatements
     * @param attrs additional attributes for statement (CL, timestamp, timeToLive)
     */
    public BatchStatement(int boundTerms, Type type, List<ModificationStatement> statements, Attributes attrs)
    {
        boolean hasConditions = false;
        for (ModificationStatement statement : statements)
            hasConditions |= statement.hasConditions();

        this.boundTerms = boundTerms;
        this.type = type;
        this.statements = statements;
        this.attrs = attrs;
        this.hasConditions = hasConditions;
    }

    public long measureForPreparedCache(MemoryMeter meter)
    {
        long size = meter.measure(this)
                  + meter.measureDeep(type)
                  + meter.measure(statements)
                  + meter.measureDeep(attrs);
        for (ModificationStatement stmt : statements)
            size += stmt.measureForPreparedCache(meter);
        return size;
    }

    public int getBoundTerms()
    {
        return boundTerms;
    }

    public void checkAccess(ClientState state) throws InvalidRequestException, UnauthorizedException
    {
        for (ModificationStatement statement : statements)
            statement.checkAccess(state);
    }

    // Validates a prepared batch statement without validating its nested statements.
    public void validate() throws InvalidRequestException
    {
        if (attrs.isTimeToLiveSet())
            throw new InvalidRequestException("Global TTL on the BATCH statement is not supported.");

        boolean timestampSet = attrs.isTimestampSet();
        if (timestampSet)
        {
            if (hasConditions)
                throw new InvalidRequestException("Cannot provide custom timestamp for conditional BATCH");
            if (type == Type.COUNTER)
                throw new InvalidRequestException("Cannot provide custom timestamp for counter BATCH");
        }

        boolean hasCounters = false;
        boolean hasNonCounters = false;

        for (ModificationStatement statement : statements)
        {
            if (timestampSet && statement.isCounter())
                throw new InvalidRequestException("Cannot provide custom timestamp for a BATCH containing counters");

            if (timestampSet && statement.isTimestampSet())
                throw new InvalidRequestException("Timestamp must be set either on BATCH or individual statements");

<<<<<<< HEAD
            if (type == Type.COUNTER && !statement.isCounter())
                throw new InvalidRequestException("Cannot include non-counter statement in a counter batch");

            if (type == Type.LOGGED && statement.isCounter())
                throw new InvalidRequestException("Cannot include a counter statement in a logged batch");

            if (statement.isCounter())
                hasCounters = true;
            else
                hasNonCounters = true;
        }

        if (hasCounters && hasNonCounters)
            throw new InvalidRequestException("Counter and non-counter mutations cannot exist in the same batch");

        if (hasConditions)
        {
            String ksName = null;
            String cfName = null;
            for (ModificationStatement stmt : statements)
            {
                if (ksName != null && (!stmt.keyspace().equals(ksName) || !stmt.columnFamily().equals(cfName)))
                    throw new InvalidRequestException("Batch with conditions cannot span multiple tables");
                ksName = stmt.keyspace();
                cfName = stmt.columnFamily();
            }
=======
            statement.validate(state);

            if (hasConditions && statement.requiresRead())
                throw new InvalidRequestException("Operations using list indexes are not allowed with IF conditions");
>>>>>>> 700e8163
        }
    }

    // The batch itself will be validated in either Parsed#prepare() - for regular CQL3 batches,
    //   or in QueryProcessor.processBatch() - for native protocol batches.
    public void validate(ClientState state) throws InvalidRequestException
    {
        for (ModificationStatement statement : statements)
            statement.validate(state);
    }

    public List<ModificationStatement> getStatements()
    {
        return statements;
    }

    private Collection<? extends IMutation> getMutations(BatchQueryOptions options, boolean local, long now)
    throws RequestExecutionException, RequestValidationException
    {
        Map<String, Map<ByteBuffer, IMutation>> mutations = new HashMap<>();
        for (int i = 0; i < statements.size(); i++)
        {
            ModificationStatement statement = statements.get(i);
            QueryOptions statementOptions = options.forStatement(i);
            long timestamp = attrs.getTimestamp(now, statementOptions);
            addStatementMutations(statement, statementOptions, local, timestamp, mutations);
        }
        return unzipMutations(mutations);
    }

    private Collection<? extends IMutation> unzipMutations(Map<String, Map<ByteBuffer, IMutation>> mutations)
    {
        // The case where all statement where on the same keyspace is pretty common
        if (mutations.size() == 1)
            return mutations.values().iterator().next().values();

        List<IMutation> ms = new ArrayList<>();
        for (Map<ByteBuffer, IMutation> ksMap : mutations.values())
            ms.addAll(ksMap.values());
        return ms;
    }

    private void addStatementMutations(ModificationStatement statement,
                                       QueryOptions options,
                                       boolean local,
                                       long now,
                                       Map<String, Map<ByteBuffer, IMutation>> mutations)
    throws RequestExecutionException, RequestValidationException
    {
        String ksName = statement.keyspace();
        Map<ByteBuffer, IMutation> ksMap = mutations.get(ksName);
        if (ksMap == null)
        {
            ksMap = new HashMap<>();
            mutations.put(ksName, ksMap);
        }

        // The following does the same than statement.getMutations(), but we inline it here because
        // we don't want to recreate mutations every time as this is particularly inefficient when applying
        // multiple batch to the same partition (see #6737).
        List<ByteBuffer> keys = statement.buildPartitionKeyNames(options);
        Composite clusteringPrefix = statement.createClusteringPrefix(options);
        UpdateParameters params = statement.makeUpdateParameters(keys, clusteringPrefix, options, local, now);

        for (ByteBuffer key : keys)
        {
            IMutation mutation = ksMap.get(key);
            Mutation mut;
            if (mutation == null)
            {
                mut = new Mutation(ksName, key);
                mutation = statement.cfm.isCounter() ? new CounterMutation(mut, options.getConsistency()) : mut;
                ksMap.put(key, mutation);
            }
            else
            {
                mut = statement.cfm.isCounter() ? ((CounterMutation)mutation).getMutation() : (Mutation)mutation;
            }

            statement.addUpdateForKey(mut.addOrGet(statement.cfm), key, clusteringPrefix, params);
        }
    }

    /**
     * Checks batch size to ensure threshold is met. If not, a warning is logged.
     * @param cfs ColumnFamilies that will store the batch's mutations.
     */
    private void verifyBatchSize(Iterable<ColumnFamily> cfs)
    {
        long size = 0;
        long warnThreshold = DatabaseDescriptor.getBatchSizeWarnThreshold();

        for (ColumnFamily cf : cfs)
            size += cf.dataSize();

        if (size > warnThreshold)
        {
            Set<String> ksCfPairs = new HashSet<>();
            for (ColumnFamily cf : cfs)
                ksCfPairs.add(cf.metadata().ksName + "." + cf.metadata().cfName);

            String format = "Batch of prepared statements for {} is of size {}, exceeding specified threshold of {} by {}.";
            logger.warn(format, ksCfPairs, size, warnThreshold, size - warnThreshold);
        }
    }

    public ResultMessage execute(QueryState queryState, QueryOptions options) throws RequestExecutionException, RequestValidationException
    {
        return execute(queryState, BatchQueryOptions.withoutPerStatementVariables(options));
    }

    public ResultMessage execute(QueryState queryState, BatchQueryOptions options) throws RequestExecutionException, RequestValidationException
    {
        return execute(queryState, options, false, options.getTimestamp(queryState));
    }

    private ResultMessage execute(QueryState queryState, BatchQueryOptions options, boolean local, long now)
    throws RequestExecutionException, RequestValidationException
    {
        if (options.getConsistency() == null)
            throw new InvalidRequestException("Invalid empty consistency level");
        if (options.getSerialConsistency() == null)
            throw new InvalidRequestException("Invalid empty serial consistency level");

        if (hasConditions)
            return executeWithConditions(options, now);

        executeWithoutConditions(getMutations(options, local, now), options.getConsistency());
        return new ResultMessage.Void();
    }

    private void executeWithoutConditions(Collection<? extends IMutation> mutations, ConsistencyLevel cl) throws RequestExecutionException, RequestValidationException
    {
        // Extract each collection of cfs from it's IMutation and then lazily concatenate all of them into a single Iterable.
        Iterable<ColumnFamily> cfs = Iterables.concat(Iterables.transform(mutations, new Function<IMutation, Collection<ColumnFamily>>()
        {
            public Collection<ColumnFamily> apply(IMutation im)
            {
                return im.getColumnFamilies();
            }
        }));
        verifyBatchSize(cfs);

        boolean mutateAtomic = (type == Type.LOGGED && mutations.size() > 1);
        StorageProxy.mutateWithTriggers(mutations, cl, mutateAtomic);
    }

    private ResultMessage executeWithConditions(BatchQueryOptions options, long now)
    throws RequestExecutionException, RequestValidationException
    {
        ByteBuffer key = null;
        String ksName = null;
        String cfName = null;
        ColumnFamily updates = null;
        CQL3CasConditions conditions = null;
        Set<ColumnDefinition> columnsWithConditions = new LinkedHashSet<>();

        for (int i = 0; i < statements.size(); i++)
        {
            ModificationStatement statement = statements.get(i);
            QueryOptions statementOptions = options.forStatement(i);
            long timestamp = attrs.getTimestamp(now, statementOptions);
            List<ByteBuffer> pks = statement.buildPartitionKeyNames(statementOptions);
            if (pks.size() > 1)
                throw new IllegalArgumentException("Batch with conditions cannot span multiple partitions (you cannot use IN on the partition key)");
            if (key == null)
            {
                key = pks.get(0);
                ksName = statement.cfm.ksName;
                cfName = statement.cfm.cfName;
                conditions = new CQL3CasConditions(statement.cfm, now);
                updates = ArrayBackedSortedColumns.factory.create(statement.cfm);
            }
            else if (!key.equals(pks.get(0)))
            {
                throw new InvalidRequestException("Batch with conditions cannot span multiple partitions");
            }

            Composite clusteringPrefix = statement.createClusteringPrefix(statementOptions);
            if (statement.hasConditions())
            {
                statement.addUpdatesAndConditions(key, clusteringPrefix, updates, conditions, statementOptions, timestamp);
                // As soon as we have a ifNotExists, we set columnsWithConditions to null so that everything is in the resultSet
                if (statement.hasIfNotExistCondition() || statement.hasIfExistCondition())
                    columnsWithConditions = null;
                else if (columnsWithConditions != null)
                    Iterables.addAll(columnsWithConditions, statement.getColumnsWithConditions());
            }
            else
            {
                UpdateParameters params = statement.makeUpdateParameters(Collections.singleton(key), clusteringPrefix, statementOptions, false, now);
                statement.addUpdateForKey(updates, key, clusteringPrefix, params);
            }
        }

        verifyBatchSize(Collections.singleton(updates));
        ColumnFamily result = StorageProxy.cas(ksName, cfName, key, conditions, updates, options.getSerialConsistency(), options.getConsistency());
        return new ResultMessage.Rows(ModificationStatement.buildCasResultSet(ksName, key, cfName, result, columnsWithConditions, true, options.forStatement(0)));
    }

    public ResultMessage executeInternal(QueryState queryState, QueryOptions options) throws RequestValidationException, RequestExecutionException
    {
        assert !hasConditions;
        for (IMutation mutation : getMutations(BatchQueryOptions.withoutPerStatementVariables(options), true, queryState.getTimestamp()))
        {
            // We don't use counters internally.
            assert mutation instanceof Mutation;
            ((Mutation) mutation).apply();
        }
        return null;
    }

    public interface BatchVariables
    {
        public List<ByteBuffer> getVariablesForStatement(int statementInBatch);
    }

    public String toString()
    {
        return String.format("BatchStatement(type=%s, statements=%s)", type, statements);
    }

    public static class Parsed extends CFStatement
    {
        private final Type type;
        private final Attributes.Raw attrs;
        private final List<ModificationStatement.Parsed> parsedStatements;

        public Parsed(Type type, Attributes.Raw attrs, List<ModificationStatement.Parsed> parsedStatements)
        {
            super(null);
            this.type = type;
            this.attrs = attrs;
            this.parsedStatements = parsedStatements;
        }

        @Override
        public void prepareKeyspace(ClientState state) throws InvalidRequestException
        {
            for (ModificationStatement.Parsed statement : parsedStatements)
                statement.prepareKeyspace(state);
        }

        public ParsedStatement.Prepared prepare() throws InvalidRequestException
        {
            VariableSpecifications boundNames = getBoundVariables();

            List<ModificationStatement> statements = new ArrayList<>(parsedStatements.size());
            for (ModificationStatement.Parsed parsed : parsedStatements)
                statements.add(parsed.prepare(boundNames));

            Attributes prepAttrs = attrs.prepare("[batch]", "[batch]");
            prepAttrs.collectMarkerSpecification(boundNames);

            BatchStatement batchStatement = new BatchStatement(boundNames.size(), type, statements, prepAttrs);
            batchStatement.validate();

            return new ParsedStatement.Prepared(batchStatement, boundNames);
        }
    }
}<|MERGE_RESOLUTION|>--- conflicted
+++ resolved
@@ -124,7 +124,6 @@
             if (timestampSet && statement.isTimestampSet())
                 throw new InvalidRequestException("Timestamp must be set either on BATCH or individual statements");
 
-<<<<<<< HEAD
             if (type == Type.COUNTER && !statement.isCounter())
                 throw new InvalidRequestException("Cannot include non-counter statement in a counter batch");
 
@@ -150,13 +149,10 @@
                     throw new InvalidRequestException("Batch with conditions cannot span multiple tables");
                 ksName = stmt.keyspace();
                 cfName = stmt.columnFamily();
-            }
-=======
-            statement.validate(state);
-
-            if (hasConditions && statement.requiresRead())
-                throw new InvalidRequestException("Operations using list indexes are not allowed with IF conditions");
->>>>>>> 700e8163
+
+                if (stmt.requiresRead())
+                    throw new InvalidRequestException("Operations using list indexes are not allowed with IF conditions");
+            }
         }
     }
 
