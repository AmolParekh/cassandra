/*
 * Licensed to the Apache Software Foundation (ASF) under one
 * or more contributor license agreements.  See the NOTICE file
 * distributed with this work for additional information
 * regarding copyright ownership.  The ASF licenses this file
 * to you under the Apache License, Version 2.0 (the
 * "License"); you may not use this file except in compliance
 * with the License.  You may obtain a copy of the License at
 *
 *     http://www.apache.org/licenses/LICENSE-2.0
 *
 * Unless required by applicable law or agreed to in writing, software
 * distributed under the License is distributed on an "AS IS" BASIS,
 * WITHOUT WARRANTIES OR CONDITIONS OF ANY KIND, either express or implied.
 * See the License for the specific language governing permissions and
 * limitations under the License.
 */
package org.apache.cassandra.db.index;

import java.nio.ByteBuffer;
import java.util.*;
import java.util.concurrent.*;

import org.apache.commons.lang3.StringUtils;
import org.slf4j.Logger;
import org.slf4j.LoggerFactory;

import org.apache.cassandra.config.ColumnDefinition;
import org.apache.cassandra.db.*;
import org.apache.cassandra.db.compaction.CompactionManager;
<<<<<<< HEAD
import org.apache.cassandra.db.filter.ExtendedFilter;
=======
import org.apache.cassandra.db.filter.IDiskAtomFilter;
import org.apache.cassandra.db.marshal.AbstractType;
import org.apache.cassandra.dht.AbstractBounds;
>>>>>>> fd129664
import org.apache.cassandra.exceptions.ConfigurationException;
import org.apache.cassandra.io.sstable.ReducingKeyIterator;
import org.apache.cassandra.io.sstable.SSTableReader;
import org.apache.cassandra.thrift.IndexExpression;
import org.apache.cassandra.thrift.IndexType;
import org.apache.cassandra.utils.FBUtilities;

/**
 * Manages all the indexes associated with a given CFS
 * Different types of indexes can be created across the same CF
 */
public class SecondaryIndexManager
{
    private static final Logger logger = LoggerFactory.getLogger(SecondaryIndexManager.class);

    public static final Updater nullUpdater = new Updater()
    {
        public void insert(Column column) { }

        public void update(Column oldColumn, Column column) { }

        public void remove(Column current) { }

        public void updateRowLevelIndexes() {}
    };

    /**
     * Organizes the indexes by column name
     */
    private final ConcurrentNavigableMap<ByteBuffer, SecondaryIndex> indexesByColumn;


    /**
     * Keeps a single instance of a SecondaryIndex for many columns when the index type
     * has isRowLevelIndex() == true
     *
     * This allows updates to happen to an entire row at once
     */
    private final Map<Class<? extends SecondaryIndex>,SecondaryIndex> rowLevelIndexMap;


    /**
     * The underlying column family containing the source data for these indexes
     */
    public final ColumnFamilyStore baseCfs;

    public SecondaryIndexManager(ColumnFamilyStore baseCfs)
    {
        indexesByColumn = new ConcurrentSkipListMap<ByteBuffer, SecondaryIndex>();
        rowLevelIndexMap = new HashMap<Class<? extends SecondaryIndex>, SecondaryIndex>();

        this.baseCfs = baseCfs;
    }

    /**
     * Drops and adds new indexes associated with the underlying CF
     */
    public void reload()
    {
        // figure out what needs to be added and dropped.
        // future: if/when we have modifiable settings for secondary indexes,
        // they'll need to be handled here.
        Collection<ByteBuffer> indexedColumnNames = indexesByColumn.keySet();
        for (ByteBuffer indexedColumn : indexedColumnNames)
        {
            ColumnDefinition def = baseCfs.metadata.getColumnDefinition(indexedColumn);
            if (def == null || def.getIndexType() == null)
                removeIndexedColumn(indexedColumn);
        }

        // TODO: allow all ColumnDefinition type
        for (ColumnDefinition cdef : baseCfs.metadata.allColumns())
            if (cdef.getIndexType() != null && !indexedColumnNames.contains(cdef.name))
                addIndexedColumn(cdef);

        Set<SecondaryIndex> reloadedIndexes = Collections.newSetFromMap(new IdentityHashMap<SecondaryIndex, Boolean>());
        for (SecondaryIndex index : indexesByColumn.values())
        {
            if (reloadedIndexes.add(index))
                index.reload();
        }
    }

    public Set<String> allIndexesNames()
    {
        Set<String> names = new HashSet<String>(indexesByColumn.size());
        for (SecondaryIndex index : indexesByColumn.values())
            names.add(index.getIndexName());
        return names;
    }

    /**
     * Does a full, blocking rebuild of the indexes specified by columns from the sstables.
     * Does nothing if columns is empty.
     *
     * Caller must acquire and release references to the sstables used here.
     *
     * @param sstables the data to build from
     * @param idxNames the list of columns to index, ordered by comparator
     */
    public void maybeBuildSecondaryIndexes(Collection<SSTableReader> sstables, Set<String> idxNames)
    {
        if (idxNames.isEmpty())
            return;

        logger.info(String.format("Submitting index build of %s for data in %s",
                                  idxNames, StringUtils.join(sstables, ", ")));

        SecondaryIndexBuilder builder = new SecondaryIndexBuilder(baseCfs, idxNames, new ReducingKeyIterator(sstables));
        Future<?> future = CompactionManager.instance.submitIndexBuild(builder);
        FBUtilities.waitOnFuture(future);

        flushIndexesBlocking();

        logger.info("Index build of " + idxNames + " complete");
    }

    public boolean indexes(ByteBuffer name, Collection<SecondaryIndex> indexes)
    {
        return !indexFor(name, indexes).isEmpty();
    }

    public List<SecondaryIndex> indexFor(ByteBuffer name, Collection<SecondaryIndex> indexes)
    {
        List<SecondaryIndex> matching = null;
        for (SecondaryIndex index : indexes)
        {
            if (index.indexes(name))
            {
                if (matching == null)
                    matching = new ArrayList<SecondaryIndex>();
                matching.add(index);
            }
        }
        return matching == null ? Collections.<SecondaryIndex>emptyList() : matching;
    }

    public boolean indexes(Column column)
    {
        return indexes(column.name());
    }

    public boolean indexes(ByteBuffer name)
    {
        return indexes(name, indexesByColumn.values());
    }

    public List<SecondaryIndex> indexFor(ByteBuffer name)
    {
        return indexFor(name, indexesByColumn.values());
    }

    /**
     * @return true if the indexes can handle the clause.
     */
    public boolean hasIndexFor(List<IndexExpression> clause)
    {
        if (clause == null || clause.isEmpty())
            return false;

        // It doesn't seem a clause can have multiple searchers, but since
        // getIndexSearchersForQuery returns a list ...
        List<SecondaryIndexSearcher> searchers = getIndexSearchersForQuery(clause);
        if (searchers.isEmpty())
            return false;

        for (SecondaryIndexSearcher searcher : searchers)
            if (!searcher.isIndexing(clause))
                return false;
        return true;
    }

    /**
     * Removes a existing index
     * @param column the indexed column to remove
     */
    public void removeIndexedColumn(ByteBuffer column)
    {
        SecondaryIndex index = indexesByColumn.remove(column);

        if (index == null)
            return;

        // Remove this column from from row level index map
        if (index instanceof PerRowSecondaryIndex)
        {
            index.removeColumnDef(column);

            //If now columns left on this CF remove from row level lookup
            if (index.getColumnDefs().isEmpty())
                rowLevelIndexMap.remove(index.getClass());
        }

        index.removeIndex(column);
        SystemKeyspace.setIndexRemoved(baseCfs.metadata.ksName, index.getNameForSystemKeyspace(column));
    }

    /**
     * Adds and builds a index for a column
     * @param cdef the column definition holding the index data
     * @return a future which the caller can optionally block on signaling the index is built
     */
    public synchronized Future<?> addIndexedColumn(ColumnDefinition cdef)
    {

        if (indexesByColumn.containsKey(cdef.name))
            return null;

        assert cdef.getIndexType() != null;

        SecondaryIndex index;
        try
        {
            index = SecondaryIndex.createInstance(baseCfs, cdef);
        }
        catch (ConfigurationException e)
        {
            throw new RuntimeException(e);
        }

        // Keep a single instance of the index per-cf for row level indexes
        // since we want all columns to be under the index
        if (index instanceof PerRowSecondaryIndex)
        {
            SecondaryIndex currentIndex = rowLevelIndexMap.get(index.getClass());

            if (currentIndex == null)
            {
                rowLevelIndexMap.put(index.getClass(), index);
                index.init();
            }
            else
            {
                index = currentIndex;
                index.addColumnDef(cdef);
                logger.info("Creating new index : {}",cdef);
            }
        }
        else
        {
            // TODO: We sould do better than throw a RuntimeException
            if (cdef.getIndexType() == IndexType.CUSTOM && index instanceof AbstractSimplePerColumnSecondaryIndex)
                throw new RuntimeException("Cannot use a subclass of AbstractSimplePerColumnSecondaryIndex as a CUSTOM index, as they assume they are CFS backed");
            index.init();
        }

        // link in indexedColumns. this means that writes will add new data to
        // the index immediately,
        // so we don't have to lock everything while we do the build. it's up to
        // the operator to wait
        // until the index is actually built before using in queries.
        indexesByColumn.put(cdef.name, index);

        // if we're just linking in the index to indexedColumns on an
        // already-built index post-restart, we're done
        if (index.isIndexBuilt(cdef.name))
            return null;

        return index.buildIndexAsync();
    }

    /**
     *
     * @param column the name of indexes column
     * @return the index
     */
    public SecondaryIndex getIndexForColumn(ByteBuffer column)
    {
        return indexesByColumn.get(column);
    }

    /**
     * Remove the index
     */
    public void invalidate()
    {
        for (SecondaryIndex index : indexesByColumn.values())
            index.invalidate();
    }

    /**
     * Flush all indexes to disk
     */
    public void flushIndexesBlocking()
    {
        for (SecondaryIndex index : indexesByColumn.values())
            index.forceBlockingFlush();
    }

    /**
     * @return all built indexes (ready to use)
     */
    public List<String> getBuiltIndexes()
    {
        List<String> indexList = new ArrayList<String>();

        for (Map.Entry<ByteBuffer, SecondaryIndex> entry : indexesByColumn.entrySet())
        {
            SecondaryIndex index = entry.getValue();

            if (index.isIndexBuilt(entry.getKey()))
            {
                indexList.add(entry.getValue().getIndexName());
            }
        }

        return indexList;
    }

    /**
     * @return all CFS from indexes which use a backing CFS internally (KEYS)
     */
    public Collection<ColumnFamilyStore> getIndexesBackedByCfs()
    {
        ArrayList<ColumnFamilyStore> cfsList = new ArrayList<ColumnFamilyStore>();

        for (SecondaryIndex index: indexesByColumn.values())
        {
            ColumnFamilyStore cfs = index.getIndexCfs();
            if (cfs != null)
                cfsList.add(cfs);
        }

        return cfsList;
    }

    /**
     * @return all indexes which do *not* use a backing CFS internally
     */
    public Collection<SecondaryIndex> getIndexesNotBackedByCfs()
    {
        // we use identity map because per row indexes use same instance across many columns
        Set<SecondaryIndex> indexes = Collections.newSetFromMap(new IdentityHashMap<SecondaryIndex, Boolean>());
        for (SecondaryIndex index: indexesByColumn.values())
            if (index.getIndexCfs() == null)
                indexes.add(index);
        return indexes;
    }

    /**
     * @return all of the secondary indexes without distinction to the (non-)backed by secondary ColumnFamilyStore.
     */
    public Collection<SecondaryIndex> getIndexes()
    {
        // we use identity map because per row indexes use same instance across many columns
        Set<SecondaryIndex> indexes = Collections.newSetFromMap(new IdentityHashMap<SecondaryIndex, Boolean>());
        indexes.addAll(indexesByColumn.values());
        return indexes;
    }

    /**
     * @return total current ram size of all indexes
     */
    public long getTotalLiveSize()
    {
        long total = 0;
        for (SecondaryIndex index : getIndexes())
            total += index.getLiveSize();
        return total;
    }

    /**
     * When building an index against existing data, add the given row to the index
     *
     * @param key the row key
     * @param cf the current rows data
     */
    public void indexRow(ByteBuffer key, ColumnFamily cf)
    {
        // Update entire row only once per row level index
        Set<Class<? extends SecondaryIndex>> appliedRowLevelIndexes = null;

        for (SecondaryIndex index : indexesByColumn.values())
        {
            if (index instanceof PerRowSecondaryIndex)
            {
                if (appliedRowLevelIndexes == null)
                    appliedRowLevelIndexes = new HashSet<Class<? extends SecondaryIndex>>();

                if (appliedRowLevelIndexes.add(index.getClass()))
                    ((PerRowSecondaryIndex)index).index(key, cf);
            }
            else
            {
                for (Column column : cf)
                {
                    if (index.indexes(column.name()))
                        ((PerColumnSecondaryIndex) index).insert(key, column);
                }
            }
        }
    }

    /**
     * Delete all columns from all indexes for this row.  For when cleanup rips a row out entirely.
     *
     * @param key the row key
     * @param indexedColumnsInRow all column names in row
     */
    public void deleteFromIndexes(DecoratedKey key, List<Column> indexedColumnsInRow)
    {
        // Update entire row only once per row level index
        Set<Class<? extends SecondaryIndex>> cleanedRowLevelIndexes = null;

        for (Column column : indexedColumnsInRow)
        {
            SecondaryIndex index = indexesByColumn.get(column.name());
            if (index == null)
                continue;

            if (index instanceof PerRowSecondaryIndex)
            {
                if (cleanedRowLevelIndexes == null)
                    cleanedRowLevelIndexes = new HashSet<Class<? extends SecondaryIndex>>();

                if (cleanedRowLevelIndexes.add(index.getClass()))
                    ((PerRowSecondaryIndex)index).delete(key);
            }
            else
            {
                ((PerColumnSecondaryIndex) index).delete(key.key, column);
            }
        }
    }

    /**
     * This helper acts as a closure around the indexManager
     * and updated cf data to ensure that down in
     * Memtable's ColumnFamily implementation, the index
     * can get updated. Note: only a CF backed by AtomicSortedColumns implements
     * this behaviour fully, other types simply ignore the index updater.
     */
    public Updater updaterFor(DecoratedKey key, ColumnFamily cf)
    {
        return (indexesByColumn.isEmpty() && rowLevelIndexMap.isEmpty())
                ? nullUpdater
                : new StandardUpdater(key, cf);
    }

    /**
     * Updated closure with only the modified row key.
     */
    public Updater updaterFor(DecoratedKey key)
    {
        return updaterFor(key, null);
    }

    /**
     * Get a list of IndexSearchers from the union of expression index types
     * @param clause the query clause
     * @return the searchers needed to query the index
     */
    private List<SecondaryIndexSearcher> getIndexSearchersForQuery(List<IndexExpression> clause)
    {
        Map<String, Set<ByteBuffer>> groupByIndexType = new HashMap<String, Set<ByteBuffer>>();

        //Group columns by type
        for (IndexExpression ix : clause)
        {
            SecondaryIndex index = getIndexForColumn(ix.column_name);

            if (index == null)
                continue;

            Set<ByteBuffer> columns = groupByIndexType.get(index.getClass().getCanonicalName());

            if (columns == null)
            {
                columns = new HashSet<ByteBuffer>();
                groupByIndexType.put(index.getClass().getCanonicalName(), columns);
            }

            columns.add(ix.column_name);
        }

        List<SecondaryIndexSearcher> indexSearchers = new ArrayList<SecondaryIndexSearcher>(groupByIndexType.size());

        //create searcher per type
        for (Set<ByteBuffer> column : groupByIndexType.values())
            indexSearchers.add(getIndexForColumn(column.iterator().next()).createSecondaryIndexSearcher(column));

        return indexSearchers;
    }

    /**
     * Performs a search across a number of column indexes
     * TODO: add support for querying across index types
     *
     * @param filter the column range to restrict to
     * @return found indexed rows
     */
    public List<Row> search(ExtendedFilter filter)
    {
        List<SecondaryIndexSearcher> indexSearchers = getIndexSearchersForQuery(filter.getClause());

        if (indexSearchers.isEmpty())
            return Collections.emptyList();

        //We currently don't support searching across multiple index types
        if (indexSearchers.size() > 1)
            throw new RuntimeException("Unable to search across multiple secondary index types");

        return indexSearchers.get(0).search(filter);
    }

    public Collection<SecondaryIndex> getIndexesByNames(Set<String> idxNames)
    {
        List<SecondaryIndex> result = new ArrayList<SecondaryIndex>();
        for (SecondaryIndex index : indexesByColumn.values())
        {
            if (idxNames.contains(index.getIndexName()))
                result.add(index);
        }
        return result;
    }

    public void setIndexBuilt(Set<String> idxNames)
    {
        for (SecondaryIndex index : getIndexesByNames(idxNames))
            index.setIndexBuilt();
    }

    public void setIndexRemoved(Set<String> idxNames)
    {
        for (SecondaryIndex index : getIndexesByNames(idxNames))
            index.setIndexRemoved();
    }

    public boolean validate(Column column)
    {
<<<<<<< HEAD
        SecondaryIndex index = getIndexForColumn(column.name());
        return index != null ? index.validate(column) : true;
=======
        SecondaryIndex index = getIndexForColumn(column.name);
        return index == null || index.validate(column);
>>>>>>> fd129664
    }

    public static interface Updater
    {
        /** called when constructing the index against pre-existing data */
        public void insert(Column column);

        /** called when updating the index from a memtable */
        public void update(Column oldColumn, Column column);

        /** called when lazy-updating the index during compaction (CASSANDRA-2897) */
        public void remove(Column current);

        /** called after memtable updates are complete (CASSANDRA-5397) */
        public void updateRowLevelIndexes();
    }

    private class StandardUpdater implements Updater
    {
        private final DecoratedKey key;
        private final ColumnFamily cf;

        public StandardUpdater(DecoratedKey key, ColumnFamily cf)
        {
            this.key = key;
            this.cf = cf;
        }

        public void insert(Column column)
        {
            if (column.isMarkedForDelete(System.currentTimeMillis()))
                return;

            for (SecondaryIndex index : indexFor(column.name()))
            {
                if (index instanceof PerColumnSecondaryIndex)
                    ((PerColumnSecondaryIndex) index).insert(key.key, column);
            }
        }

        public void update(Column oldColumn, Column column)
        {
            if (oldColumn.equals(column))
                return;
            
            for (SecondaryIndex index : indexFor(column.name()))
            {
                if (index instanceof PerColumnSecondaryIndex)
                {
                    // insert the new value before removing the old one, so we never have a period
                    // where the row is invisible to both queries (the opposite seems preferable); see CASSANDRA-5540
                    if (!column.isMarkedForDelete(System.currentTimeMillis()))
                        ((PerColumnSecondaryIndex) index).insert(key.key, column);
                    ((PerColumnSecondaryIndex) index).delete(key.key, oldColumn);
                }
            }
        }

        public void remove(Column column)
        {
            if (column.isMarkedForDelete(System.currentTimeMillis()))
                return;

            for (SecondaryIndex index : indexFor(column.name()))
            {
                if (index instanceof PerColumnSecondaryIndex)
                   ((PerColumnSecondaryIndex) index).delete(key.key, column);
            }
        }

        public void updateRowLevelIndexes()
        {
            for (SecondaryIndex index : rowLevelIndexMap.values())
                ((PerRowSecondaryIndex) index).index(key.key, cf);
        }
    }
}<|MERGE_RESOLUTION|>--- conflicted
+++ resolved
@@ -28,13 +28,7 @@
 import org.apache.cassandra.config.ColumnDefinition;
 import org.apache.cassandra.db.*;
 import org.apache.cassandra.db.compaction.CompactionManager;
-<<<<<<< HEAD
 import org.apache.cassandra.db.filter.ExtendedFilter;
-=======
-import org.apache.cassandra.db.filter.IDiskAtomFilter;
-import org.apache.cassandra.db.marshal.AbstractType;
-import org.apache.cassandra.dht.AbstractBounds;
->>>>>>> fd129664
 import org.apache.cassandra.exceptions.ConfigurationException;
 import org.apache.cassandra.io.sstable.ReducingKeyIterator;
 import org.apache.cassandra.io.sstable.SSTableReader;
@@ -83,8 +77,8 @@
 
     public SecondaryIndexManager(ColumnFamilyStore baseCfs)
     {
-        indexesByColumn = new ConcurrentSkipListMap<ByteBuffer, SecondaryIndex>();
-        rowLevelIndexMap = new HashMap<Class<? extends SecondaryIndex>, SecondaryIndex>();
+        indexesByColumn = new ConcurrentSkipListMap<>();
+        rowLevelIndexMap = new HashMap<>();
 
         this.baseCfs = baseCfs;
     }
@@ -112,15 +106,13 @@
 
         Set<SecondaryIndex> reloadedIndexes = Collections.newSetFromMap(new IdentityHashMap<SecondaryIndex, Boolean>());
         for (SecondaryIndex index : indexesByColumn.values())
-        {
             if (reloadedIndexes.add(index))
                 index.reload();
-        }
     }
 
     public Set<String> allIndexesNames()
     {
-        Set<String> names = new HashSet<String>(indexesByColumn.size());
+        Set<String> names = new HashSet<>(indexesByColumn.size());
         for (SecondaryIndex index : indexesByColumn.values())
             names.add(index.getIndexName());
         return names;
@@ -165,7 +157,7 @@
             if (index.indexes(name))
             {
                 if (matching == null)
-                    matching = new ArrayList<SecondaryIndex>();
+                    matching = new ArrayList<>();
                 matching.add(index);
             }
         }
@@ -204,6 +196,7 @@
         for (SecondaryIndexSearcher searcher : searchers)
             if (!searcher.isIndexing(clause))
                 return false;
+
         return true;
     }
 
@@ -329,16 +322,14 @@
      */
     public List<String> getBuiltIndexes()
     {
-        List<String> indexList = new ArrayList<String>();
+        List<String> indexList = new ArrayList<>();
 
         for (Map.Entry<ByteBuffer, SecondaryIndex> entry : indexesByColumn.entrySet())
         {
             SecondaryIndex index = entry.getValue();
 
             if (index.isIndexBuilt(entry.getKey()))
-            {
                 indexList.add(entry.getValue().getIndexName());
-            }
         }
 
         return indexList;
@@ -349,7 +340,7 @@
      */
     public Collection<ColumnFamilyStore> getIndexesBackedByCfs()
     {
-        ArrayList<ColumnFamilyStore> cfsList = new ArrayList<ColumnFamilyStore>();
+        ArrayList<ColumnFamilyStore> cfsList = new ArrayList<>();
 
         for (SecondaryIndex index: indexesByColumn.values())
         {
@@ -412,7 +403,7 @@
             if (index instanceof PerRowSecondaryIndex)
             {
                 if (appliedRowLevelIndexes == null)
-                    appliedRowLevelIndexes = new HashSet<Class<? extends SecondaryIndex>>();
+                    appliedRowLevelIndexes = new HashSet<>();
 
                 if (appliedRowLevelIndexes.add(index.getClass()))
                     ((PerRowSecondaryIndex)index).index(key, cf);
@@ -420,10 +411,8 @@
             else
             {
                 for (Column column : cf)
-                {
                     if (index.indexes(column.name()))
                         ((PerColumnSecondaryIndex) index).insert(key, column);
-                }
             }
         }
     }
@@ -448,7 +437,7 @@
             if (index instanceof PerRowSecondaryIndex)
             {
                 if (cleanedRowLevelIndexes == null)
-                    cleanedRowLevelIndexes = new HashSet<Class<? extends SecondaryIndex>>();
+                    cleanedRowLevelIndexes = new HashSet<>();
 
                 if (cleanedRowLevelIndexes.add(index.getClass()))
                     ((PerRowSecondaryIndex)index).delete(key);
@@ -489,7 +478,7 @@
      */
     private List<SecondaryIndexSearcher> getIndexSearchersForQuery(List<IndexExpression> clause)
     {
-        Map<String, Set<ByteBuffer>> groupByIndexType = new HashMap<String, Set<ByteBuffer>>();
+        Map<String, Set<ByteBuffer>> groupByIndexType = new HashMap<>();
 
         //Group columns by type
         for (IndexExpression ix : clause)
@@ -503,14 +492,14 @@
 
             if (columns == null)
             {
-                columns = new HashSet<ByteBuffer>();
+                columns = new HashSet<>();
                 groupByIndexType.put(index.getClass().getCanonicalName(), columns);
             }
 
             columns.add(ix.column_name);
         }
 
-        List<SecondaryIndexSearcher> indexSearchers = new ArrayList<SecondaryIndexSearcher>(groupByIndexType.size());
+        List<SecondaryIndexSearcher> indexSearchers = new ArrayList<>(groupByIndexType.size());
 
         //create searcher per type
         for (Set<ByteBuffer> column : groupByIndexType.values())
@@ -542,12 +531,10 @@
 
     public Collection<SecondaryIndex> getIndexesByNames(Set<String> idxNames)
     {
-        List<SecondaryIndex> result = new ArrayList<SecondaryIndex>();
+        List<SecondaryIndex> result = new ArrayList<>();
         for (SecondaryIndex index : indexesByColumn.values())
-        {
             if (idxNames.contains(index.getIndexName()))
                 result.add(index);
-        }
         return result;
     }
 
@@ -565,13 +552,8 @@
 
     public boolean validate(Column column)
     {
-<<<<<<< HEAD
         SecondaryIndex index = getIndexForColumn(column.name());
-        return index != null ? index.validate(column) : true;
-=======
-        SecondaryIndex index = getIndexForColumn(column.name);
         return index == null || index.validate(column);
->>>>>>> fd129664
     }
 
     public static interface Updater
@@ -606,10 +588,8 @@
                 return;
 
             for (SecondaryIndex index : indexFor(column.name()))
-            {
                 if (index instanceof PerColumnSecondaryIndex)
                     ((PerColumnSecondaryIndex) index).insert(key.key, column);
-            }
         }
 
         public void update(Column oldColumn, Column column)
@@ -636,10 +616,8 @@
                 return;
 
             for (SecondaryIndex index : indexFor(column.name()))
-            {
                 if (index instanceof PerColumnSecondaryIndex)
                    ((PerColumnSecondaryIndex) index).delete(key.key, column);
-            }
         }
 
         public void updateRowLevelIndexes()
