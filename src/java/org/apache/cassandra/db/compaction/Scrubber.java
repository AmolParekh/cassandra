--- conflicted
+++ resolved
@@ -35,15 +35,8 @@
 import org.apache.cassandra.io.util.FileUtils;
 import org.apache.cassandra.io.util.RandomAccessReader;
 import org.apache.cassandra.service.ActiveRepairService;
-<<<<<<< HEAD
 import org.apache.cassandra.utils.*;
-=======
-import org.apache.cassandra.utils.ByteBufferUtil;
-import org.apache.cassandra.utils.JVMStabilityInspector;
-import org.apache.cassandra.utils.OutputHandler;
-import org.apache.cassandra.utils.UUIDGen;
 import org.apache.cassandra.utils.concurrent.Refs;
->>>>>>> 3cd2c3c4
 
 public class Scrubber implements Closeable
 {
@@ -153,12 +146,8 @@
         List<SSTableReader> finished = new ArrayList<>();
         boolean completed = false;
         outputHandler.output(String.format("Scrubbing %s (%s bytes)", sstable, dataFile.length()));
-<<<<<<< HEAD
-        try (SSTableRewriter writer = SSTableRewriter.construct(cfs, transaction, false, sstable.maxDataAge, transaction.isOffline()))
-=======
-        try (SSTableRewriter writer = new SSTableRewriter(cfs, transaction, sstable.maxDataAge, transaction.isOffline());
+        try (SSTableRewriter writer = SSTableRewriter.construct(cfs, transaction, false, sstable.maxDataAge, transaction.isOffline());
              Refs<SSTableReader> refs = Refs.ref(Collections.singleton(sstable)))
->>>>>>> 3cd2c3c4
         {
             nextIndexKey = indexAvailable() ? ByteBufferUtil.readWithShortLength(indexFile) : null;
             if (indexAvailable())
