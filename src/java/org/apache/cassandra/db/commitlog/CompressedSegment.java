--- conflicted
+++ resolved
@@ -77,13 +77,8 @@
 
             // Only one thread can be here at a given time.
             // Protected by synchronization on CommitLogSegment.sync().
-<<<<<<< HEAD
-            writeSyncMarker(compressedBuffer, 0, (int) channel.position(), (int) channel.position() + compressedBuffer.remaining());
+            writeSyncMarker(id, compressedBuffer, 0, (int) channel.position(), (int) channel.position() + compressedBuffer.remaining());
             manager.addSize(compressedBuffer.limit());
-=======
-            writeSyncMarker(id, compressedBuffer, 0, (int) channel.position(), (int) channel.position() + compressedBuffer.remaining());
-            commitLog.allocator.addSize(compressedBuffer.limit());
->>>>>>> 95839aae
             channel.write(compressedBuffer);
             assert channel.position() - lastWrittenPos == compressedBuffer.limit();
             lastWrittenPos = channel.position();
