/*
 * Licensed to the Apache Software Foundation (ASF) under one
 * or more contributor license agreements.  See the NOTICE file
 * distributed with this work for additional information
 * regarding copyright ownership.  The ASF licenses this file
 * to you under the Apache License, Version 2.0 (the
 * "License"); you may not use this file except in compliance
 * with the License.  You may obtain a copy of the License at
 *
 *     http://www.apache.org/licenses/LICENSE-2.0
 *
 * Unless required by applicable law or agreed to in writing, software
 * distributed under the License is distributed on an "AS IS" BASIS,
 * WITHOUT WARRANTIES OR CONDITIONS OF ANY KIND, either express or implied.
 * See the License for the specific language governing permissions and
 * limitations under the License.
 */
package org.apache.cassandra.locator;

import java.io.DataInputStream;
import java.io.FilterInputStream;
import java.io.IOException;
import java.net.HttpURLConnection;
import java.net.InetAddress;
import java.net.URL;

import com.google.common.base.Charsets;
import org.slf4j.Logger;
import org.slf4j.LoggerFactory;

import org.apache.cassandra.config.ConfigurationException;
import org.apache.cassandra.gms.ApplicationState;
import org.apache.cassandra.gms.EndpointState;
import org.apache.cassandra.gms.Gossiper;
import org.apache.cassandra.service.StorageService;
import org.apache.cassandra.utils.FBUtilities;

/**
 * A snitch that assumes an EC2 region is a DC and an EC2 availability_zone
 *  is a rack. This information is available in the config for the node.
 */
public class Ec2Snitch extends AbstractNetworkTopologySnitch
{
    protected static final Logger logger = LoggerFactory.getLogger(Ec2Snitch.class);
    protected static final String ZONE_NAME_QUERY_URL = "http://169.254.169.254/latest/meta-data/placement/availability-zone";
    private static final String DEFAULT_DC = "UNKNOWN-DC";
    private static final String DEFAULT_RACK = "UNKNOWN-RACK";
    protected String ec2zone;
    protected String ec2region;

    public Ec2Snitch() throws IOException, ConfigurationException
    {
        String az = awsApiCall(ZONE_NAME_QUERY_URL);
        // Split "us-east-1a" or "asia-1a" into "us-east"/"1a" and "asia"/"1a".
        String[] splits = az.split("-");
        ec2zone = splits[splits.length - 1];
<<<<<<< HEAD
        
=======

>>>>>>> d025bec1
        // hack for CASSANDRA-4026
        ec2region = az.substring(0, az.length() - 1);
        if (ec2region.endsWith("1"))
            ec2region = az.substring(0, az.length() - 3);
<<<<<<< HEAD
        
=======
>>>>>>> d025bec1
        logger.info("EC2Snitch using region: " + ec2region + ", zone: " + ec2zone + ".");
    }

    String awsApiCall(String url) throws IOException, ConfigurationException
    {
        // Populate the region and zone by introspection, fail if 404 on metadata
        HttpURLConnection conn = (HttpURLConnection) new URL(url).openConnection();
        try
        {
            conn.setRequestMethod("GET");
            if (conn.getResponseCode() != 200)
                throw new ConfigurationException("Ec2Snitch was unable to execute the API call. Not an ec2 node?");

            // Read the information. I wish I could say (String) conn.getContent() here...
            int cl = conn.getContentLength();
            byte[] b = new byte[cl];
            DataInputStream d = new DataInputStream((FilterInputStream) conn.getContent());
            d.readFully(b);
            return new String(b, Charsets.UTF_8);
        }
        finally
        {
            conn.disconnect();
        }
    }

    public String getRack(InetAddress endpoint)
    {
        if (endpoint.equals(FBUtilities.getBroadcastAddress()))
            return ec2zone;
        EndpointState state = Gossiper.instance.getEndpointStateForEndpoint(endpoint);
        if (null == state || null == state.getApplicationState(ApplicationState.RACK))
            return DEFAULT_RACK;
        return state.getApplicationState(ApplicationState.RACK).value;
    }

    public String getDatacenter(InetAddress endpoint)
    {
        if (endpoint.equals(FBUtilities.getBroadcastAddress()))
            return ec2region;
        EndpointState state = Gossiper.instance.getEndpointStateForEndpoint(endpoint);
        if (null == state || null == state.getApplicationState(ApplicationState.DC))
            return DEFAULT_DC;
        return state.getApplicationState(ApplicationState.DC).value;
    }

    @Override
    public void gossiperStarting()
    {
        // Share EC2 info via gossip.  We have to wait until Gossiper is initialized though.
        logger.info("Ec2Snitch adding ApplicationState ec2region=" + ec2region + " ec2zone=" + ec2zone);
        Gossiper.instance.addLocalApplicationState(ApplicationState.DC, StorageService.instance.valueFactory.datacenter(ec2region));
        Gossiper.instance.addLocalApplicationState(ApplicationState.RACK, StorageService.instance.valueFactory.rack(ec2zone));
    }
}<|MERGE_RESOLUTION|>--- conflicted
+++ resolved
@@ -54,19 +54,12 @@
         // Split "us-east-1a" or "asia-1a" into "us-east"/"1a" and "asia"/"1a".
         String[] splits = az.split("-");
         ec2zone = splits[splits.length - 1];
-<<<<<<< HEAD
-        
-=======
 
->>>>>>> d025bec1
         // hack for CASSANDRA-4026
         ec2region = az.substring(0, az.length() - 1);
         if (ec2region.endsWith("1"))
             ec2region = az.substring(0, az.length() - 3);
-<<<<<<< HEAD
         
-=======
->>>>>>> d025bec1
         logger.info("EC2Snitch using region: " + ec2region + ", zone: " + ec2zone + ".");
     }
 
