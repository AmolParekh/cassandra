/*
* Licensed to the Apache Software Foundation (ASF) under one
* or more contributor license agreements.  See the NOTICE file
* distributed with this work for additional information
* regarding copyright ownership.  The ASF licenses this file
* to you under the Apache License, Version 2.0 (the
* "License"); you may not use this file except in compliance
* with the License.  You may obtain a copy of the License at
*
*    http://www.apache.org/licenses/LICENSE-2.0
*
* Unless required by applicable law or agreed to in writing,
* software distributed under the License is distributed on an
* "AS IS" BASIS, WITHOUT WARRANTIES OR CONDITIONS OF ANY
* KIND, either express or implied.  See the License for the
* specific language governing permissions and limitations
* under the License.
*/
package org.apache.cassandra.db;

import java.nio.ByteBuffer;
import java.util.ArrayList;
import java.util.Collection;
import java.util.List;
import java.util.Set;
import java.util.SortedSet;
import java.util.TreeSet;

import com.google.common.collect.ImmutableMap;
import com.google.common.collect.Iterators;
import org.junit.Test;

import org.apache.cassandra.SchemaLoader;
import org.apache.cassandra.config.ColumnDefinition;
import org.apache.cassandra.config.DatabaseDescriptor;
import org.apache.cassandra.config.IndexType;
import org.apache.cassandra.db.columniterator.OnDiskAtomIterator;
import org.apache.cassandra.db.compaction.CompactionManager;
import org.apache.cassandra.db.compaction.SizeTieredCompactionStrategy;
import org.apache.cassandra.db.composites.CellName;
import org.apache.cassandra.db.composites.CellNames;
import org.apache.cassandra.db.composites.Composites;
import org.apache.cassandra.db.filter.ColumnSlice;
import org.apache.cassandra.db.filter.IDiskAtomFilter;
import org.apache.cassandra.db.filter.QueryFilter;
import org.apache.cassandra.db.filter.SliceQueryFilter;
import org.apache.cassandra.db.index.PerColumnSecondaryIndex;
import org.apache.cassandra.db.index.SecondaryIndex;
import org.apache.cassandra.db.index.SecondaryIndexSearcher;
import org.apache.cassandra.db.marshal.Int32Type;
import org.apache.cassandra.exceptions.ConfigurationException;
import org.apache.cassandra.io.sstable.SSTableReader;
import org.apache.cassandra.utils.ByteBufferUtil;
import org.apache.cassandra.utils.concurrent.OpOrder;
import org.apache.cassandra.utils.memory.PoolAllocator;

import static org.apache.cassandra.Util.dk;
import static org.junit.Assert.assertEquals;
import static org.junit.Assert.assertTrue;

public class RangeTombstoneTest extends SchemaLoader
{
    private static final String KSNAME = "Keyspace1";
    private static final String CFNAME = "StandardInteger1";

    @Test
    public void simpleQueryWithRangeTombstoneTest() throws Exception
    {
        Keyspace keyspace = Keyspace.open(KSNAME);
        ColumnFamilyStore cfs = keyspace.getColumnFamilyStore(CFNAME);

        // Inserting data
        String key = "k1";
        Mutation rm;
        ColumnFamily cf;

        rm = new Mutation(KSNAME, ByteBufferUtil.bytes(key));
        for (int i = 0; i < 40; i += 2)
            add(rm, i, 0);
        rm.apply();
        cfs.forceBlockingFlush();

        rm = new Mutation(KSNAME, ByteBufferUtil.bytes(key));
        cf = rm.addOrGet(CFNAME);
        delete(cf, 10, 22, 1);
        rm.apply();
        cfs.forceBlockingFlush();

        rm = new Mutation(KSNAME, ByteBufferUtil.bytes(key));
        for (int i = 1; i < 40; i += 2)
            add(rm, i, 2);
        rm.apply();
        cfs.forceBlockingFlush();

        rm = new Mutation(KSNAME, ByteBufferUtil.bytes(key));
        cf = rm.addOrGet(CFNAME);
        delete(cf, 19, 27, 3);
        rm.apply();
        // We don't flush to test with both a range tomsbtone in memtable and in sstable

        // Queries by name
        int[] live = new int[]{ 4, 9, 11, 17, 28 };
        int[] dead = new int[]{ 12, 19, 21, 24, 27 };
        SortedSet<CellName> columns = new TreeSet<CellName>(cfs.getComparator());
        for (int i : live)
            columns.add(b(i));
        for (int i : dead)
            columns.add(b(i));
        cf = cfs.getColumnFamily(QueryFilter.getNamesFilter(dk(key), CFNAME, columns, System.currentTimeMillis()));

        for (int i : live)
            assert isLive(cf, cf.getColumn(b(i))) : "Cell " + i + " should be live";
        for (int i : dead)
            assert !isLive(cf, cf.getColumn(b(i))) : "Cell " + i + " shouldn't be live";

        // Queries by slices
        cf = cfs.getColumnFamily(QueryFilter.getSliceFilter(dk(key), CFNAME, b(7), b(30), false, Integer.MAX_VALUE, System.currentTimeMillis()));

        for (int i : new int[]{ 7, 8, 9, 11, 13, 15, 17, 28, 29, 30 })
            assert isLive(cf, cf.getColumn(b(i))) : "Cell " + i + " should be live";
        for (int i : new int[]{ 10, 12, 14, 16, 18, 19, 20, 21, 22, 23, 24, 25, 26, 27 })
            assert !isLive(cf, cf.getColumn(b(i))) : "Cell " + i + " shouldn't be live";
    }

    @Test
    public void rangeTombstoneFilteringTest() throws Exception
    {
        CompactionManager.instance.disableAutoCompaction();
        Keyspace keyspace = Keyspace.open(KSNAME);
        ColumnFamilyStore cfs = keyspace.getColumnFamilyStore(CFNAME);

        // Inserting data
        String key = "k111";
        Mutation rm;
        ColumnFamily cf;

        rm = new Mutation(KSNAME, ByteBufferUtil.bytes(key));
        for (int i = 0; i < 40; i += 2)
            add(rm, i, 0);
        rm.apply();

        rm = new Mutation(KSNAME, ByteBufferUtil.bytes(key));
        cf = rm.addOrGet(CFNAME);
        delete(cf, 5, 10, 1);
        rm.apply();

        rm = new Mutation(KSNAME, ByteBufferUtil.bytes(key));
        cf = rm.addOrGet(CFNAME);
        delete(cf, 15, 20, 2);
        rm.apply();

        cf = cfs.getColumnFamily(QueryFilter.getSliceFilter(dk(key), CFNAME, b(11), b(14), false, Integer.MAX_VALUE, System.currentTimeMillis()));
        Collection<RangeTombstone> rt = rangeTombstones(cf);
        assertEquals(0, rt.size());

        cf = cfs.getColumnFamily(QueryFilter.getSliceFilter(dk(key), CFNAME, b(11), b(15), false, Integer.MAX_VALUE, System.currentTimeMillis()));
        rt = rangeTombstones(cf);
        assertEquals(1, rt.size());

        cf = cfs.getColumnFamily(QueryFilter.getSliceFilter(dk(key), CFNAME, b(20), b(25), false, Integer.MAX_VALUE, System.currentTimeMillis()));
        rt = rangeTombstones(cf);
        assertEquals(1, rt.size());

        cf = cfs.getColumnFamily(QueryFilter.getSliceFilter(dk(key), CFNAME, b(12), b(25), false, Integer.MAX_VALUE, System.currentTimeMillis()));
        rt = rangeTombstones(cf);
        assertEquals(1, rt.size());

        cf = cfs.getColumnFamily(QueryFilter.getSliceFilter(dk(key), CFNAME, b(25), b(35), false, Integer.MAX_VALUE, System.currentTimeMillis()));
        rt = rangeTombstones(cf);
        assertEquals(0, rt.size());

        cf = cfs.getColumnFamily(QueryFilter.getSliceFilter(dk(key), CFNAME, b(1), b(40), false, Integer.MAX_VALUE, System.currentTimeMillis()));
        rt = rangeTombstones(cf);
        assertEquals(2, rt.size());

        cf = cfs.getColumnFamily(QueryFilter.getSliceFilter(dk(key), CFNAME, b(7), b(17), false, Integer.MAX_VALUE, System.currentTimeMillis()));
        rt = rangeTombstones(cf);
        assertEquals(2, rt.size());

        cf = cfs.getColumnFamily(QueryFilter.getSliceFilter(dk(key), CFNAME, b(5), b(20), false, Integer.MAX_VALUE, System.currentTimeMillis()));
        rt = rangeTombstones(cf);
        assertEquals(2, rt.size());

        cf = cfs.getColumnFamily(QueryFilter.getSliceFilter(dk(key), CFNAME, b(5), b(15), false, Integer.MAX_VALUE, System.currentTimeMillis()));
        rt = rangeTombstones(cf);
        assertEquals(2, rt.size());

        cf = cfs.getColumnFamily(QueryFilter.getSliceFilter(dk(key), CFNAME, b(1), b(2), false, Integer.MAX_VALUE, System.currentTimeMillis()));
        rt = rangeTombstones(cf);
        assertEquals(0, rt.size());

        cf = cfs.getColumnFamily(QueryFilter.getSliceFilter(dk(key), CFNAME, b(1), b(5), false, Integer.MAX_VALUE, System.currentTimeMillis()));
        rt = rangeTombstones(cf);
        assertEquals(1, rt.size());

        cf = cfs.getColumnFamily(QueryFilter.getSliceFilter(dk(key), CFNAME, b(1), b(10), false, Integer.MAX_VALUE, System.currentTimeMillis()));
        rt = rangeTombstones(cf);
        assertEquals(1, rt.size());

        cf = cfs.getColumnFamily(QueryFilter.getSliceFilter(dk(key), CFNAME, b(5), b(6), false, Integer.MAX_VALUE, System.currentTimeMillis()));
        rt = rangeTombstones(cf);
        assertEquals(1, rt.size());

        cf = cfs.getColumnFamily(QueryFilter.getSliceFilter(dk(key), CFNAME, b(17), b(20), false, Integer.MAX_VALUE, System.currentTimeMillis()));
        rt = rangeTombstones(cf);
        assertEquals(1, rt.size());

        cf = cfs.getColumnFamily(QueryFilter.getSliceFilter(dk(key), CFNAME, b(17), b(18), false, Integer.MAX_VALUE, System.currentTimeMillis()));
        rt = rangeTombstones(cf);
        assertEquals(1, rt.size());

        ColumnSlice[] slices = new ColumnSlice[]{new ColumnSlice( b(1), b(10)), new ColumnSlice( b(16), b(20))};
        IDiskAtomFilter sqf = new SliceQueryFilter(slices, false, Integer.MAX_VALUE);
        cf = cfs.getColumnFamily( new QueryFilter(dk(key), CFNAME, sqf, System.currentTimeMillis()) );
        rt = rangeTombstones(cf);
        assertEquals(2, rt.size());
    }

    private Collection<RangeTombstone> rangeTombstones(ColumnFamily cf)
    {
        List<RangeTombstone> tombstones = new ArrayList<RangeTombstone>();
        Iterators.addAll(tombstones, cf.deletionInfo().rangeIterator());
        return tombstones;
    }

    @Test
    public void overlappingRangeTest() throws Exception
    {
        CompactionManager.instance.disableAutoCompaction();
        Keyspace keyspace = Keyspace.open(KSNAME);
        ColumnFamilyStore cfs = keyspace.getColumnFamilyStore(CFNAME);

        // Inserting data
        String key = "k2";
        Mutation rm;
        ColumnFamily cf;

        rm = new Mutation(KSNAME, ByteBufferUtil.bytes(key));
        for (int i = 0; i < 20; i++)
            add(rm, i, 0);
        rm.apply();
        cfs.forceBlockingFlush();

        rm = new Mutation(KSNAME, ByteBufferUtil.bytes(key));
        cf = rm.addOrGet(CFNAME);
        delete(cf, 5, 15, 1);
        rm.apply();
        cfs.forceBlockingFlush();

        rm = new Mutation(KSNAME, ByteBufferUtil.bytes(key));
        cf = rm.addOrGet(CFNAME);
        delete(cf, 5, 10, 1);
        rm.apply();
        cfs.forceBlockingFlush();

        rm = new Mutation(KSNAME, ByteBufferUtil.bytes(key));
        cf = rm.addOrGet(CFNAME);
        delete(cf, 5, 8, 2);
        rm.apply();
        cfs.forceBlockingFlush();

        cf = cfs.getColumnFamily(QueryFilter.getIdentityFilter(dk(key), CFNAME, System.currentTimeMillis()));

        for (int i = 0; i < 5; i++)
            assert isLive(cf, cf.getColumn(b(i))) : "Cell " + i + " should be live";
        for (int i = 16; i < 20; i++)
            assert isLive(cf, cf.getColumn(b(i))) : "Cell " + i + " should be live";
        for (int i = 5; i <= 15; i++)
            assert !isLive(cf, cf.getColumn(b(i))) : "Cell " + i + " shouldn't be live";

        // Compact everything and re-test
        CompactionManager.instance.performMaximal(cfs);
        cf = cfs.getColumnFamily(QueryFilter.getIdentityFilter(dk(key), CFNAME, System.currentTimeMillis()));

        for (int i = 0; i < 5; i++)
            assert isLive(cf, cf.getColumn(b(i))) : "Cell " + i + " should be live";
        for (int i = 16; i < 20; i++)
            assert isLive(cf, cf.getColumn(b(i))) : "Cell " + i + " should be live";
        for (int i = 5; i <= 15; i++)
            assert !isLive(cf, cf.getColumn(b(i))) : "Cell " + i + " shouldn't be live";
    }

    @Test
    public void reverseQueryTest() throws Exception
    {
        Keyspace table = Keyspace.open(KSNAME);
        ColumnFamilyStore cfs = table.getColumnFamilyStore(CFNAME);

        // Inserting data
        String key = "k3";
        Mutation rm;
        ColumnFamily cf;

        rm = new Mutation(KSNAME, ByteBufferUtil.bytes(key));
        add(rm, 2, 0);
        rm.apply();
        cfs.forceBlockingFlush();

        rm = new Mutation(KSNAME, ByteBufferUtil.bytes(key));
        // Deletes everything but without being a row tombstone
        delete(rm.addOrGet(CFNAME), 0, 10, 1);
        add(rm, 1, 2);
        rm.apply();
        cfs.forceBlockingFlush();

        // Get the last value of the row
        cf = cfs.getColumnFamily(QueryFilter.getSliceFilter(dk(key), CFNAME, Composites.EMPTY, Composites.EMPTY, true, 1, System.currentTimeMillis()));

        assert !cf.isEmpty();
        int last = i(cf.getSortedColumns().iterator().next().name());
        assert last == 1 : "Last column should be column 1 since column 2 has been deleted";
    }

    @Test
    public void testPreCompactedRowWithRangeTombstonesUpdatesSecondaryIndex() throws Exception
    {
        // nothing special to do here, just run the test
        runCompactionWithRangeTombstoneAndCheckSecondaryIndex();
    }

    @Test
    public void testLazilyCompactedRowWithRangeTombstonesUpdatesSecondaryIndex() throws Exception
    {
        // make sure we use LazilyCompactedRow by exceeding in_memory_compaction_limit
        DatabaseDescriptor.setInMemoryCompactionLimit(0);
        runCompactionWithRangeTombstoneAndCheckSecondaryIndex();
    }

    @Test
    public void testLazilyCompactedRowGeneratesSameSSTablesAsPreCompactedRow() throws Exception
    {
        Keyspace table = Keyspace.open(KSNAME);
        ColumnFamilyStore cfs = table.getColumnFamilyStore(CFNAME);
        ByteBuffer key = ByteBufferUtil.bytes("k4");

        // remove any existing sstables before starting
        cfs.truncateBlocking();
        cfs.disableAutoCompaction();
        cfs.setCompactionStrategyClass(SizeTieredCompactionStrategy.class.getCanonicalName());

        Mutation rm = new Mutation(KSNAME, key);
        for (int i = 0; i < 10; i += 2)
            add(rm, i, 0);
        rm.apply();
        cfs.forceBlockingFlush();

        rm = new Mutation(KSNAME, key);
        ColumnFamily cf = rm.addOrGet(CFNAME);
        for (int i = 0; i < 10; i += 2)
            delete(cf, 0, 7, 0);
        rm.apply();
        cfs.forceBlockingFlush();

        // there should be 2 sstables
        assertEquals(2, cfs.getSSTables().size());

        // compact down to single sstable
        CompactionManager.instance.performMaximal(cfs);
        assertEquals(1, cfs.getSSTables().size());

        // test the physical structure of the sstable i.e. rt & columns on disk
        SSTableReader sstable = cfs.getSSTables().iterator().next();
        OnDiskAtomIterator iter = sstable.getScanner().next();
        int cnt = 0;
        // after compaction, the first element should be an RT followed by the remaining non-deleted columns
        while(iter.hasNext())
        {
            OnDiskAtom atom = iter.next();
            if (cnt == 0)
                assertTrue(atom instanceof RangeTombstone);
            if (cnt > 0)
                assertTrue(atom instanceof Cell);
            cnt++;
        }
        assertEquals(2, cnt);
    }

    @Test
<<<<<<< HEAD
    public void testMemtableUpdateWithRangeTombstonesUpdatesSecondaryIndex() throws Exception
    {
        Keyspace table = Keyspace.open(KSNAME);
        ColumnFamilyStore cfs = table.getColumnFamilyStore(CFNAME);
        ByteBuffer key = ByteBufferUtil.bytes("k5");
        ByteBuffer indexedColumnName = ByteBufferUtil.bytes(1);

        cfs.truncateBlocking();
        cfs.disableAutoCompaction();
        cfs.setCompactionStrategyClass(SizeTieredCompactionStrategy.class.getCanonicalName());
        if (cfs.indexManager.getIndexForColumn(indexedColumnName) == null)
        {
            ColumnDefinition cd = ColumnDefinition.regularDef(cfs.metadata, indexedColumnName, cfs.getComparator().asAbstractType(), 0)
                                                  .setIndex("test_index", IndexType.CUSTOM, ImmutableMap.of(SecondaryIndex.CUSTOM_INDEX_OPTION_NAME, TestIndex.class.getName()));
            cfs.indexManager.addIndexedColumn(cd);
        }

        TestIndex index = ((TestIndex)cfs.indexManager.getIndexForColumn(indexedColumnName));
        index.resetCounts();

        Mutation rm = new Mutation(KSNAME, key);
        for (int i = 0; i < 10; i++)
            add(rm, i, 0);
        rm.apply();

        // We should have indexed 1 column
        assertEquals(1, index.inserts.size());

        rm = new Mutation(KSNAME, key);
        ColumnFamily cf = rm.addOrGet(CFNAME);
        for (int i = 0; i < 10; i += 2)
            delete(cf, 0, 7, 0);
        rm.apply();

        // verify that the 1 indexed column was removed from the index
        assertEquals(1, index.deletes.size());
        assertEquals(index.deletes.get(0), index.inserts.get(0));
    }

    @Test
=======
>>>>>>> 93edb123
    public void testOverwritesToDeletedColumns() throws Exception
    {
        Keyspace table = Keyspace.open(KSNAME);
        ColumnFamilyStore cfs = table.getColumnFamilyStore(CFNAME);
        ByteBuffer key = ByteBufferUtil.bytes("k6");
        ByteBuffer indexedColumnName = ByteBufferUtil.bytes(1);

        cfs.truncateBlocking();
        cfs.disableAutoCompaction();
        cfs.setCompactionStrategyClass(SizeTieredCompactionStrategy.class.getCanonicalName());
        if (cfs.indexManager.getIndexForColumn(indexedColumnName) == null)
        {
            ColumnDefinition cd = new ColumnDefinition(cfs.metadata, indexedColumnName, Int32Type.instance, null, ColumnDefinition.Kind.REGULAR);
            cd.setIndex("test_index", IndexType.CUSTOM, ImmutableMap.of(SecondaryIndex.CUSTOM_INDEX_OPTION_NAME, TestIndex.class.getName()));
            cfs.indexManager.addIndexedColumn(cd);
        }

        TestIndex index = ((TestIndex)cfs.indexManager.getIndexForColumn(indexedColumnName));
        index.resetCounts();

        Mutation rm = new Mutation(KSNAME, key);
        add(rm, 1, 0);
        rm.apply();

        // add a RT which hides the column we just inserted
        rm = new Mutation(KSNAME, key);
        ColumnFamily cf = rm.addOrGet(CFNAME);
        delete(cf, 0, 1, 1);
        rm.apply();

        // now re-insert that column
        rm = new Mutation(KSNAME, key);
        add(rm, 1, 2);
        rm.apply();

        cfs.forceBlockingFlush();

        // We should have 1 insert and 1 update to the indexed "1" column
        // CASSANDRA-6640 changed index update to just update, not insert then delete
        assertEquals(1, index.inserts.size());
        assertEquals(1, index.updates.size());

        CompactionManager.instance.performMaximal(cfs);

        // verify that the "1" indexed column removed from the index
<<<<<<< HEAD
        // After CASSANDRA-6640, deletion only happens once
=======
        // only once, by the re-indexing caused by the second insertion.
        // This second write deletes from the 2i because the original column
        // was still in the main cf's memtable (shadowed by the RT). One
        // thing we're checking for here is that there wasn't an additional,
        // bogus delete issued to the 2i (CASSANDRA-6517)
>>>>>>> 93edb123
        assertEquals(1, index.deletes.size());
    }

    private void runCompactionWithRangeTombstoneAndCheckSecondaryIndex() throws Exception
    {
        Keyspace table = Keyspace.open(KSNAME);
        ColumnFamilyStore cfs = table.getColumnFamilyStore(CFNAME);
        ByteBuffer key = ByteBufferUtil.bytes("k5");
        ByteBuffer indexedColumnName = ByteBufferUtil.bytes(1);

        cfs.truncateBlocking();
        cfs.disableAutoCompaction();
        cfs.setCompactionStrategyClass(SizeTieredCompactionStrategy.class.getCanonicalName());
        if (cfs.indexManager.getIndexForColumn(indexedColumnName) == null)
        {
            ColumnDefinition cd = ColumnDefinition.regularDef(cfs.metadata, indexedColumnName, cfs.getComparator().asAbstractType(), 0)
                                                  .setIndex("test_index", IndexType.CUSTOM, ImmutableMap.of(SecondaryIndex.CUSTOM_INDEX_OPTION_NAME, TestIndex.class.getName()));
            cfs.indexManager.addIndexedColumn(cd);
        }

        TestIndex index = ((TestIndex)cfs.indexManager.getIndexForColumn(indexedColumnName));
        index.resetCounts();

        Mutation rm = new Mutation(KSNAME, key);
        for (int i = 0; i < 10; i++)
            add(rm, i, 0);
        rm.apply();
        cfs.forceBlockingFlush();

        rm = new Mutation(KSNAME, key);
        ColumnFamily cf = rm.addOrGet(CFNAME);
        for (int i = 0; i < 10; i += 2)
            delete(cf, 0, 7, 0);
        rm.apply();
        cfs.forceBlockingFlush();

        // We should have indexed 1 column
        assertEquals(1, index.inserts.size());

        CompactionManager.instance.performMaximal(cfs);

        // compacted down to single sstable
        assertEquals(1, cfs.getSSTables().size());

        // verify that the 1 indexed column was removed from the index
        assertEquals(1, index.deletes.size());
        assertEquals(index.deletes.get(0), index.inserts.get(0));
    }

    private static boolean isLive(ColumnFamily cf, Cell c)
    {
        return c != null && !c.isMarkedForDelete(System.currentTimeMillis()) && !cf.deletionInfo().isDeleted(c);
    }

    private static CellName b(int i)
    {
        return CellNames.simpleDense(ByteBufferUtil.bytes(i));
    }

    private static int i(CellName i)
    {
        return ByteBufferUtil.toInt(i.toByteBuffer());
    }

    private static void add(Mutation rm, int value, long timestamp)
    {
        rm.add(CFNAME, b(value), ByteBufferUtil.bytes(value), timestamp);
    }

    private static void delete(ColumnFamily cf, int from, int to, long timestamp)
    {
        cf.delete(new DeletionInfo(b(from),
                                   b(to),
                                   cf.getComparator(),
                                   timestamp,
                                   (int)(System.currentTimeMillis() / 1000)));
    }

    public static class TestIndex extends PerColumnSecondaryIndex
    {
        public List<Cell> inserts = new ArrayList<>();
        public List<Cell> deletes = new ArrayList<>();
        public List<Cell> updates = new ArrayList<>();

        public void resetCounts()
        {
            inserts.clear();
            deletes.clear();
            updates.clear();
        }

        public void delete(ByteBuffer rowKey, Cell col, OpOrder.Group opGroup)
        {
            deletes.add(col);
        }

        public void insert(ByteBuffer rowKey, Cell col, OpOrder.Group opGroup)
        {
            inserts.add(col);
        }

        public void update(ByteBuffer rowKey, Cell oldCol, Cell col, OpOrder.Group opGroup)
        {
            updates.add(col);
        }

        public void init(){}

        public void reload(){}

        public void validateOptions() throws ConfigurationException{}

        public String getIndexName(){ return "TestIndex";}

        protected SecondaryIndexSearcher createSecondaryIndexSearcher(Set<ByteBuffer> columns){ return null; }

        public void forceBlockingFlush(){}

        @Override
        public PoolAllocator getAllocator()
        {
            return null;
        }


        public ColumnFamilyStore getIndexCfs(){ return null; }

        public void removeIndex(ByteBuffer columnName){}

        public void invalidate(){}

        public void truncateBlocking(long truncatedAt) { }

        public boolean indexes(CellName name) { return name.toByteBuffer().equals(ByteBufferUtil.bytes(1)); }

        @Override
        public long estimateResultRows() {
            return 0;
        }
    }
}<|MERGE_RESOLUTION|>--- conflicted
+++ resolved
@@ -376,12 +376,11 @@
     }
 
     @Test
-<<<<<<< HEAD
-    public void testMemtableUpdateWithRangeTombstonesUpdatesSecondaryIndex() throws Exception
+    public void testOverwritesToDeletedColumns() throws Exception
     {
         Keyspace table = Keyspace.open(KSNAME);
         ColumnFamilyStore cfs = table.getColumnFamilyStore(CFNAME);
-        ByteBuffer key = ByteBufferUtil.bytes("k5");
+        ByteBuffer key = ByteBufferUtil.bytes("k6");
         ByteBuffer indexedColumnName = ByteBufferUtil.bytes(1);
 
         cfs.truncateBlocking();
@@ -389,48 +388,6 @@
         cfs.setCompactionStrategyClass(SizeTieredCompactionStrategy.class.getCanonicalName());
         if (cfs.indexManager.getIndexForColumn(indexedColumnName) == null)
         {
-            ColumnDefinition cd = ColumnDefinition.regularDef(cfs.metadata, indexedColumnName, cfs.getComparator().asAbstractType(), 0)
-                                                  .setIndex("test_index", IndexType.CUSTOM, ImmutableMap.of(SecondaryIndex.CUSTOM_INDEX_OPTION_NAME, TestIndex.class.getName()));
-            cfs.indexManager.addIndexedColumn(cd);
-        }
-
-        TestIndex index = ((TestIndex)cfs.indexManager.getIndexForColumn(indexedColumnName));
-        index.resetCounts();
-
-        Mutation rm = new Mutation(KSNAME, key);
-        for (int i = 0; i < 10; i++)
-            add(rm, i, 0);
-        rm.apply();
-
-        // We should have indexed 1 column
-        assertEquals(1, index.inserts.size());
-
-        rm = new Mutation(KSNAME, key);
-        ColumnFamily cf = rm.addOrGet(CFNAME);
-        for (int i = 0; i < 10; i += 2)
-            delete(cf, 0, 7, 0);
-        rm.apply();
-
-        // verify that the 1 indexed column was removed from the index
-        assertEquals(1, index.deletes.size());
-        assertEquals(index.deletes.get(0), index.inserts.get(0));
-    }
-
-    @Test
-=======
->>>>>>> 93edb123
-    public void testOverwritesToDeletedColumns() throws Exception
-    {
-        Keyspace table = Keyspace.open(KSNAME);
-        ColumnFamilyStore cfs = table.getColumnFamilyStore(CFNAME);
-        ByteBuffer key = ByteBufferUtil.bytes("k6");
-        ByteBuffer indexedColumnName = ByteBufferUtil.bytes(1);
-
-        cfs.truncateBlocking();
-        cfs.disableAutoCompaction();
-        cfs.setCompactionStrategyClass(SizeTieredCompactionStrategy.class.getCanonicalName());
-        if (cfs.indexManager.getIndexForColumn(indexedColumnName) == null)
-        {
             ColumnDefinition cd = new ColumnDefinition(cfs.metadata, indexedColumnName, Int32Type.instance, null, ColumnDefinition.Kind.REGULAR);
             cd.setIndex("test_index", IndexType.CUSTOM, ImmutableMap.of(SecondaryIndex.CUSTOM_INDEX_OPTION_NAME, TestIndex.class.getName()));
             cfs.indexManager.addIndexedColumn(cd);
@@ -460,20 +417,6 @@
         // CASSANDRA-6640 changed index update to just update, not insert then delete
         assertEquals(1, index.inserts.size());
         assertEquals(1, index.updates.size());
-
-        CompactionManager.instance.performMaximal(cfs);
-
-        // verify that the "1" indexed column removed from the index
-<<<<<<< HEAD
-        // After CASSANDRA-6640, deletion only happens once
-=======
-        // only once, by the re-indexing caused by the second insertion.
-        // This second write deletes from the 2i because the original column
-        // was still in the main cf's memtable (shadowed by the RT). One
-        // thing we're checking for here is that there wasn't an additional,
-        // bogus delete issued to the 2i (CASSANDRA-6517)
->>>>>>> 93edb123
-        assertEquals(1, index.deletes.size());
     }
 
     private void runCompactionWithRangeTombstoneAndCheckSecondaryIndex() throws Exception
