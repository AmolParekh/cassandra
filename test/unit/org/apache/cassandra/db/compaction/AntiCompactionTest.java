/*
 * Licensed to the Apache Software Foundation (ASF) under one
 * or more contributor license agreements.  See the NOTICE file
 * distributed with this work for additional information
 * regarding copyright ownership.  The ASF licenses this file
 * to you under the Apache License, Version 2.0 (the
 * "License"); you may not use this file except in compliance
 * with the License.  You may obtain a copy of the License at
 *
 *     http://www.apache.org/licenses/LICENSE-2.0
 *
 * Unless required by applicable law or agreed to in writing, software
 * distributed under the License is distributed on an "AS IS" BASIS,
 * WITHOUT WARRANTIES OR CONDITIONS OF ANY KIND, either express or implied.
 * See the License for the specific language governing permissions and
 * limitations under the License.
 */
package org.apache.cassandra.db.compaction;

import java.io.File;
import java.io.IOException;
import java.util.ArrayList;
import java.util.Arrays;
import java.util.Collection;
import java.util.Collections;
import java.util.Iterator;
import java.util.List;
import java.util.Set;
import java.util.UUID;
<<<<<<< HEAD
import java.util.function.Predicate;
=======
import java.util.concurrent.ExecutionException;
import java.util.stream.Collectors;
>>>>>>> 9199e591

import com.google.common.collect.ImmutableSet;
import com.google.common.collect.Iterables;
import com.google.common.collect.Lists;
import com.google.common.collect.Sets;
import org.junit.Assert;
import org.junit.BeforeClass;
import org.junit.After;
import org.junit.Test;

import org.apache.cassandra.dht.Murmur3Partitioner;
import org.apache.cassandra.locator.InetAddressAndPort;
import org.apache.cassandra.locator.RangesAtEndpoint;
import org.apache.cassandra.locator.Replica;
import org.apache.cassandra.schema.MockSchema;
import org.apache.cassandra.schema.Schema;
import org.apache.cassandra.schema.TableMetadata;
import org.apache.cassandra.db.*;
import org.apache.cassandra.db.lifecycle.LifecycleTransaction;
import org.apache.cassandra.db.rows.EncodingStats;
import org.apache.cassandra.db.lifecycle.SSTableSet;
import org.apache.cassandra.db.rows.UnfilteredRowIterator;
import org.apache.cassandra.dht.ByteOrderedPartitioner.BytesToken;
import org.apache.cassandra.dht.Range;
import org.apache.cassandra.dht.Token;
import org.apache.cassandra.io.sstable.*;
import org.apache.cassandra.io.sstable.format.SSTableReader;
import org.apache.cassandra.schema.KeyspaceParams;
import org.apache.cassandra.service.ActiveRepairService;
import org.apache.cassandra.SchemaLoader;
import org.apache.cassandra.streaming.PreviewKind;
import org.apache.cassandra.utils.ByteBufferUtil;
import org.apache.cassandra.utils.FBUtilities;
import org.apache.cassandra.utils.UUIDGen;
import org.apache.cassandra.utils.concurrent.Refs;
import org.apache.cassandra.UpdateBuilder;
import org.apache.cassandra.utils.concurrent.Transactional;

import static org.apache.cassandra.service.ActiveRepairService.NO_PENDING_REPAIR;
import static org.apache.cassandra.service.ActiveRepairService.UNREPAIRED_SSTABLE;
import static org.hamcrest.CoreMatchers.is;
import static org.junit.Assert.assertEquals;
import static org.junit.Assert.assertFalse;
import static org.junit.Assert.assertNotNull;
import static org.junit.Assert.assertThat;
import static org.junit.Assert.assertTrue;


public class AntiCompactionTest
{
    private static final String KEYSPACE1 = "AntiCompactionTest";
    private static final String CF = "AntiCompactionTest";
    private static final Collection<Range<Token>> NO_RANGES = Collections.emptyList();

    private static TableMetadata metadata;
    private static ColumnFamilyStore cfs;
    private static InetAddressAndPort local;


    @BeforeClass
    public static void defineSchema() throws Throwable
    {
        SchemaLoader.prepareServer();
        metadata = SchemaLoader.standardCFMD(KEYSPACE1, CF).build();
        SchemaLoader.createKeyspace(KEYSPACE1, KeyspaceParams.simple(1), metadata);
        cfs = Schema.instance.getColumnFamilyStoreInstance(metadata.id);
        local = InetAddressAndPort.getByName("127.0.0.1");
    }

    @After
    public void truncateCF()
    {
        Keyspace keyspace = Keyspace.open(KEYSPACE1);
        ColumnFamilyStore store = keyspace.getColumnFamilyStore(CF);
        store.truncateBlocking();
    }

    private void registerParentRepairSession(UUID sessionID, Iterable<Range<Token>> ranges, long repairedAt, UUID pendingRepair) throws IOException
    {
        ActiveRepairService.instance.registerParentRepairSession(sessionID,
                                                                 InetAddressAndPort.getByName("10.0.0.1"),
                                                                 Lists.newArrayList(cfs), ImmutableSet.copyOf(ranges),
                                                                 pendingRepair != null || repairedAt != UNREPAIRED_SSTABLE,
                                                                 repairedAt, true, PreviewKind.NONE);
    }

    private static RangesAtEndpoint atEndpoint(Collection<Range<Token>> full, Collection<Range<Token>> trans)
    {
        RangesAtEndpoint.Builder builder = RangesAtEndpoint.builder(local);
        for (Range<Token> range : full)
            builder.add(new Replica(local, range, true));

        for (Range<Token> range : trans)
            builder.add(new Replica(local, range, false));

        return builder.build();
    }

    private static Collection<Range<Token>> range(int l, int r)
    {
        return Collections.singleton(new Range<>(new BytesToken(Integer.toString(l).getBytes()), new BytesToken(Integer.toString(r).getBytes())));
    }

    private static class SSTableStats
    {
        int numLiveSSTables = 0;
        int pendingKeys = 0;
        int transKeys = 0;
        int unrepairedKeys = 0;
    }

    private SSTableStats antiCompactRanges(ColumnFamilyStore store, RangesAtEndpoint ranges) throws IOException
    {
        UUID sessionID = UUID.randomUUID();
        Collection<SSTableReader> sstables = getUnrepairedSSTables(store);
        try (LifecycleTransaction txn = store.getTracker().tryModify(sstables, OperationType.ANTICOMPACTION);
             Refs<SSTableReader> refs = Refs.ref(sstables))
        {
            if (txn == null)
                throw new IllegalStateException();
            registerParentRepairSession(sessionID, ranges.ranges(), FBUtilities.nowInSeconds(), sessionID);
            CompactionManager.instance.performAnticompaction(store, ranges, refs, txn, sessionID);
        }

        SSTableStats stats = new SSTableStats();
        stats.numLiveSSTables = store.getLiveSSTables().size();

        Predicate<Token> fullContains = t -> Iterables.any(ranges.onlyFull().ranges(), r -> r.contains(t));
        Predicate<Token> transContains = t -> Iterables.any(ranges.onlyTransient().ranges(), r -> r.contains(t));
        for (SSTableReader sstable : store.getLiveSSTables())
        {
            assertFalse(sstable.isRepaired());
            assertEquals(sstable.isPendingRepair() ? sessionID : NO_PENDING_REPAIR, sstable.getPendingRepair());
            try (ISSTableScanner scanner = sstable.getScanner())
            {
                while (scanner.hasNext())
                {
                    UnfilteredRowIterator row = scanner.next();
                    Token token = row.partitionKey().getToken();
                    if (sstable.isPendingRepair() && !sstable.isTransient())
                    {
                        assertTrue(fullContains.test(token));
                        assertFalse(transContains.test(token));
                        stats.pendingKeys++;
                    }
                    else if (sstable.isPendingRepair() && sstable.isTransient())
                    {

                        assertTrue(transContains.test(token));
                        assertFalse(fullContains.test(token));
                        stats.transKeys++;
                    }
                    else
                    {
                        assertFalse(fullContains.test(token));
                        assertFalse(transContains.test(token));
                        stats.unrepairedKeys++;
                    }
                }
            }
        }
        for (SSTableReader sstable : store.getLiveSSTables())
        {
            assertFalse(sstable.isMarkedCompacted());
            assertEquals(1, sstable.selfRef().globalCount());
        }
        assertEquals(0, store.getTracker().getCompacting().size());
<<<<<<< HEAD
        return stats;
    }

    @Test
    public void antiCompactOneFull() throws Exception
    {
        ColumnFamilyStore store = prepareColumnFamilyStore();
        SSTableStats stats = antiCompactRanges(store, atEndpoint(range(0, 4), NO_RANGES));
        assertEquals(2, stats.numLiveSSTables);
        assertEquals(stats.pendingKeys, 4);
        assertEquals(stats.transKeys, 0);
        assertEquals(stats.unrepairedKeys, 6);
    }

    @Test
    public void antiCompactOneMixed() throws Exception
    {
        ColumnFamilyStore store = prepareColumnFamilyStore();
        SSTableStats stats = antiCompactRanges(store, atEndpoint(range(0, 4), range(4, 8)));
        assertEquals(3, stats.numLiveSSTables);
        assertEquals(stats.pendingKeys, 4);
        assertEquals(stats.transKeys, 4);
        assertEquals(stats.unrepairedKeys, 2);
    }

    @Test
    public void antiCompactOneTransOnly() throws Exception
    {
        ColumnFamilyStore store = prepareColumnFamilyStore();
        SSTableStats stats = antiCompactRanges(store, atEndpoint(NO_RANGES, range(0, 4)));
        assertEquals(2, stats.numLiveSSTables);
        assertEquals(stats.pendingKeys, 0);
        assertEquals(stats.transKeys, 4);
        assertEquals(stats.unrepairedKeys, 6);
=======
        assertEquals(repairedKeys, 4);
        assertEquals(nonRepairedKeys, 6);
        assertOnDiskState(store, 2);
>>>>>>> 9199e591
    }

    @Test
    public void antiCompactionSizeTest() throws InterruptedException, IOException
    {
        Keyspace keyspace = Keyspace.open(KEYSPACE1);
        ColumnFamilyStore cfs = keyspace.getColumnFamilyStore(CF);
        cfs.disableAutoCompaction();
        SSTableReader s = writeFile(cfs, 1000);
        cfs.addSSTable(s);
        Range<Token> range = new Range<Token>(new BytesToken(ByteBufferUtil.bytes(0)), new BytesToken(ByteBufferUtil.bytes(500)));
        List<Range<Token>> ranges = Arrays.asList(range);
        Collection<SSTableReader> sstables = cfs.getLiveSSTables();
        UUID parentRepairSession = UUID.randomUUID();
        registerParentRepairSession(parentRepairSession, ranges, UNREPAIRED_SSTABLE, UUIDGen.getTimeUUID());
        try (LifecycleTransaction txn = cfs.getTracker().tryModify(sstables, OperationType.ANTICOMPACTION);
             Refs<SSTableReader> refs = Refs.ref(sstables))
        {
            CompactionManager.instance.performAnticompaction(cfs, atEndpoint(ranges, NO_RANGES), refs, txn, parentRepairSession);
        }
        long sum = 0;
        long rows = 0;
        for (SSTableReader x : cfs.getLiveSSTables())
        {
            sum += x.bytesOnDisk();
            rows += x.getTotalRows();
        }
        assertEquals(sum, cfs.metric.liveDiskSpaceUsed.getCount());
        assertEquals(rows, 1000 * (1000 * 5));//See writeFile for how this number is derived
        assertOnDiskState(cfs, 2);
    }

    private SSTableReader writeFile(ColumnFamilyStore cfs, int count)
    {
        File dir = cfs.getDirectories().getDirectoryForNewSSTables();
        Descriptor desc = cfs.newSSTableDescriptor(dir);

        try (SSTableTxnWriter writer = SSTableTxnWriter.create(cfs, desc, 0, 0, NO_PENDING_REPAIR, false, new SerializationHeader(true, cfs.metadata(), cfs.metadata().regularAndStaticColumns(), EncodingStats.NO_STATS)))
        {
            for (int i = 0; i < count; i++)
            {
                UpdateBuilder builder = UpdateBuilder.create(metadata, ByteBufferUtil.bytes(i));
                for (int j = 0; j < count * 5; j++)
                    builder.newRow("c" + j).add("val", "value1");
                writer.append(builder.build().unfilteredIterator());

            }
            Collection<SSTableReader> sstables = writer.finish(true);
            assertNotNull(sstables);
            assertEquals(1, sstables.size());
            return sstables.iterator().next();
        }
    }

    public void generateSStable(ColumnFamilyStore store, String Suffix)
    {
        for (int i = 0; i < 10; i++)
        {
            String localSuffix = Integer.toString(i);
            new RowUpdateBuilder(metadata, System.currentTimeMillis(), localSuffix + "-" + Suffix)
                    .clustering("c")
                    .add("val", "val" + localSuffix)
                    .build()
                    .applyUnsafe();
        }
        store.forceBlockingFlush();
    }

    @Test
    public void antiCompactTenFull() throws InterruptedException, IOException
    {
        Keyspace keyspace = Keyspace.open(KEYSPACE1);
        ColumnFamilyStore store = keyspace.getColumnFamilyStore(CF);
        store.disableAutoCompaction();

        for (int table = 0; table < 10; table++)
        {
            generateSStable(store,Integer.toString(table));
        }
        SSTableStats stats = antiCompactRanges(store, atEndpoint(range(0, 4), NO_RANGES));
        /*
        Anticompaction will be anti-compacting 10 SSTables but will be doing this two at a time
        so there will be no net change in the number of sstables
         */
        assertEquals(10, stats.numLiveSSTables);
        assertEquals(stats.pendingKeys, 40);
        assertEquals(stats.transKeys, 0);
        assertEquals(stats.unrepairedKeys, 60);
    }

    @Test
    public void antiCompactTenTrans() throws InterruptedException, IOException
    {
        Keyspace keyspace = Keyspace.open(KEYSPACE1);
        ColumnFamilyStore store = keyspace.getColumnFamilyStore(CF);
        store.disableAutoCompaction();

        for (int table = 0; table < 10; table++)
        {
            generateSStable(store,Integer.toString(table));
        }
        SSTableStats stats = antiCompactRanges(store, atEndpoint(NO_RANGES, range(0, 4)));
        /*
        Anticompaction will be anti-compacting 10 SSTables but will be doing this two at a time
        so there will be no net change in the number of sstables
         */
<<<<<<< HEAD
        assertEquals(10, stats.numLiveSSTables);
        assertEquals(stats.pendingKeys, 0);
        assertEquals(stats.transKeys, 40);
        assertEquals(stats.unrepairedKeys, 60);
=======
        assertEquals(10, store.getLiveSSTables().size());
        int repairedKeys = 0;
        int nonRepairedKeys = 0;
        for (SSTableReader sstable : store.getLiveSSTables())
        {
            try (ISSTableScanner scanner = sstable.getScanner((RateLimiter) null))
            {
                while (scanner.hasNext())
                {
                    try (UnfilteredRowIterator row = scanner.next())
                    {
                        if (sstable.isRepaired())
                        {
                            assertTrue(range.contains(row.partitionKey().getToken()));
                            assertEquals(repairedAt, sstable.getSSTableMetadata().repairedAt);
                            repairedKeys++;
                        }
                        else
                        {
                            assertFalse(range.contains(row.partitionKey().getToken()));
                            assertEquals(ActiveRepairService.UNREPAIRED_SSTABLE, sstable.getSSTableMetadata().repairedAt);
                            nonRepairedKeys++;
                        }
                    }
                }
            }
        }
        assertEquals(repairedKeys, 40);
        assertEquals(nonRepairedKeys, 60);
        assertOnDiskState(store, 10);
>>>>>>> 9199e591
    }

    @Test
    public void antiCompactTenMixed() throws InterruptedException, IOException
    {
        Keyspace keyspace = Keyspace.open(KEYSPACE1);
        ColumnFamilyStore store = keyspace.getColumnFamilyStore(CF);
        store.disableAutoCompaction();

        for (int table = 0; table < 10; table++)
        {
            generateSStable(store,Integer.toString(table));
        }
<<<<<<< HEAD
        SSTableStats stats = antiCompactRanges(store, atEndpoint(range(0, 4), range(4, 8)));
        assertEquals(15, stats.numLiveSSTables);
        assertEquals(stats.pendingKeys, 40);
        assertEquals(stats.transKeys, 40);
        assertEquals(stats.unrepairedKeys, 20);
=======

        SSTableReader sstable = Iterables.get(store.getLiveSSTables(), 0);
        assertThat(store.getLiveSSTables().size(), is(1));
        assertThat(sstable.isRepaired(), is(true));
        assertThat(sstable.selfRef().globalCount(), is(1));
        assertThat(store.getTracker().getCompacting().size(), is(0));
        assertOnDiskState(store, 1);
>>>>>>> 9199e591
    }

    @Test
    public void shouldMutatePendingRepair() throws InterruptedException, IOException
    {
        ColumnFamilyStore store = prepareColumnFamilyStore();
        Collection<SSTableReader> sstables = getUnrepairedSSTables(store);
        assertEquals(store.getLiveSSTables().size(), sstables.size());
        // the sstables start at "0".getBytes() = 48, we need to include that first token, with "/".getBytes() = 47
        Range<Token> range = new Range<Token>(new BytesToken("/".getBytes()), new BytesToken("9999".getBytes()));
        List<Range<Token>> ranges = Arrays.asList(range);
        UUID pendingRepair = UUID.randomUUID();
        registerParentRepairSession(pendingRepair, ranges, UNREPAIRED_SSTABLE, pendingRepair);

        try (LifecycleTransaction txn = store.getTracker().tryModify(sstables, OperationType.ANTICOMPACTION);
             Refs<SSTableReader> refs = Refs.ref(sstables))
        {
            CompactionManager.instance.performAnticompaction(store, atEndpoint(ranges, NO_RANGES), refs, txn, pendingRepair);
        }

        assertThat(store.getLiveSSTables().size(), is(1));
        assertThat(Iterables.get(store.getLiveSSTables(), 0).isRepaired(), is(false));
        assertThat(Iterables.get(store.getLiveSSTables(), 0).isPendingRepair(), is(true));
        assertThat(Iterables.get(store.getLiveSSTables(), 0).selfRef().globalCount(), is(1));
        assertThat(store.getTracker().getCompacting().size(), is(0));
        assertOnDiskState(store, 2);
    }

    @Test
    public void shouldSkipAntiCompactionForNonIntersectingRange() throws InterruptedException, IOException
    {
        Keyspace keyspace = Keyspace.open(KEYSPACE1);
        ColumnFamilyStore store = keyspace.getColumnFamilyStore(CF);
        store.disableAutoCompaction();

        for (int table = 0; table < 10; table++)
        {
            generateSStable(store,Integer.toString(table));
        }
        int refCountBefore = Iterables.get(store.getLiveSSTables(), 0).selfRef().globalCount();
        Collection<SSTableReader> sstables = getUnrepairedSSTables(store);
        assertEquals(store.getLiveSSTables().size(), sstables.size());

        Range<Token> range = new Range<Token>(new BytesToken("-1".getBytes()), new BytesToken("-10".getBytes()));
        List<Range<Token>> ranges = Arrays.asList(range);
        UUID parentRepairSession = UUID.randomUUID();
        registerParentRepairSession(parentRepairSession, ranges, UNREPAIRED_SSTABLE, null);
        boolean gotException = false;
        try (LifecycleTransaction txn = store.getTracker().tryModify(sstables, OperationType.ANTICOMPACTION);
             Refs<SSTableReader> refs = Refs.ref(sstables))
        {
            CompactionManager.instance.performAnticompaction(store, atEndpoint(ranges, NO_RANGES), refs, txn, parentRepairSession);
        }
        catch (IllegalStateException e)
        {
            gotException = true;
        }

        assertTrue(gotException);
        assertThat(store.getLiveSSTables().size(), is(10));
        assertThat(Iterables.get(store.getLiveSSTables(), 0).isRepaired(), is(false));
<<<<<<< HEAD
        assertEquals(refCountBefore, Iterables.get(store.getLiveSSTables(), 0).selfRef().globalCount());
=======
        assertOnDiskState(store, 10);
>>>>>>> 9199e591
    }

    private ColumnFamilyStore prepareColumnFamilyStore()
    {
        Keyspace keyspace = Keyspace.open(KEYSPACE1);
        ColumnFamilyStore store = keyspace.getColumnFamilyStore(CF);
        store.disableAutoCompaction();
        for (int i = 0; i < 10; i++)
        {
            new RowUpdateBuilder(metadata, System.currentTimeMillis(), Integer.toString(i))
                .clustering("c")
                .add("val", "val")
                .build()
                .applyUnsafe();
        }
        store.forceBlockingFlush();
        return store;
    }

    @After
    public void truncateCfs()
    {
        Keyspace keyspace = Keyspace.open(KEYSPACE1);
        ColumnFamilyStore store = keyspace.getColumnFamilyStore(CF);
        store.truncateBlocking();
    }

    private static Set<SSTableReader> getUnrepairedSSTables(ColumnFamilyStore cfs)
    {
        return ImmutableSet.copyOf(cfs.getTracker().getView().sstables(SSTableSet.LIVE, (s) -> !s.isRepaired()));
    }

<<<<<<< HEAD
    /**
     * If the parent repair session is missing, we should still clean up
     */
    @Test
    public void missingParentRepairSession() throws Exception
    {
        Keyspace keyspace = Keyspace.open(KEYSPACE1);
        ColumnFamilyStore store = keyspace.getColumnFamilyStore(CF);
        store.disableAutoCompaction();

        for (int table = 0; table < 10; table++)
        {
            generateSStable(store,Integer.toString(table));
        }
        Collection<SSTableReader> sstables = getUnrepairedSSTables(store);
        assertEquals(10, sstables.size());

        Range<Token> range = new Range<Token>(new BytesToken("-1".getBytes()), new BytesToken("-10".getBytes()));
        List<Range<Token>> ranges = Arrays.asList(range);

        UUID missingRepairSession = UUIDGen.getTimeUUID();
        try (LifecycleTransaction txn = store.getTracker().tryModify(sstables, OperationType.ANTICOMPACTION);
             Refs<SSTableReader> refs = Refs.ref(sstables))
        {
            Assert.assertFalse(refs.isEmpty());
            try
            {
                CompactionManager.instance.performAnticompaction(store, atEndpoint(ranges, NO_RANGES), refs, txn, missingRepairSession);
                Assert.fail("expected RuntimeException");
            }
            catch (RuntimeException e)
            {
                // expected
            }
            Assert.assertEquals(Transactional.AbstractTransactional.State.ABORTED, txn.state());
            Assert.assertTrue(refs.isEmpty());
        }
    }

    @Test
    public void testSSTablesToInclude()
    {
        ColumnFamilyStore cfs = MockSchema.newCFS("anticomp");
        List<SSTableReader> sstables = new ArrayList<>();
        sstables.add(MockSchema.sstable(1, 10, 100, cfs));
        sstables.add(MockSchema.sstable(2, 100, 200, cfs));

        Range<Token> r = new Range<>(t(10), t(100)); // should include sstable 1 and 2 above, but none is fully contained (Range is (x, y])

        Iterator<SSTableReader> sstableIterator = sstables.iterator();
        Set<SSTableReader> fullyContainedSSTables = CompactionManager.findSSTablesToAnticompact(sstableIterator, Collections.singletonList(r), UUID.randomUUID());
        assertTrue(fullyContainedSSTables.isEmpty());
        assertEquals(2, sstables.size());
    }

    @Test
    public void testSSTablesToInclude2()
    {
        ColumnFamilyStore cfs = MockSchema.newCFS("anticomp");
        List<SSTableReader> sstables = new ArrayList<>();
        SSTableReader sstable1 = MockSchema.sstable(1, 10, 100, cfs);
        SSTableReader sstable2 = MockSchema.sstable(2, 100, 200, cfs);
        sstables.add(sstable1);
        sstables.add(sstable2);

        Range<Token> r = new Range<>(t(9), t(100)); // sstable 1 is fully contained

        Iterator<SSTableReader> sstableIterator = sstables.iterator();
        Set<SSTableReader> fullyContainedSSTables = CompactionManager.findSSTablesToAnticompact(sstableIterator, Collections.singletonList(r), UUID.randomUUID());
        assertEquals(Collections.singleton(sstable1), fullyContainedSSTables);
        assertEquals(Collections.singletonList(sstable2), sstables);
    }

    @Test(expected = IllegalStateException.class)
    public void testSSTablesToNotInclude()
    {
        ColumnFamilyStore cfs = MockSchema.newCFS("anticomp");
        List<SSTableReader> sstables = new ArrayList<>();
        SSTableReader sstable1 = MockSchema.sstable(1, 0, 5, cfs);
        sstables.add(sstable1);

        Range<Token> r = new Range<>(t(9), t(100)); // sstable is not intersecting and should not be included

        CompactionManager.validateSSTableBoundsForAnticompaction(UUID.randomUUID(), sstables, atEndpoint(Collections.singletonList(r), NO_RANGES));
    }

    @Test(expected = IllegalStateException.class)
    public void testSSTablesToNotInclude2()
    {
        ColumnFamilyStore cfs = MockSchema.newCFS("anticomp");
        List<SSTableReader> sstables = new ArrayList<>();
        SSTableReader sstable1 = MockSchema.sstable(1, 10, 10, cfs);
        SSTableReader sstable2 = MockSchema.sstable(2, 100, 200, cfs);
        sstables.add(sstable1);
        sstables.add(sstable2);

        Range<Token> r = new Range<>(t(10), t(11)); // no sstable included, throw

        CompactionManager.validateSSTableBoundsForAnticompaction(UUID.randomUUID(), sstables, atEndpoint(Collections.singletonList(r), NO_RANGES));
    }

    @Test
    public void testSSTablesToInclude4()
    {
        ColumnFamilyStore cfs = MockSchema.newCFS("anticomp");
        List<SSTableReader> sstables = new ArrayList<>();
        SSTableReader sstable1 = MockSchema.sstable(1, 10, 100, cfs);
        SSTableReader sstable2 = MockSchema.sstable(2, 100, 200, cfs);
        sstables.add(sstable1);
        sstables.add(sstable2);

        Range<Token> r = new Range<>(t(9), t(200)); // sstable 2 is fully contained - last token is equal

        Iterator<SSTableReader> sstableIterator = sstables.iterator();
        Set<SSTableReader> fullyContainedSSTables = CompactionManager.findSSTablesToAnticompact(sstableIterator, Collections.singletonList(r), UUID.randomUUID());
        assertEquals(Sets.newHashSet(sstable1, sstable2), fullyContainedSSTables);
        assertTrue(sstables.isEmpty());
    }

    private Token t(long t)
    {
        return new Murmur3Partitioner.LongToken(t);
    }
=======
    static void assertOnDiskState(ColumnFamilyStore cfs, int expectedSSTableCount)
    {
        LifecycleTransaction.waitForDeletions();
        assertEquals(expectedSSTableCount, cfs.getLiveSSTables().size());
        Set<Integer> liveGenerations = cfs.getLiveSSTables().stream().map(sstable -> sstable.descriptor.generation).collect(Collectors.toSet());
        int fileCount = 0;
        for (File f : cfs.getDirectories().getCFDirectories())
        {
            for (File sst : f.listFiles())
            {
                if (sst.getName().contains("Data"))
                {
                    Descriptor d = Descriptor.fromFilename(sst.getAbsolutePath());
                    assertTrue(liveGenerations.contains(d.generation));
                    fileCount++;
                }
            }
        }
        assertEquals(expectedSSTableCount, fileCount);
    }

>>>>>>> 9199e591
}<|MERGE_RESOLUTION|>--- conflicted
+++ resolved
@@ -27,12 +27,8 @@
 import java.util.List;
 import java.util.Set;
 import java.util.UUID;
-<<<<<<< HEAD
 import java.util.function.Predicate;
-=======
-import java.util.concurrent.ExecutionException;
 import java.util.stream.Collectors;
->>>>>>> 9199e591
 
 import com.google.common.collect.ImmutableSet;
 import com.google.common.collect.Iterables;
@@ -200,7 +196,6 @@
             assertEquals(1, sstable.selfRef().globalCount());
         }
         assertEquals(0, store.getTracker().getCompacting().size());
-<<<<<<< HEAD
         return stats;
     }
 
@@ -213,6 +208,7 @@
         assertEquals(stats.pendingKeys, 4);
         assertEquals(stats.transKeys, 0);
         assertEquals(stats.unrepairedKeys, 6);
+        assertOnDiskState(store, 2);
     }
 
     @Test
@@ -224,6 +220,7 @@
         assertEquals(stats.pendingKeys, 4);
         assertEquals(stats.transKeys, 4);
         assertEquals(stats.unrepairedKeys, 2);
+        assertOnDiskState(store, 3);
     }
 
     @Test
@@ -235,11 +232,7 @@
         assertEquals(stats.pendingKeys, 0);
         assertEquals(stats.transKeys, 4);
         assertEquals(stats.unrepairedKeys, 6);
-=======
-        assertEquals(repairedKeys, 4);
-        assertEquals(nonRepairedKeys, 6);
         assertOnDiskState(store, 2);
->>>>>>> 9199e591
     }
 
     @Test
@@ -328,6 +321,7 @@
         assertEquals(stats.pendingKeys, 40);
         assertEquals(stats.transKeys, 0);
         assertEquals(stats.unrepairedKeys, 60);
+        assertOnDiskState(store, 10);
     }
 
     @Test
@@ -346,43 +340,11 @@
         Anticompaction will be anti-compacting 10 SSTables but will be doing this two at a time
         so there will be no net change in the number of sstables
          */
-<<<<<<< HEAD
         assertEquals(10, stats.numLiveSSTables);
         assertEquals(stats.pendingKeys, 0);
         assertEquals(stats.transKeys, 40);
         assertEquals(stats.unrepairedKeys, 60);
-=======
-        assertEquals(10, store.getLiveSSTables().size());
-        int repairedKeys = 0;
-        int nonRepairedKeys = 0;
-        for (SSTableReader sstable : store.getLiveSSTables())
-        {
-            try (ISSTableScanner scanner = sstable.getScanner((RateLimiter) null))
-            {
-                while (scanner.hasNext())
-                {
-                    try (UnfilteredRowIterator row = scanner.next())
-                    {
-                        if (sstable.isRepaired())
-                        {
-                            assertTrue(range.contains(row.partitionKey().getToken()));
-                            assertEquals(repairedAt, sstable.getSSTableMetadata().repairedAt);
-                            repairedKeys++;
-                        }
-                        else
-                        {
-                            assertFalse(range.contains(row.partitionKey().getToken()));
-                            assertEquals(ActiveRepairService.UNREPAIRED_SSTABLE, sstable.getSSTableMetadata().repairedAt);
-                            nonRepairedKeys++;
-                        }
-                    }
-                }
-            }
-        }
-        assertEquals(repairedKeys, 40);
-        assertEquals(nonRepairedKeys, 60);
         assertOnDiskState(store, 10);
->>>>>>> 9199e591
     }
 
     @Test
@@ -396,21 +358,12 @@
         {
             generateSStable(store,Integer.toString(table));
         }
-<<<<<<< HEAD
         SSTableStats stats = antiCompactRanges(store, atEndpoint(range(0, 4), range(4, 8)));
         assertEquals(15, stats.numLiveSSTables);
         assertEquals(stats.pendingKeys, 40);
         assertEquals(stats.transKeys, 40);
         assertEquals(stats.unrepairedKeys, 20);
-=======
-
-        SSTableReader sstable = Iterables.get(store.getLiveSSTables(), 0);
-        assertThat(store.getLiveSSTables().size(), is(1));
-        assertThat(sstable.isRepaired(), is(true));
-        assertThat(sstable.selfRef().globalCount(), is(1));
-        assertThat(store.getTracker().getCompacting().size(), is(0));
-        assertOnDiskState(store, 1);
->>>>>>> 9199e591
+        assertOnDiskState(store, 15);
     }
 
     @Test
@@ -436,7 +389,7 @@
         assertThat(Iterables.get(store.getLiveSSTables(), 0).isPendingRepair(), is(true));
         assertThat(Iterables.get(store.getLiveSSTables(), 0).selfRef().globalCount(), is(1));
         assertThat(store.getTracker().getCompacting().size(), is(0));
-        assertOnDiskState(store, 2);
+        assertOnDiskState(store, 1);
     }
 
     @Test
@@ -470,13 +423,9 @@
         }
 
         assertTrue(gotException);
-        assertThat(store.getLiveSSTables().size(), is(10));
         assertThat(Iterables.get(store.getLiveSSTables(), 0).isRepaired(), is(false));
-<<<<<<< HEAD
         assertEquals(refCountBefore, Iterables.get(store.getLiveSSTables(), 0).selfRef().globalCount());
-=======
-        assertOnDiskState(store, 10);
->>>>>>> 9199e591
+        assertOnDiskState(cfs, 10);
     }
 
     private ColumnFamilyStore prepareColumnFamilyStore()
@@ -509,7 +458,6 @@
         return ImmutableSet.copyOf(cfs.getTracker().getView().sstables(SSTableSet.LIVE, (s) -> !s.isRepaired()));
     }
 
-<<<<<<< HEAD
     /**
      * If the parent repair session is missing, we should still clean up
      */
@@ -633,7 +581,7 @@
     {
         return new Murmur3Partitioner.LongToken(t);
     }
-=======
+
     static void assertOnDiskState(ColumnFamilyStore cfs, int expectedSSTableCount)
     {
         LifecycleTransaction.waitForDeletions();
@@ -654,6 +602,4 @@
         }
         assertEquals(expectedSSTableCount, fileCount);
     }
-
->>>>>>> 9199e591
 }