/*
 * Licensed to the Apache Software Foundation (ASF) under one
 * or more contributor license agreements.  See the NOTICE file
 * distributed with this work for additional information
 * regarding copyright ownership.  The ASF licenses this file
 * to you under the Apache License, Version 2.0 (the
 * "License"); you may not use this file except in compliance
 * with the License.  You may obtain a copy of the License at
 *
 *     http://www.apache.org/licenses/LICENSE-2.0
 *
 * Unless required by applicable law or agreed to in writing, software
 * distributed under the License is distributed on an "AS IS" BASIS,
 * WITHOUT WARRANTIES OR CONDITIONS OF ANY KIND, either express or implied.
 * See the License for the specific language governing permissions and
 * limitations under the License.
 */

package org.apache.cassandra.tools;

import java.util.Arrays;
import java.util.Collections;
import java.util.List;
import java.util.Map;
import java.util.concurrent.ArrayBlockingQueue;
import java.util.concurrent.BlockingQueue;
import java.util.concurrent.Executors;
import java.util.concurrent.TimeUnit;
import java.util.stream.Collectors;

import javax.management.openmbean.CompositeData;

import com.google.common.collect.Lists;

import org.junit.BeforeClass;
import org.junit.Test;

import org.apache.cassandra.SchemaLoader;
import org.apache.cassandra.Util;
import org.apache.cassandra.db.ColumnFamilyStore;
import org.apache.cassandra.db.SystemKeyspace;
import org.apache.cassandra.exceptions.ConfigurationException;
import org.apache.cassandra.metrics.Sampler;
<<<<<<< HEAD
import org.apache.cassandra.schema.KeyspaceParams;
=======
>>>>>>> dbc87a44
import org.apache.cassandra.service.StorageService;
import org.apache.cassandra.Util;


import static java.lang.String.format;
import static org.apache.cassandra.cql3.QueryProcessor.executeInternal;
import static org.hamcrest.Matchers.greaterThan;
import static org.junit.Assert.assertEquals;
import static org.junit.Assert.assertFalse;
import static org.junit.Assert.assertTrue;

/**
 * Includes test cases for both the 'toppartitions' command and its successor 'profileload'
 */
public class TopPartitionsTest
{
    public static String KEYSPACE = TopPartitionsTest.class.getSimpleName().toLowerCase();
    public static String TABLE = "test";

    @BeforeClass
    public static void loadSchema() throws ConfigurationException
    {
        SchemaLoader.prepareServer();
        SchemaLoader.createKeyspace(KEYSPACE, KeyspaceParams.simple(1));
        executeInternal(format("CREATE TABLE %s.%s (k text, c text, v text, PRIMARY KEY (k, c))", KEYSPACE, TABLE));
    }

    @Test
    public void testServiceTopPartitionsNoArg() throws Exception
    {
        BlockingQueue<Map<String, List<CompositeData>>> q = new ArrayBlockingQueue<>(1);
        ColumnFamilyStore.all();
        Executors.newCachedThreadPool().execute(() ->
        {
            try
            {
                q.put(StorageService.instance.samplePartitions(null, 1000, 100, 10, Lists.newArrayList("READS", "WRITES")));
            }
            catch (Exception e)
            {
                e.printStackTrace();
            }
        });
        Thread.sleep(100);
        SystemKeyspace.persistLocalMetadata();
        Map<String, List<CompositeData>> result = q.poll(5, TimeUnit.SECONDS);
        List<CompositeData> cd = result.get("WRITES");
        assertEquals(1, cd.size());
    }

    @Test
    public void testServiceTopPartitionsSingleTable() throws Exception
    {
        ColumnFamilyStore columnFamilyStore = ColumnFamilyStore.getIfExists("system", "local");
        String samplerName = "READS";
        long executedBefore = Sampler.samplerExecutor.getCompletedTaskCount();
        columnFamilyStore.beginLocalSampling(samplerName, 5, 240_000);

        String req = "SELECT * FROM system.%s WHERE key='%s'";
        executeInternal(format(req, SystemKeyspace.LOCAL, SystemKeyspace.LOCAL));
        ensureThatSamplerExecutorProcessedAllSamples(executedBefore);

        List<CompositeData> result = columnFamilyStore.finishLocalSampling(samplerName, 5);
        assertEquals("If this failed you probably have to raise the beginLocalSampling duration", 1, result.size());
    }

<<<<<<< HEAD
    @Test
    public void testTopPartitionsRowTombstoneAndSSTableCount() throws Exception
    {
        int count = 10;
        ColumnFamilyStore cfs = ColumnFamilyStore.getIfExists(KEYSPACE, TABLE);
        cfs.disableAutoCompaction();

        executeInternal(format("INSERT INTO %s.%s(k,c,v) VALUES ('a', 'a', 'a')", KEYSPACE, TABLE));
        executeInternal(format("INSERT INTO %s.%s(k,c,v) VALUES ('a', 'b', 'a')", KEYSPACE, TABLE));
        cfs.forceBlockingFlush(ColumnFamilyStore.FlushReason.UNIT_TESTS);

        executeInternal(format("INSERT INTO %s.%s(k,c,v) VALUES ('a', 'c', 'a')", KEYSPACE, TABLE));
        executeInternal(format("INSERT INTO %s.%s(k,c,v) VALUES ('b', 'b', 'b')", KEYSPACE, TABLE));
        executeInternal(format("INSERT INTO %s.%s(k,c,v) VALUES ('c', 'c', 'c')", KEYSPACE, TABLE));
        executeInternal(format("INSERT INTO %s.%s(k,c,v) VALUES ('c', 'd', 'a')", KEYSPACE, TABLE));
        executeInternal(format("INSERT INTO %s.%s(k,c,v) VALUES ('c', 'e', 'a')", KEYSPACE, TABLE));
        executeInternal(format("DELETE FROM %s.%s WHERE k='a' AND c='a'", KEYSPACE, TABLE));
        cfs.forceBlockingFlush(ColumnFamilyStore.FlushReason.UNIT_TESTS);

        // test multi-partition read
        cfs.beginLocalSampling("READ_ROW_COUNT", count, 240000);
        cfs.beginLocalSampling("READ_TOMBSTONE_COUNT", count, 240000);
        cfs.beginLocalSampling("READ_SSTABLE_COUNT", count, 240000);

        executeInternal(format("SELECT * FROM %s.%s", KEYSPACE, TABLE));
        Thread.sleep(2000); // simulate waiting before finishing sampling

        List<CompositeData> rowCounts = cfs.finishLocalSampling("READ_ROW_COUNT", count);
        List<CompositeData> tsCounts = cfs.finishLocalSampling("READ_TOMBSTONE_COUNT", count);
        List<CompositeData> sstCounts = cfs.finishLocalSampling("READ_SSTABLE_COUNT", count);

        assertEquals(0, sstCounts.size()); // not tracked on range reads
        assertEquals(3, rowCounts.size()); // 3 partitions read (a, b, c)
        assertEquals(1, tsCounts.size()); // 1 partition w tombstones (a)

        for (CompositeData data : rowCounts)
        {
            String partitionKey = (String) data.get("value");
            long numRows = (long) data.get("count");
            if (partitionKey.equalsIgnoreCase("a"))
            {
                assertEquals(2, numRows);
            }
            else if (partitionKey.equalsIgnoreCase("b"))
                assertEquals(1, numRows);
            else if (partitionKey.equalsIgnoreCase("c"))
                assertEquals(3, numRows);
        }

        assertEquals("a", tsCounts.get(0).get("value"));
        assertEquals(1, (long) tsCounts.get(0).get("count"));

        // test single partition read
        cfs.beginLocalSampling("READ_ROW_COUNT", count, 240000);
        cfs.beginLocalSampling("READ_TOMBSTONE_COUNT", count, 240000);
        cfs.beginLocalSampling("READ_SSTABLE_COUNT", count, 240000);

        executeInternal(format("SELECT * FROM %s.%s WHERE k='a'", KEYSPACE, TABLE));
        executeInternal(format("SELECT * FROM %s.%s WHERE k='b'", KEYSPACE, TABLE));
        executeInternal(format("SELECT * FROM %s.%s WHERE k='c'", KEYSPACE, TABLE));
        Thread.sleep(2000); // simulate waiting before finishing sampling

        rowCounts = cfs.finishLocalSampling("READ_ROW_COUNT", count);
        tsCounts = cfs.finishLocalSampling("READ_TOMBSTONE_COUNT", count);
        sstCounts = cfs.finishLocalSampling("READ_SSTABLE_COUNT", count);

        assertEquals(3, sstCounts.size()); // 3 partitions read
        assertEquals(3, rowCounts.size()); // 3 partitions read
        assertEquals(1, tsCounts.size());  // 3 partitions read only one containing tombstones

        for (CompositeData data : sstCounts)
        {
            String partitionKey = (String) data.get("value");
            long numRows = (long) data.get("count");
            if (partitionKey.equalsIgnoreCase("a"))
            {
                assertEquals(2, numRows);
            }
            else if (partitionKey.equalsIgnoreCase("b"))
                assertEquals(1, numRows);
            else if (partitionKey.equalsIgnoreCase("c"))
                assertEquals(1, numRows);
        }

        for (CompositeData data : rowCounts)
        {
            String partitionKey = (String) data.get("value");
            long numRows = (long) data.get("count");
            if (partitionKey.equalsIgnoreCase("a"))
            {
                assertEquals(2, numRows);
            }
            else if (partitionKey.equalsIgnoreCase("b"))
                assertEquals(1, numRows);
            else if (partitionKey.equalsIgnoreCase("c"))
                assertEquals(3, numRows);
        }

        assertEquals("a", tsCounts.get(0).get("value"));
        assertEquals(1, (long) tsCounts.get(0).get("count"));
    }

    @Test
    public void testStartAndStopScheduledSampling()
    {
        List<String> allSamplers = Arrays.stream(Sampler.SamplerType.values()).map(Enum::toString).collect(Collectors.toList());
        StorageService ss = StorageService.instance;

        assertTrue("Scheduling new sampled tasks should be allowed",
                   ss.startSamplingPartitions(null, null, 10, 10, 100, 10, allSamplers));

        assertEquals(Collections.singletonList("*.*"), ss.getSampleTasks());

        assertFalse("Sampling with duplicate keys should be disallowed",
                    ss.startSamplingPartitions(null, null, 20, 20, 100, 10, allSamplers));

        assertTrue("Existing scheduled sampling tasks should be cancellable", ss.stopSamplingPartitions(null, null));

        Util.spinAssertEquals(Collections.emptyList(), ss::getSampleTasks, 30);

        assertTrue("When nothing is scheduled, you should be able to stop all scheduled sampling tasks",
                   ss.stopSamplingPartitions(null, null));
=======
    private static void ensureThatSamplerExecutorProcessedAllSamples(long executedBefore)
    {
        Util.spinAssertEquals("samplerExecutor should not have pending tasks",
                              0,
                              Sampler.samplerExecutor::getPendingTaskCount,
                              60,
                              TimeUnit.SECONDS);
        Util.spinAssertEquals("samplerExecutor should not have active tasks",
                              0,
                              Sampler.samplerExecutor::getActiveTaskCount,
                              60,
                              TimeUnit.SECONDS);
        Util.spinAssert("samplerExecutor has not completed any new tasks after beginLocalSampling",
                        greaterThan(executedBefore),
                        Sampler.samplerExecutor::getCompletedTaskCount,
                        60,
                        TimeUnit.SECONDS);
>>>>>>> dbc87a44
    }
}<|MERGE_RESOLUTION|>--- conflicted
+++ resolved
@@ -36,15 +36,11 @@
 import org.junit.Test;
 
 import org.apache.cassandra.SchemaLoader;
-import org.apache.cassandra.Util;
 import org.apache.cassandra.db.ColumnFamilyStore;
 import org.apache.cassandra.db.SystemKeyspace;
 import org.apache.cassandra.exceptions.ConfigurationException;
 import org.apache.cassandra.metrics.Sampler;
-<<<<<<< HEAD
 import org.apache.cassandra.schema.KeyspaceParams;
-=======
->>>>>>> dbc87a44
 import org.apache.cassandra.service.StorageService;
 import org.apache.cassandra.Util;
 
@@ -111,7 +107,6 @@
         assertEquals("If this failed you probably have to raise the beginLocalSampling duration", 1, result.size());
     }
 
-<<<<<<< HEAD
     @Test
     public void testTopPartitionsRowTombstoneAndSSTableCount() throws Exception
     {
@@ -131,13 +126,14 @@
         executeInternal(format("DELETE FROM %s.%s WHERE k='a' AND c='a'", KEYSPACE, TABLE));
         cfs.forceBlockingFlush(ColumnFamilyStore.FlushReason.UNIT_TESTS);
 
+        long executedBefore = Sampler.samplerExecutor.getCompletedTaskCount();
         // test multi-partition read
         cfs.beginLocalSampling("READ_ROW_COUNT", count, 240000);
         cfs.beginLocalSampling("READ_TOMBSTONE_COUNT", count, 240000);
         cfs.beginLocalSampling("READ_SSTABLE_COUNT", count, 240000);
 
         executeInternal(format("SELECT * FROM %s.%s", KEYSPACE, TABLE));
-        Thread.sleep(2000); // simulate waiting before finishing sampling
+        ensureThatSamplerExecutorProcessedAllSamples(executedBefore);
 
         List<CompositeData> rowCounts = cfs.finishLocalSampling("READ_ROW_COUNT", count);
         List<CompositeData> tsCounts = cfs.finishLocalSampling("READ_TOMBSTONE_COUNT", count);
@@ -164,6 +160,7 @@
         assertEquals("a", tsCounts.get(0).get("value"));
         assertEquals(1, (long) tsCounts.get(0).get("count"));
 
+        executedBefore = Sampler.samplerExecutor.getCompletedTaskCount();
         // test single partition read
         cfs.beginLocalSampling("READ_ROW_COUNT", count, 240000);
         cfs.beginLocalSampling("READ_TOMBSTONE_COUNT", count, 240000);
@@ -172,7 +169,7 @@
         executeInternal(format("SELECT * FROM %s.%s WHERE k='a'", KEYSPACE, TABLE));
         executeInternal(format("SELECT * FROM %s.%s WHERE k='b'", KEYSPACE, TABLE));
         executeInternal(format("SELECT * FROM %s.%s WHERE k='c'", KEYSPACE, TABLE));
-        Thread.sleep(2000); // simulate waiting before finishing sampling
+        ensureThatSamplerExecutorProcessedAllSamples(executedBefore);
 
         rowCounts = cfs.finishLocalSampling("READ_ROW_COUNT", count);
         tsCounts = cfs.finishLocalSampling("READ_TOMBSTONE_COUNT", count);
@@ -234,7 +231,8 @@
 
         assertTrue("When nothing is scheduled, you should be able to stop all scheduled sampling tasks",
                    ss.stopSamplingPartitions(null, null));
-=======
+    }
+
     private static void ensureThatSamplerExecutorProcessedAllSamples(long executedBefore)
     {
         Util.spinAssertEquals("samplerExecutor should not have pending tasks",
@@ -252,6 +250,5 @@
                         Sampler.samplerExecutor::getCompletedTaskCount,
                         60,
                         TimeUnit.SECONDS);
->>>>>>> dbc87a44
     }
 }