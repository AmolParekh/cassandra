/*
 * Licensed to the Apache Software Foundation (ASF) under one
 * or more contributor license agreements.  See the NOTICE file
 * distributed with this work for additional information
 * regarding copyright ownership.  The ASF licenses this file
 * to you under the Apache License, Version 2.0 (the
 * "License"); you may not use this file except in compliance
 * with the License.  You may obtain a copy of the License at
 *
 *     http://www.apache.org/licenses/LICENSE-2.0
 *
 * Unless required by applicable law or agreed to in writing, software
 * distributed under the License is distributed on an "AS IS" BASIS,
 * WITHOUT WARRANTIES OR CONDITIONS OF ANY KIND, either express or implied.
 * See the License for the specific language governing permissions and
 * limitations under the License.
 */
package org.apache.cassandra.cql3.validation.entities;

import java.util.*;

import org.junit.Test;

<<<<<<< HEAD
import com.datastax.driver.core.ColumnDefinitions;
import com.datastax.driver.core.DataType;
import com.datastax.driver.core.ResultSet;
import com.datastax.driver.core.Session;
=======
import com.datastax.driver.core.utils.UUIDs;
>>>>>>> 0e1d068d
import org.apache.cassandra.cql3.CQLTester;
import org.apache.cassandra.cql3.ColumnSpecification;
import org.apache.cassandra.cql3.UntypedResultSet;
import org.apache.cassandra.db.marshal.UTF8Type;
import org.apache.cassandra.utils.FBUtilities;

import static org.junit.Assert.assertEquals;

public class CollectionsTest extends CQLTester
{
    @Test
    public void testMapBulkRemoval() throws Throwable
    {
        createTable("CREATE TABLE %s (k int PRIMARY KEY, m map<text, text>)");

        execute("INSERT INTO %s(k, m) VALUES (?, ?)", 0, map("k1", "v1", "k2", "v2", "k3", "v3"));

        assertRows(execute("SELECT * FROM %s"),
            row(0, map("k1", "v1", "k2", "v2", "k3", "v3"))
        );

        execute("UPDATE %s SET m = m - ? WHERE k = ?", set("k2"), 0);

        assertRows(execute("SELECT * FROM %s"),
            row(0, map("k1", "v1", "k3", "v3"))
        );

        execute("UPDATE %s SET m = m + ?, m = m - ? WHERE k = ?", map("k4", "v4"), set("k3"), 0);

        assertRows(execute("SELECT * FROM %s"),
            row(0, map("k1", "v1", "k4", "v4"))
        );
    }

    @Test
    public void testInvalidCollectionsMix() throws Throwable
    {
        createTable("CREATE TABLE %s (k int PRIMARY KEY, l list<text>, s set<text>, m map<text, text>)");

        // Note: we force the non-prepared form for some of those tests because a list and a set
        // have the same serialized format in practice and CQLTester don't validate that the type
        // of what's passed as a value in the prepared case, so the queries would work (which is ok,
        // CQLTester is just a "dumb" client).

        assertInvalid("UPDATE %s SET l = l + { 'a', 'b' } WHERE k = 0");
        assertInvalid("UPDATE %s SET l = l - { 'a', 'b' } WHERE k = 0");
        assertInvalid("UPDATE %s SET l = l + ? WHERE k = 0", map("a", "b", "c", "d"));
        assertInvalid("UPDATE %s SET l = l - ? WHERE k = 0", map("a", "b", "c", "d"));

        assertInvalid("UPDATE %s SET s = s + [ 'a', 'b' ] WHERE k = 0");
        assertInvalid("UPDATE %s SET s = s - [ 'a', 'b' ] WHERE k = 0");
        assertInvalid("UPDATE %s SET s = s + ? WHERE k = 0", map("a", "b", "c", "d"));
        assertInvalid("UPDATE %s SET s = s - ? WHERE k = 0", map("a", "b", "c", "d"));

        assertInvalid("UPDATE %s SET m = m + ? WHERE k = 0", list("a", "b"));
        assertInvalid("UPDATE %s SET m = m - [ 'a', 'b' ] WHERE k = 0");
        assertInvalid("UPDATE %s SET m = m + ? WHERE k = 0", set("a", "b"));
        assertInvalid("UPDATE %s SET m = m - ? WHERE k = 0", map("a", "b", "c", "d"));
    }

    @Test
    public void testSets() throws Throwable
    {
        createTable("CREATE TABLE %s (k int PRIMARY KEY, s set<text>)");

        execute("INSERT INTO %s(k, s) VALUES (0, ?)", set("v1", "v2", "v3", "v4"));

        assertRows(execute("SELECT s FROM %s WHERE k = 0"),
            row(set("v1", "v2", "v3", "v4"))
        );

        execute("DELETE s[?] FROM %s WHERE k = 0", "v1");

        assertRows(execute("SELECT s FROM %s WHERE k = 0"),
                   row(set("v2", "v3", "v4"))
        );

        // Full overwrite
        execute("UPDATE %s SET s = ? WHERE k = 0", set("v6", "v5"));

        assertRows(execute("SELECT s FROM %s WHERE k = 0"),
                   row(set("v5", "v6"))
        );

        execute("UPDATE %s SET s = s + ? WHERE k = 0", set("v7"));

        assertRows(execute("SELECT s FROM %s WHERE k = 0"),
                   row(set("v5", "v6", "v7"))
        );

        execute("UPDATE %s SET s = s - ? WHERE k = 0", set("v6", "v5"));

        assertRows(execute("SELECT s FROM %s WHERE k = 0"),
                   row(set("v7"))
        );

        execute("UPDATE %s SET s += ? WHERE k = 0", set("v5"));
        execute("UPDATE %s SET s += {'v6'} WHERE k = 0");

        assertRows(execute("SELECT s FROM %s WHERE k = 0"),
                   row(set("v5", "v6", "v7"))
        );

        execute("UPDATE %s SET s -= ? WHERE k = 0", set("v5"));
        execute("UPDATE %s SET s -= {'v6'} WHERE k = 0");

        assertRows(execute("SELECT s FROM %s WHERE k = 0"),
                   row(set("v7"))
        );

        execute("DELETE s[?] FROM %s WHERE k = 0", set("v7"));

        // Deleting an element that does not exist will succeed
        execute("DELETE s[?] FROM %s WHERE k = 0", set("v7"));

        execute("DELETE s FROM %s WHERE k = 0");

        assertRows(execute("SELECT s FROM %s WHERE k = 0"),
                   row((Object) null)
        );
    }

    @Test
    public void testMaps() throws Throwable
    {
        createTable("CREATE TABLE %s (k int PRIMARY KEY, m map<text, int>)");

        assertInvalidMessage("Value for a map addition has to be a map, but was: '{1}'",
                             "UPDATE %s SET m = m + {1} WHERE k = 0;");
        assertInvalidMessage("Not enough bytes to read a map",
                             "UPDATE %s SET m += ? WHERE k = 0", set("v1"));
        assertInvalidMessage("Value for a map substraction has to be a set, but was: '{'v1': 1}'",
                             "UPDATE %s SET m = m - {'v1': 1} WHERE k = 0", map("v1", 1));
        assertInvalidMessage("Unexpected extraneous bytes after set value",
                             "UPDATE %s SET m -= ? WHERE k = 0", map("v1", 1));

        execute("INSERT INTO %s(k, m) VALUES (0, ?)", map("v1", 1, "v2", 2));

        assertRows(execute("SELECT m FROM %s WHERE k = 0"),
            row(map("v1", 1, "v2", 2))
        );

        execute("UPDATE %s SET m[?] = ?, m[?] = ? WHERE k = 0", "v3", 3, "v4", 4);

        assertRows(execute("SELECT m FROM %s WHERE k = 0"),
            row(map("v1", 1, "v2", 2, "v3", 3, "v4", 4))
        );

        execute("DELETE m[?] FROM %s WHERE k = 0", "v1");

        assertRows(execute("SELECT m FROM %s WHERE k = 0"),
            row(map("v2", 2, "v3", 3, "v4", 4))
        );

        // Full overwrite
        execute("UPDATE %s SET m = ? WHERE k = 0", map("v6", 6, "v5", 5));

        assertRows(execute("SELECT m FROM %s WHERE k = 0"),
                   row(map("v5", 5, "v6", 6))
        );

        execute("UPDATE %s SET m = m + ? WHERE k = 0", map("v7", 7));

        assertRows(execute("SELECT m FROM %s WHERE k = 0"),
                   row(map("v5", 5, "v6", 6, "v7", 7))
        );

        execute("UPDATE %s SET m = m - ? WHERE k = 0", set("v7"));

        assertRows(execute("SELECT m FROM %s WHERE k = 0"),
                   row(map("v5", 5, "v6", 6))
        );

        execute("UPDATE %s SET m += ? WHERE k = 0", map("v7", 7));

        assertRows(execute("SELECT m FROM %s WHERE k = 0"),
                   row(map("v5", 5, "v6", 6, "v7", 7))
        );

        execute("UPDATE %s SET m -= ? WHERE k = 0", set("v7"));

        assertRows(execute("SELECT m FROM %s WHERE k = 0"),
                   row(map("v5", 5, "v6", 6))
        );

        execute("UPDATE %s SET m += {'v7': 7} WHERE k = 0");

        assertRows(execute("SELECT m FROM %s WHERE k = 0"),
                   row(map("v5", 5, "v6", 6, "v7", 7))
        );

        execute("UPDATE %s SET m -= {'v7'} WHERE k = 0");

        assertRows(execute("SELECT m FROM %s WHERE k = 0"),
                   row(map("v5", 5, "v6", 6))
        );

        execute("DELETE m[?] FROM %s WHERE k = 0", "v6");

        assertRows(execute("SELECT m FROM %s WHERE k = 0"),
                   row(map("v5", 5))
        );

        execute("DELETE m[?] FROM %s WHERE k = 0", "v5");

        assertRows(execute("SELECT m FROM %s WHERE k = 0"),
                   row((Object) null)
        );

        // Deleting a non-existing key should succeed
        execute("DELETE m[?] FROM %s WHERE k = 0", "v5");

        assertRows(execute("SELECT m FROM %s WHERE k = 0"),
                   row((Object) null)
        );

        // The empty map is parsed as an empty set (because we don't have enough info at parsing
        // time when we see a {}) and special cased later. This test checks this work properly
        execute("UPDATE %s SET m = {} WHERE k = 0");

        assertRows(execute("SELECT m FROM %s WHERE k = 0"),
            row((Object)null)
        );
    }

    @Test
    public void testLists() throws Throwable
    {
        createTable("CREATE TABLE %s (k int PRIMARY KEY, l list<text>)");

        execute("INSERT INTO %s(k, l) VALUES (0, ?)", list("v1", "v2", "v3"));

        assertRows(execute("SELECT l FROM %s WHERE k = 0"), row(list("v1", "v2", "v3")));

        execute("DELETE l[?] FROM %s WHERE k = 0", 1);

        assertRows(execute("SELECT l FROM %s WHERE k = 0"), row(list("v1", "v3")));

        execute("UPDATE %s SET l[?] = ? WHERE k = 0", 1, "v4");

        assertRows(execute("SELECT l FROM %s WHERE k = 0"), row(list("v1", "v4")));

        // Full overwrite
        execute("UPDATE %s SET l = ? WHERE k = 0", list("v6", "v5"));

        assertRows(execute("SELECT l FROM %s WHERE k = 0"), row(list("v6", "v5")));

        execute("UPDATE %s SET l = l + ? WHERE k = 0", list("v7", "v8"));

        assertRows(execute("SELECT l FROM %s WHERE k = 0"), row(list("v6", "v5", "v7", "v8")));

        execute("UPDATE %s SET l = ? + l WHERE k = 0", list("v9"));

        assertRows(execute("SELECT l FROM %s WHERE k = 0"), row(list("v9", "v6", "v5", "v7", "v8")));

        execute("UPDATE %s SET l = l - ? WHERE k = 0", list("v5", "v8"));

        assertRows(execute("SELECT l FROM %s WHERE k = 0"), row(list("v9", "v6", "v7")));

        execute("UPDATE %s SET l += ? WHERE k = 0", list("v8"));

        assertRows(execute("SELECT l FROM %s WHERE k = 0"), row(list("v9", "v6", "v7", "v8")));

        execute("UPDATE %s SET l -= ? WHERE k = 0", list("v6", "v8"));

        assertRows(execute("SELECT l FROM %s WHERE k = 0"), row(list("v9", "v7")));

        execute("DELETE l FROM %s WHERE k = 0");

        assertRows(execute("SELECT l FROM %s WHERE k = 0"), row((Object) null));

        assertInvalidMessage("Attempted to delete an element from a list which is null",
                             "DELETE l[0] FROM %s WHERE k=0 ");

        assertInvalidMessage("Attempted to set an element on a list which is null",
                             "UPDATE %s SET l[0] = ? WHERE k=0", list("v10"));

        execute("UPDATE %s SET l = l - ? WHERE k=0", list("v11"));

        assertRows(execute("SELECT l FROM %s WHERE k = 0"), row((Object) null));

        execute("UPDATE %s SET l = l + ? WHERE k = 0", list("v1", "v2", "v1", "v2", "v1", "v2"));
        execute("UPDATE %s SET l = l - ? WHERE k=0", list("v1", "v2"));
        assertRows(execute("SELECT l FROM %s WHERE k = 0"), row((Object) null));
    }

    @Test
    public void testMapWithUnsetValues() throws Throwable
    {
        createTable("CREATE TABLE %s (k int PRIMARY KEY, m map<text,text>)");
        // set up
        Object m = map("k", "v");
        execute("INSERT INTO %s (k, m) VALUES (10, ?)", m);
        assertRows(execute("SELECT m FROM %s WHERE k = 10"),
                   row(m)
        );

        // test putting an unset map, should not delete the contents
        execute("INSERT INTO %s (k, m) VALUES (10, ?)", unset());
        assertRows(execute("SELECT m FROM %s WHERE k = 10"),
                   row(m)
        );
        // test unset variables in a map update operaiotn, should not delete the contents
        execute("UPDATE %s SET m['k'] = ? WHERE k = 10", unset());
        assertRows(execute("SELECT m FROM %s WHERE k = 10"),
                   row(m)
        );
        assertInvalidMessage("Invalid unset map key", "UPDATE %s SET m[?] = 'foo' WHERE k = 10", unset());

        // test unset value for map key
        assertInvalidMessage("Invalid unset map key", "DELETE m[?] FROM %s WHERE k = 10", unset());
    }

    @Test
    public void testListWithUnsetValues() throws Throwable
    {
        createTable("CREATE TABLE %s (k int PRIMARY KEY, l list<text>)");
        // set up
        Object l = list("foo", "foo");
        execute("INSERT INTO %s (k, l) VALUES (10, ?)", l);
        assertRows(execute("SELECT l FROM %s WHERE k = 10"),
                   row(l)
        );

        // replace list with unset value
        execute("INSERT INTO %s (k, l) VALUES (10, ?)", unset());
        assertRows(execute("SELECT l FROM %s WHERE k = 10"),
                   row(l)
        );

        // add to position
        execute("UPDATE %s SET l[1] = ? WHERE k = 10", unset());
        assertRows(execute("SELECT l FROM %s WHERE k = 10"),
                   row(l)
        );

        // set in index
        assertInvalidMessage("Invalid unset value for list index", "UPDATE %s SET l[?] = 'foo' WHERE k = 10", unset());

        // remove element by index
        execute("DELETE l[?] FROM %s WHERE k = 10", unset());
        assertRows(execute("SELECT l FROM %s WHERE k = 10"),
                   row(l)
        );

        // remove all occurrences of element
        execute("UPDATE %s SET l = l - ? WHERE k = 10", unset());
        assertRows(execute("SELECT l FROM %s WHERE k = 10"),
                   row(l)
        );

        // select with in clause
        assertInvalidMessage("Invalid unset value for column k", "SELECT * FROM %s WHERE k IN ?", unset());
        assertInvalidMessage("Invalid unset value for column k", "SELECT * FROM %s WHERE k IN (?)", unset());
    }

    @Test
    public void testSetWithUnsetValues() throws Throwable
    {
        createTable("CREATE TABLE %s (k int PRIMARY KEY, s set<text>)");

        Object s = set("bar", "baz", "foo");
        execute("INSERT INTO %s (k, s) VALUES (10, ?)", s);
        assertRows(execute("SELECT s FROM %s WHERE k = 10"),
                   row(s)
        );

        // replace set with unset value
        execute("INSERT INTO %s (k, s) VALUES (10, ?)", unset());
        assertRows(execute("SELECT s FROM %s WHERE k = 10"),
                   row(s)
        );

        // add to set
        execute("UPDATE %s SET s = s + ? WHERE k = 10", unset());
        assertRows(execute("SELECT s FROM %s WHERE k = 10"),
                   row(s)
        );

        // remove all occurrences of element
        execute("UPDATE %s SET s = s - ? WHERE k = 10", unset());
        assertRows(execute("SELECT s FROM %s WHERE k = 10"),
                   row(s)
        );
    }

    /**
     * Migrated from cql_tests.py:TestCQL.set_test()
     */
    @Test
    public void testSet() throws Throwable
    {
        createTable("CREATE TABLE %s ( fn text, ln text, tags set<text>, PRIMARY KEY (fn, ln) )");

        execute("UPDATE %s SET tags = tags + { 'foo' } WHERE fn='Tom' AND ln='Bombadil'");
        execute("UPDATE %s SET tags = tags + { 'bar' } WHERE fn='Tom' AND ln='Bombadil'");
        execute("UPDATE %s SET tags = tags + { 'foo' } WHERE fn='Tom' AND ln='Bombadil'");
        execute("UPDATE %s SET tags = tags + { 'foobar' } WHERE fn='Tom' AND ln='Bombadil'");
        execute("UPDATE %s SET tags = tags - { 'bar' } WHERE fn='Tom' AND ln='Bombadil'");

        assertRows(execute("SELECT tags FROM %s"),
                   row(set("foo", "foobar")));

        execute("UPDATE %s SET tags = { 'a', 'c', 'b' } WHERE fn='Bilbo' AND ln='Baggins'");
        assertRows(execute("SELECT tags FROM %s WHERE fn='Bilbo' AND ln='Baggins'"),
                   row(set("a", "b", "c")));

        execute("UPDATE %s SET tags = { 'm', 'n' } WHERE fn='Bilbo' AND ln='Baggins'");
        assertRows(execute("SELECT tags FROM %s WHERE fn='Bilbo' AND ln='Baggins'"),
                   row(set("m", "n")));

        execute("DELETE tags['m'] FROM %s WHERE fn='Bilbo' AND ln='Baggins'");
        assertRows(execute("SELECT tags FROM %s WHERE fn='Bilbo' AND ln='Baggins'"),
                   row(set("n")));

        execute("DELETE tags FROM %s WHERE fn='Bilbo' AND ln='Baggins'");
        assertEmpty(execute("SELECT tags FROM %s WHERE fn='Bilbo' AND ln='Baggins'"));
    }

    /**
     * Migrated from cql_tests.py:TestCQL.map_test()
     */
    @Test
    public void testMap() throws Throwable
    {
        createTable("CREATE TABLE %s (fn text, ln text, m map<text, int>, PRIMARY KEY (fn, ln))");

        execute("UPDATE %s SET m['foo'] = 3 WHERE fn='Tom' AND ln='Bombadil'");
        execute("UPDATE %s SET m['bar'] = 4 WHERE fn='Tom' AND ln='Bombadil'");
        execute("UPDATE %s SET m['woot'] = 5 WHERE fn='Tom' AND ln='Bombadil'");
        execute("UPDATE %s SET m['bar'] = 6 WHERE fn='Tom' AND ln='Bombadil'");
        execute("DELETE m['foo'] FROM %s WHERE fn='Tom' AND ln='Bombadil'");

        assertRows(execute("SELECT m FROM %s"),
                   row(map("bar", 6, "woot", 5)));

        execute("UPDATE %s SET m = { 'a' : 4 , 'c' : 3, 'b' : 2 } WHERE fn='Bilbo' AND ln='Baggins'");
        assertRows(execute("SELECT m FROM %s WHERE fn='Bilbo' AND ln='Baggins'"),
                   row(map("a", 4, "b", 2, "c", 3)));

        execute("UPDATE %s SET m =  { 'm' : 4 , 'n' : 1, 'o' : 2 } WHERE fn='Bilbo' AND ln='Baggins'");
        assertRows(execute("SELECT m FROM %s WHERE fn='Bilbo' AND ln='Baggins'"),
                   row(map("m", 4, "n", 1, "o", 2)));

        execute("UPDATE %s SET m = {} WHERE fn='Bilbo' AND ln='Baggins'");
        assertEmpty(execute("SELECT m FROM %s WHERE fn='Bilbo' AND ln='Baggins'"));
    }

    /**
     * Migrated from cql_tests.py:TestCQL.list_test()
     */
    @Test
    public void testList() throws Throwable
    {
        createTable("CREATE TABLE %s (fn text, ln text, tags list<text>, PRIMARY KEY (fn, ln))");

        execute("UPDATE %s SET tags = tags + [ 'foo' ] WHERE fn='Tom' AND ln='Bombadil'");
        execute("UPDATE %s SET tags = tags + [ 'bar' ] WHERE fn='Tom' AND ln='Bombadil'");
        execute("UPDATE %s SET tags = tags + [ 'foo' ] WHERE fn='Tom' AND ln='Bombadil'");
        execute("UPDATE %s SET tags = tags + [ 'foobar' ] WHERE fn='Tom' AND ln='Bombadil'");

        assertRows(execute("SELECT tags FROM %s"),
                   row(list("foo", "bar", "foo", "foobar")));

        execute("UPDATE %s SET tags = [ 'a', 'c', 'b', 'c' ] WHERE fn='Bilbo' AND ln='Baggins'");
        assertRows(execute("SELECT tags FROM %s WHERE fn='Bilbo' AND ln='Baggins'"),
                   row(list("a", "c", "b", "c")));

        execute("UPDATE %s SET tags = [ 'm', 'n' ] + tags WHERE fn='Bilbo' AND ln='Baggins'");
        assertRows(execute("SELECT tags FROM %s WHERE fn='Bilbo' AND ln='Baggins'"),
                   row(list("m", "n", "a", "c", "b", "c")));

        execute("UPDATE %s SET tags[2] = 'foo', tags[4] = 'bar' WHERE fn='Bilbo' AND ln='Baggins'");
        assertRows(execute("SELECT tags FROM %s WHERE fn='Bilbo' AND ln='Baggins'"),
                   row(list("m", "n", "foo", "c", "bar", "c")));

        execute("DELETE tags[2] FROM %s WHERE fn='Bilbo' AND ln='Baggins'");
        assertRows(execute("SELECT tags FROM %s WHERE fn='Bilbo' AND ln='Baggins'"),
                   row(list("m", "n", "c", "bar", "c")));

        execute("UPDATE %s SET tags = tags - [ 'bar' ] WHERE fn='Bilbo' AND ln='Baggins'");
        assertRows(execute("SELECT tags FROM %s WHERE fn='Bilbo' AND ln='Baggins'"),
                   row(list("m", "n", "c", "c")));
    }

    /**
     * Migrated from cql_tests.py:TestCQL.multi_collection_test()
     */
    @Test
    public void testMultiCollections() throws Throwable
    {
        UUID id = UUID.fromString("b017f48f-ae67-11e1-9096-005056c00008");

        createTable("CREATE TABLE %s (k uuid PRIMARY KEY, L list<int>, M map<text, int>, S set<int> )");

        execute("UPDATE %s SET L = [1, 3, 5] WHERE k = ?", id);
        execute("UPDATE %s SET L = L + [7, 11, 13] WHERE k = ?;", id);
        execute("UPDATE %s SET S = {1, 3, 5} WHERE k = ?", id);
        execute("UPDATE %s SET S = S + {7, 11, 13} WHERE k = ?", id);
        execute("UPDATE %s SET M = {'foo': 1, 'bar' : 3} WHERE k = ?", id);
        execute("UPDATE %s SET M = M + {'foobar' : 4} WHERE k = ?", id);

        assertRows(execute("SELECT L, M, S FROM %s WHERE k = ?", id),
                   row(list(1, 3, 5, 7, 11, 13),
                       map("bar", 3, "foo", 1, "foobar", 4),
                       set(1, 3, 5, 7, 11, 13)));
    }


    /**
     * Migrated from cql_tests.py:TestCQL.collection_and_regular_test()
     */
    @Test
    public void testCollectionAndRegularColumns() throws Throwable
    {
        createTable("CREATE TABLE %s (k int PRIMARY KEY, l list<int>, c int)");

        execute("INSERT INTO %s (k, l, c) VALUES(3, [0, 1, 2], 4)");
        execute("UPDATE %s SET l[0] = 1, c = 42 WHERE k = 3");
        assertRows(execute("SELECT l, c FROM %s WHERE k = 3"),
                   row(list(1, 1, 2), 42));
    }

    /**
     * Migrated from cql_tests.py:TestCQL.multi_list_set_test()
     */
    @Test
    public void testMultipleLists() throws Throwable
    {
        createTable(" CREATE TABLE %s (k int PRIMARY KEY, l1 list<int>, l2 list<int>)");

        execute("INSERT INTO %s (k, l1, l2) VALUES (0, [1, 2, 3], [4, 5, 6])");
        execute("UPDATE %s SET l2[1] = 42, l1[1] = 24  WHERE k = 0");

        assertRows(execute("SELECT l1, l2 FROM %s WHERE k = 0"),
                   row(list(1, 24, 3), list(4, 42, 6)));
    }

    /**
     * Test you can add columns in a table with collections (#4982 bug),
     * migrated from cql_tests.py:TestCQL.alter_with_collections_test()
     */
    @Test
    public void testAlterCollections() throws Throwable
    {
        createTable("CREATE TABLE %s (key int PRIMARY KEY, aset set<text>)");
        execute("ALTER TABLE %s ADD c text");
        execute("ALTER TABLE %s ADD alist list<text>");
    }

    /**
     * Migrated from cql_tests.py:TestCQL.collection_function_test()
     */
    @Test
    public void testFunctionsOnCollections() throws Throwable
    {
        createTable("CREATE TABLE %s (k int PRIMARY KEY, l set<int>)");

        assertInvalid("SELECT ttl(l) FROM %s WHERE k = 0");
        assertInvalid("SELECT writetime(l) FROM %s WHERE k = 0");
    }

    @Test
    public void testInRestrictionWithCollection() throws Throwable
    {
        for (boolean frozen : new boolean[]{true, false})
        {
            createTable(frozen ? "CREATE TABLE %s (a int, b int, c int, d frozen<list<int>>, e frozen<map<int, int>>, f frozen<set<int>>, PRIMARY KEY (a, b, c))"
                    : "CREATE TABLE %s (a int, b int, c int, d list<int>, e map<int, int>, f set<int>, PRIMARY KEY (a, b, c))");

            execute("INSERT INTO %s (a, b, c, d, e, f) VALUES (1, 1, 1, [1, 2], {1: 2}, {1, 2})");
            execute("INSERT INTO %s (a, b, c, d, e, f) VALUES (1, 1, 2, [1, 3], {1: 3}, {1, 3})");
            execute("INSERT INTO %s (a, b, c, d, e, f) VALUES (1, 1, 3, [1, 4], {1: 4}, {1, 4})");
            execute("INSERT INTO %s (a, b, c, d, e, f) VALUES (1, 2, 3, [1, 3], {1: 3}, {1, 3})");
            execute("INSERT INTO %s (a, b, c, d, e, f) VALUES (1, 2, 4, [1, 3], {1: 3}, {1, 3})");
            execute("INSERT INTO %s (a, b, c, d, e, f) VALUES (2, 1, 1, [1, 2], {2: 2}, {1, 2})");

            beforeAndAfterFlush(() -> {
                assertRows(execute("SELECT * FROM %s WHERE a in (1,2)"),
                           row(1, 1, 1, list(1, 2), map(1, 2), set(1, 2)),
                           row(1, 1, 2, list(1, 3), map(1, 3), set(1, 3)),
                           row(1, 1, 3, list(1, 4), map(1, 4), set(1, 4)),
                           row(1, 2, 3, list(1, 3), map(1, 3), set(1, 3)),
                           row(1, 2, 4, list(1, 3), map(1, 3), set(1, 3)),
                           row(2, 1, 1, list(1, 2), map(2, 2), set(1, 2)));

                assertRows(execute("SELECT * FROM %s WHERE a = 1 AND b IN (1,2)"),
                           row(1, 1, 1, list(1, 2), map(1, 2), set(1, 2)),
                           row(1, 1, 2, list(1, 3), map(1, 3), set(1, 3)),
                           row(1, 1, 3, list(1, 4), map(1, 4), set(1, 4)),
                           row(1, 2, 3, list(1, 3), map(1, 3), set(1, 3)),
                           row(1, 2, 4, list(1, 3), map(1, 3), set(1, 3)));

                assertRows(execute("SELECT * FROM %s WHERE a = 1 AND b = 1 AND c in (1,2)"),
                           row(1, 1, 1, list(1, 2), map(1, 2), set(1, 2)),
                           row(1, 1, 2, list(1, 3), map(1, 3), set(1, 3)));

                assertRows(execute("SELECT * FROM %s WHERE a = 1 AND b IN (1, 2) AND c in (1,2,3)"),
                           row(1, 1, 1, list(1, 2), map(1, 2), set(1, 2)),
                           row(1, 1, 2, list(1, 3), map(1, 3), set(1, 3)),
                           row(1, 1, 3, list(1, 4), map(1, 4), set(1, 4)),
                           row(1, 2, 3, list(1, 3), map(1, 3), set(1, 3)));

                assertRows(execute("SELECT * FROM %s WHERE a = 1 AND b IN (1, 2) AND c in (1,2,3) AND d CONTAINS 4 ALLOW FILTERING"),
                           row(1, 1, 3, list(1, 4), map(1, 4), set(1, 4)));
            });
        }
    }


    /**
     * Test for bug #5795,
     * migrated from cql_tests.py:TestCQL.nonpure_function_collection_test()
     */
    @Test
    public void testNonPureFunctionCollection() throws Throwable
    {
        createTable("CREATE TABLE %s (k int PRIMARY KEY, v list<timeuuid>)");

        // we just want to make sure this doesn't throw
        execute("INSERT INTO %s (k, v) VALUES (0, [now()])");
    }

    /**
     * Test for 5805 bug,
     * migrated from cql_tests.py:TestCQL.collection_flush_test()
     */
    @Test
    public void testCollectionFlush() throws Throwable
    {
        createTable("CREATE TABLE %s (k int PRIMARY KEY, s set<int>)");

        execute("INSERT INTO %s (k, s) VALUES (1, {1})");
        flush();

        execute("INSERT INTO %s (k, s) VALUES (1, {2})");
        flush();

        assertRows(execute("SELECT * FROM %s"),
                   row(1, set(2)));
    }

    /**
     * Test for 6276,
     * migrated from cql_tests.py:TestCQL.drop_and_readd_collection_test()
     */
    @Test
    public void testDropAndReaddCollection() throws Throwable
    {
        createTable("create table %s (k int primary key, v set<text>, x int)");
        execute("insert into %s (k, v) VALUES (0, {'fffffffff'})");
        flush();
        execute("alter table %s drop v");
        assertInvalid("alter table %s add v set<int>");
    }

    @Test
    public void testDropAndReaddDroppedCollection() throws Throwable
    {
        createTable("create table %s (k int primary key, v set<text>, x int)");
        execute("insert into %s (k, v) VALUES (0, {'fffffffff'})");
        flush();
        execute("alter table %s drop v");
        execute("alter table %s add v set<text>");
    }

    @Test
    public void testMapWithLargePartition() throws Throwable
    {
        Random r = new Random();
        long seed = System.nanoTime();
        System.out.println("Seed " + seed);
        r.setSeed(seed);

        int len = (1024 * 1024)/100;
        createTable("CREATE TABLE %s (userid text PRIMARY KEY, properties map<int, text>) with compression = {}");

        final int numKeys = 200;
        for (int i = 0; i < numKeys; i++)
        {
            byte[] b = new byte[len];
            r.nextBytes(b);
            execute("UPDATE %s SET properties[?] = ? WHERE userid = 'user'", i, new String(b));
        }

        flush();

        Object[][] rows = getRows(execute("SELECT properties from %s where userid = 'user'"));
        assertEquals(1, rows.length);
        assertEquals(numKeys, ((Map) rows[0][0]).size());
    }

    @Test
    public void testMapWithTwoSStables() throws Throwable
    {
        createTable("CREATE TABLE %s (userid text PRIMARY KEY, properties map<int, text>) with compression = {}");

        final int numKeys = 100;
        for (int i = 0; i < numKeys; i++)
            execute("UPDATE %s SET properties[?] = ? WHERE userid = 'user'", i, "prop_" + Integer.toString(i));

        flush();

        for (int i = numKeys; i < 2*numKeys; i++)
            execute("UPDATE %s SET properties[?] = ? WHERE userid = 'user'", i, "prop_" + Integer.toString(i));

        flush();

        Object[][] rows = getRows(execute("SELECT properties from %s where userid = 'user'"));
        assertEquals(1, rows.length);
        assertEquals(numKeys * 2, ((Map) rows[0][0]).size());
    }

    @Test
    public void testSetWithTwoSStables() throws Throwable
    {
        createTable("CREATE TABLE %s (userid text PRIMARY KEY, properties set<text>) with compression = {}");

        final int numKeys = 100;
        for (int i = 0; i < numKeys; i++)
            execute("UPDATE %s SET properties = properties + ? WHERE userid = 'user'", set("prop_" + Integer.toString(i)));

        flush();

        for (int i = numKeys; i < 2*numKeys; i++)
            execute("UPDATE %s SET properties = properties + ? WHERE userid = 'user'", set("prop_" + Integer.toString(i)));

        flush();

        Object[][] rows = getRows(execute("SELECT properties from %s where userid = 'user'"));
        assertEquals(1, rows.length);
        assertEquals(numKeys * 2, ((Set) rows[0][0]).size());
    }

    @Test
    public void testUpdateStaticList() throws Throwable
    {
        createTable("CREATE TABLE %s (k1 text, k2 text, s_list list<int> static, PRIMARY KEY (k1, k2))");

        execute("insert into %s (k1, k2) VALUES ('a','b')");
        execute("update %s set s_list = s_list + [0] where k1='a'");
        assertRows(execute("select s_list from %s where k1='a'"), row(list(0)));

        execute("update %s set s_list[0] = 100 where k1='a'");
        assertRows(execute("select s_list from %s where k1='a'"), row(list(100)));

        execute("update %s set s_list = s_list + [0] where k1='a'");
        assertRows(execute("select s_list from %s where k1='a'"), row(list(100, 0)));

        execute("delete s_list[0] from %s where k1='a'");
        assertRows(execute("select s_list from %s where k1='a'"), row(list(0)));
    }

    @Test
    public void testListWithElementsBiggerThan64K() throws Throwable
    {
        createTable("CREATE TABLE %s (k int PRIMARY KEY, l list<text>)");

        byte[] bytes = new byte[FBUtilities.MAX_UNSIGNED_SHORT + 10];
        Arrays.fill(bytes, (byte) 1);
        String largeText = new String(bytes);

        bytes = new byte[FBUtilities.MAX_UNSIGNED_SHORT + 10];
        Arrays.fill(bytes, (byte) 2);
        String largeText2 = new String(bytes);

        execute("INSERT INTO %s(k, l) VALUES (0, ?)", list(largeText, "v2"));
        flush();

        assertRows(execute("SELECT l FROM %s WHERE k = 0"), row(list(largeText, "v2")));

        execute("DELETE l[?] FROM %s WHERE k = 0", 0);

        assertRows(execute("SELECT l FROM %s WHERE k = 0"), row(list("v2")));

        execute("UPDATE %s SET l[?] = ? WHERE k = 0", 0, largeText);

        assertRows(execute("SELECT l FROM %s WHERE k = 0"), row(list(largeText)));

        // Full overwrite
        execute("UPDATE %s SET l = ? WHERE k = 0", list("v1", largeText));
        flush();

        assertRows(execute("SELECT l FROM %s WHERE k = 0"), row(list("v1", largeText)));

        execute("UPDATE %s SET l = l + ? WHERE k = 0", list("v2", largeText2));

        assertRows(execute("SELECT l FROM %s WHERE k = 0"), row(list("v1", largeText, "v2", largeText2)));

        execute("UPDATE %s SET l = l - ? WHERE k = 0", list(largeText, "v2"));

        assertRows(execute("SELECT l FROM %s WHERE k = 0"), row(list("v1", largeText2)));

        execute("DELETE l FROM %s WHERE k = 0");

        assertRows(execute("SELECT l FROM %s WHERE k = 0"), row((Object) null));

        execute("INSERT INTO %s(k, l) VALUES (0, ['" + largeText + "', 'v2'])");
        flush();

        assertRows(execute("SELECT l FROM %s WHERE k = 0"), row(list(largeText, "v2")));
    }

    @Test
    public void testMapsWithElementsBiggerThan64K() throws Throwable
    {
        byte[] bytes = new byte[FBUtilities.MAX_UNSIGNED_SHORT + 10];
        Arrays.fill(bytes, (byte) 1);
        String largeText = new String(bytes);
        bytes = new byte[FBUtilities.MAX_UNSIGNED_SHORT + 10];
        Arrays.fill(bytes, (byte) 2);
        String largeText2 = new String(bytes);

        createTable("CREATE TABLE %s (k int PRIMARY KEY, m map<text, text>)");

        execute("INSERT INTO %s(k, m) VALUES (0, ?)", map("k1", largeText, largeText, "v2"));
        flush();

        assertRows(execute("SELECT m FROM %s WHERE k = 0"),
                   row(map("k1", largeText, largeText, "v2")));

        execute("UPDATE %s SET m[?] = ? WHERE k = 0", "k3", largeText);

        assertRows(execute("SELECT m FROM %s WHERE k = 0"),
                   row(map("k1", largeText, largeText, "v2", "k3", largeText)));

        execute("UPDATE %s SET m[?] = ? WHERE k = 0", largeText2, "v4");

        assertRows(execute("SELECT m FROM %s WHERE k = 0"),
                   row(map("k1", largeText, largeText, "v2", "k3", largeText, largeText2, "v4")));

        execute("DELETE m[?] FROM %s WHERE k = 0", "k1");

        assertRows(execute("SELECT m FROM %s WHERE k = 0"),
                   row(map(largeText, "v2", "k3", largeText, largeText2, "v4")));

        execute("DELETE m[?] FROM %s WHERE k = 0", largeText2);
        flush();

        assertRows(execute("SELECT m FROM %s WHERE k = 0"),
                   row(map(largeText, "v2", "k3", largeText)));

        // Full overwrite
        execute("UPDATE %s SET m = ? WHERE k = 0", map("k5", largeText, largeText, "v6"));
        flush();

        assertRows(execute("SELECT m FROM %s WHERE k = 0"),
                   row(map("k5", largeText, largeText, "v6")));

        execute("UPDATE %s SET m = m + ? WHERE k = 0", map("k7", largeText));

        assertRows(execute("SELECT m FROM %s WHERE k = 0"),
                   row(map("k5", largeText, largeText, "v6", "k7", largeText)));

        execute("UPDATE %s SET m = m + ? WHERE k = 0", map(largeText2, "v8"));
        flush();

        assertRows(execute("SELECT m FROM %s WHERE k = 0"),
                   row(map("k5", largeText, largeText, "v6", "k7", largeText, largeText2, "v8")));

        execute("DELETE m FROM %s WHERE k = 0");

        assertRows(execute("SELECT m FROM %s WHERE k = 0"), row((Object) null));

        execute("INSERT INTO %s(k, m) VALUES (0, {'" + largeText + "' : 'v1', 'k2' : '" + largeText + "'})");
        flush();

        assertRows(execute("SELECT m FROM %s WHERE k = 0"),
                   row(map(largeText, "v1", "k2", largeText)));
    }

    @Test
    public void testSetsWithElementsBiggerThan64K() throws Throwable
    {
        createTable("CREATE TABLE %s (k int PRIMARY KEY, s set<text>)");

        byte[] bytes = new byte[FBUtilities.MAX_UNSIGNED_SHORT + 10];
        Arrays.fill(bytes, (byte) 1);
        String largeText = new String(bytes);

        bytes = new byte[FBUtilities.MAX_UNSIGNED_SHORT + 10];
        Arrays.fill(bytes, (byte) 2);
        String largeText2 = new String(bytes);

        execute("INSERT INTO %s(k, s) VALUES (0, ?)", set(largeText, "v2"));
        flush();

        assertRows(execute("SELECT s FROM %s WHERE k = 0"), row(set(largeText, "v2")));

        execute("DELETE s[?] FROM %s WHERE k = 0", largeText);

        assertRows(execute("SELECT s FROM %s WHERE k = 0"), row(set("v2")));

        // Full overwrite
        execute("UPDATE %s SET s = ? WHERE k = 0", set("v1", largeText));
        flush();

        assertRows(execute("SELECT s FROM %s WHERE k = 0"), row(set("v1", largeText)));

        execute("UPDATE %s SET s = s + ? WHERE k = 0", set("v2", largeText2));

        assertRows(execute("SELECT s FROM %s WHERE k = 0"), row(set("v1", largeText, "v2", largeText2)));

        execute("UPDATE %s SET s = s - ? WHERE k = 0", set(largeText, "v2"));

        assertRows(execute("SELECT s FROM %s WHERE k = 0"), row(set("v1", largeText2)));

        execute("DELETE s FROM %s WHERE k = 0");

        assertRows(execute("SELECT s FROM %s WHERE k = 0"), row((Object) null));

        execute("INSERT INTO %s(k, s) VALUES (0, {'" + largeText + "', 'v2'})");
        flush();

        assertRows(execute("SELECT s FROM %s WHERE k = 0"), row(set(largeText, "v2")));
    }

    @Test
    public void testRemovalThroughUpdate() throws Throwable
    {
        createTable("CREATE TABLE %s (k int PRIMARY KEY, l list<int>)");

         execute("INSERT INTO %s(k, l) VALUES(?, ?)", 0, list(1, 2, 3));
         assertRows(execute("SELECT * FROM %s"), row(0, list(1, 2, 3)));

         execute("UPDATE %s SET l[0] = null WHERE k=0");
         assertRows(execute("SELECT * FROM %s"), row(0, list(2, 3)));
    }

    @Test
    public void testInvalidInputForList() throws Throwable
    {
        createTable("CREATE TABLE %s(pk int PRIMARY KEY, l list<text>)");
        assertInvalidMessage("Not enough bytes to read a list",
                             "INSERT INTO %s (pk, l) VALUES (?, ?)", 1, "test");
        assertInvalidMessage("Not enough bytes to read a list",
                             "INSERT INTO %s (pk, l) VALUES (?, ?)", 1, Long.MAX_VALUE);
        assertInvalidMessage("Not enough bytes to read a list",
                             "INSERT INTO %s (pk, l) VALUES (?, ?)", 1, "");
        assertInvalidMessage("The data cannot be deserialized as a list",
                             "INSERT INTO %s (pk, l) VALUES (?, ?)", 1, -1);
    }

    @Test
    public void testInvalidInputForSet() throws Throwable
    {
        createTable("CREATE TABLE %s(pk int PRIMARY KEY, s set<text>)");
        assertInvalidMessage("Not enough bytes to read a set",
                             "INSERT INTO %s (pk, s) VALUES (?, ?)", 1, "test");
        assertInvalidMessage("String didn't validate.",
                             "INSERT INTO %s (pk, s) VALUES (?, ?)", 1, Long.MAX_VALUE);
        assertInvalidMessage("Not enough bytes to read a set",
                             "INSERT INTO %s (pk, s) VALUES (?, ?)", 1, "");
        assertInvalidMessage("The data cannot be deserialized as a set",
                             "INSERT INTO %s (pk, s) VALUES (?, ?)", 1, -1);
    }

    @Test
    public void testInvalidInputForMap() throws Throwable
    {
        createTable("CREATE TABLE %s(pk int PRIMARY KEY, m map<text, text>)");
        assertInvalidMessage("Not enough bytes to read a map",
                             "INSERT INTO %s (pk, m) VALUES (?, ?)", 1, "test");
        assertInvalidMessage("String didn't validate.",
                             "INSERT INTO %s (pk, m) VALUES (?, ?)", 1, Long.MAX_VALUE);
        assertInvalidMessage("Not enough bytes to read a map",
                             "INSERT INTO %s (pk, m) VALUES (?, ?)", 1, "");
        assertInvalidMessage("The data cannot be deserialized as a map",
                             "INSERT INTO %s (pk, m) VALUES (?, ?)", 1, -1);
    }

    @Test
    public void testMultipleOperationOnListWithinTheSameQuery() throws Throwable
    {
        createTable("CREATE TABLE %s (pk int PRIMARY KEY, l list<int>)");
        execute("INSERT INTO %s (pk, l) VALUES (1, [1, 2, 3, 4])");

        // Checks that when the same element is updated twice the update with the greatest value is the one taken into account
        execute("UPDATE %s SET l[?] = ?, l[?] = ?  WHERE pk = ?", 2, 7, 2, 8, 1);
        assertRows(execute("SELECT * FROM %s WHERE pk = ?", 1) , row(1, list(1, 2, 8, 4)));

        execute("UPDATE %s SET l[?] = ?, l[?] = ?  WHERE pk = ?", 2, 9, 2, 6, 1);
        assertRows(execute("SELECT * FROM %s WHERE pk = ?", 1) , row(1, list(1, 2, 9, 4)));

        // Checks that deleting twice the same element will result in the deletion of the element with the index
        // and of the following element.
        execute("DELETE l[?], l[?] FROM %s WHERE pk = ?", 2, 2, 1);
        assertRows(execute("SELECT * FROM %s WHERE pk = ?", 1) , row(1, list(1, 2)));

        // Checks that the set operation is performed on the added elements and that the greatest value win
        execute("UPDATE %s SET l = l + ?, l[?] = ?  WHERE pk = ?", list(3, 4), 3, 7, 1);
        assertRows(execute("SELECT * FROM %s WHERE pk = ?", 1) , row(1, list(1, 2, 3, 7)));

        execute("UPDATE %s SET l = l + ?, l[?] = ?  WHERE pk = ?", list(6, 8), 4, 5, 1);
        assertRows(execute("SELECT * FROM %s WHERE pk = ?", 1) , row(1, list(1, 2, 3, 7, 6, 8)));

        // Checks that the order of the operations matters
        assertInvalidMessage("List index 6 out of bound, list has size 6",
                             "UPDATE %s SET l[?] = ?, l = l + ? WHERE pk = ?", 6, 5, list(9), 1);

        // Checks that the updated element is deleted.
        execute("UPDATE %s SET l[?] = ? , l = l - ? WHERE pk = ?", 2, 8, list(8), 1);
        assertRows(execute("SELECT * FROM %s WHERE pk = ?", 1) , row(1, list(1, 2, 7, 6)));

        // Checks that we cannot update an element that has been removed.
        assertInvalidMessage("List index 3 out of bound, list has size 3",
                             "UPDATE %s SET l = l - ?, l[?] = ?  WHERE pk = ?", list(6), 3, 4, 1);

        // Checks that the element is updated before the other ones are shifted.
        execute("UPDATE %s SET l[?] = ? , l = l - ? WHERE pk = ?", 2, 8, list(1), 1);
        assertRows(execute("SELECT * FROM %s WHERE pk = ?", 1) , row(1, list(2, 8, 6)));

        // Checks that the element are shifted before the element is updated.
        execute("UPDATE %s SET l = l - ?, l[?] = ?  WHERE pk = ?", list(2, 6), 0, 9, 1);
        assertRows(execute("SELECT * FROM %s WHERE pk = ?", 1) , row(1, list(9)));
    }

    @Test
    public void testMultipleOperationOnMapWithinTheSameQuery() throws Throwable
    {
        createTable("CREATE TABLE %s (pk int PRIMARY KEY, m map<int, int>)");
        execute("INSERT INTO %s (pk, m) VALUES (1, {0 : 1, 1 : 2, 2 : 3, 3 : 4})");

        // Checks that when the same element is updated twice the update with the greatest value is the one taken into account
        execute("UPDATE %s SET m[?] = ?, m[?] = ?  WHERE pk = ?", 2, 7, 2, 8, 1);
        assertRows(execute("SELECT * FROM %s WHERE pk = 1") , row(1, map(0, 1, 1, 2, 2, 8, 3, 4)));

        execute("UPDATE %s SET m[?] = ?, m[?] = ?  WHERE pk = ?", 2, 9, 2, 6, 1);
        assertRows(execute("SELECT * FROM %s WHERE pk = 1") , row(1, map(0, 1, 1, 2, 2, 9, 3, 4)));

        // Checks that deleting twice the same element has no side effect
        execute("DELETE m[?], m[?] FROM %s WHERE pk = ?", 2, 2, 1);
        assertRows(execute("SELECT * FROM %s WHERE pk = ?", 1) , row(1, map(0, 1, 1, 2, 3, 4)));

        // Checks that the set operation is performed on the added elements and that the greatest value win
        execute("UPDATE %s SET m = m + ?, m[?] = ?  WHERE pk = ?", map(4, 5), 4, 7, 1);
        assertRows(execute("SELECT * FROM %s WHERE pk = ?", 1) , row(1, map(0, 1, 1, 2, 3, 4, 4, 7)));

        execute("UPDATE %s SET m = m + ?, m[?] = ?  WHERE pk = ?", map(4, 8), 4, 6, 1);
        assertRows(execute("SELECT * FROM %s WHERE pk = ?", 1) , row(1, map(0, 1, 1, 2, 3, 4, 4, 8)));

        // Checks that, as tombstones win over updates for the same timestamp, the removed element is not readded
        execute("UPDATE %s SET m = m - ?, m[?] = ?  WHERE pk = ?", set(4), 4, 9, 1);
        assertRows(execute("SELECT * FROM %s WHERE pk = ?", 1) , row(1, map(0, 1, 1, 2, 3, 4)));

        // Checks that the update is taken into account before the removal
        execute("UPDATE %s SET m[?] = ?,  m = m - ?  WHERE pk = ?", 5, 9, set(5), 1);
        assertRows(execute("SELECT * FROM %s WHERE pk = ?", 1) , row(1, map(0, 1, 1, 2, 3, 4)));

        // Checks that the set operation is merged with the change of the append and that the greatest value win
        execute("UPDATE %s SET m[?] = ?, m = m + ?  WHERE pk = ?", 5, 9, map(5, 8, 6, 9), 1);
        assertRows(execute("SELECT * FROM %s WHERE pk = ?", 1) , row(1, map(0, 1, 1, 2, 3, 4, 5, 9, 6, 9)));

        execute("UPDATE %s SET m[?] = ?, m = m + ?  WHERE pk = ?", 7, 1, map(7, 2), 1);
        assertRows(execute("SELECT * FROM %s WHERE pk = ?", 1) , row(1, map(0, 1, 1, 2, 3, 4, 5, 9, 6, 9, 7, 2)));
    }

    @Test
    public void testMultipleOperationOnSetWithinTheSameQuery() throws Throwable
    {
        createTable("CREATE TABLE %s (pk int PRIMARY KEY, s set<int>)");
        execute("INSERT INTO %s (pk, s) VALUES (1, {0, 1, 2})");

        // Checks that the two operation are merged and that the tombstone always win
        execute("UPDATE %s SET s = s + ? , s = s - ?  WHERE pk = ?", set(3, 4), set(3), 1);
        assertRows(execute("SELECT * FROM %s WHERE pk = 1") , row(1, set(0, 1, 2, 4)));

        execute("UPDATE %s SET s = s - ? , s = s + ?  WHERE pk = ?", set(3), set(3, 4), 1);
        assertRows(execute("SELECT * FROM %s WHERE pk = 1") , row(1, set(0, 1, 2, 4)));
    }

    @Test
    public void testMapOperation() throws Throwable
    {
        createTable("CREATE TABLE %s (k int, c int, l text, " +
                    "m map<text, text>, " +
                    "fm frozen<map<text, text>>, " +
                    "sm map<text, text> STATIC, " +
                    "fsm frozen<map<text, text>> STATIC, " +
                    "o int, PRIMARY KEY (k, c))");

        execute("INSERT INTO %s(k, c, l, m, fm, sm, fsm, o) VALUES (0, 0, 'foobar', ?, ?, ?, ?, 42)",
                map("22", "value22", "333", "value333"),
                map("1", "fvalue1", "22", "fvalue22", "333", "fvalue333"),
                map("22", "svalue22", "333", "svalue333"),
                map("1", "fsvalue1", "22", "fsvalue22", "333", "fsvalue333"));

        execute("INSERT INTO %s(k, c, l, m, fm, sm, fsm, o) VALUES (2, 0, 'row2', ?, ?, ?, ?, 88)",
                map("22", "2value22", "333", "2value333"),
                map("1", "2fvalue1", "22", "2fvalue22", "333", "2fvalue333"),
                map("22", "2svalue22", "333", "2svalue333"),
                map("1", "2fsvalue1", "22", "2fsvalue22", "333", "2fsvalue333"));

        flush();

        execute("UPDATE %s SET m = m + ? WHERE k = 0 AND c = 0",
                map("1", "value1"));

        execute("UPDATE %s SET sm = sm + ? WHERE k = 0",
                map("1", "svalue1"));

        flush();

        assertRows(execute("SELECT m['22'] FROM %s WHERE k = 0 AND c = 0"),
                   row("value22")
        );
        assertRows(execute("SELECT m['1'], m['22'], m['333'] FROM %s WHERE k = 0 AND c = 0"),
                   row("value1", "value22", "value333")
        );
        assertRows(execute("SELECT m['2'..'3'] FROM %s WHERE k = 0 AND c = 0"),
                   row(map("22", "value22"))
        );

        execute("INSERT INTO %s(k, c, l, m, fm, o) VALUES (0, 1, 'foobar', ?, ?, 42)",
                map("1", "value1_2", "333", "value333_2"),
                map("1", "fvalue1_2", "333", "fvalue333_2"));

        assertRows(execute("SELECT c, m['1'], fm['1'] FROM %s WHERE k = 0"),
                   row(0, "value1", "fvalue1"),
                   row(1, "value1_2", "fvalue1_2")
        );
        assertRows(execute("SELECT c, sm['1'], fsm['1'] FROM %s WHERE k = 0"),
                   row(0, "svalue1", "fsvalue1"),
                   row(1, "svalue1", "fsvalue1")
        );

        assertRows(execute("SELECT c, m['1'], fm['1'] FROM %s WHERE k = 0 AND c = 0"),
                   row(0, "value1", "fvalue1")
        );

        assertRows(execute("SELECT c, m['1'], fm['1'] FROM %s WHERE k = 0"),
                   row(0, "value1", "fvalue1"),
                   row(1, "value1_2", "fvalue1_2")
        );

        assertColumnNames(execute("SELECT k, l, m['1'] as mx, o FROM %s WHERE k = 0"),
                          "k", "l", "mx", "o");
        assertColumnNames(execute("SELECT k, l, m['1'], o FROM %s WHERE k = 0"),
                          "k", "l", "m['1']", "o");

        assertRows(execute("SELECT k, l, m['22'], o FROM %s WHERE k = 0"),
                   row(0, "foobar", "value22", 42),
                   row(0, "foobar", null, 42)
        );
        assertColumnNames(execute("SELECT k, l, m['22'], o FROM %s WHERE k = 0"),
                          "k", "l", "m['22']", "o");

        assertRows(execute("SELECT k, l, m['333'], o FROM %s WHERE k = 0"),
                   row(0, "foobar", "value333", 42),
                   row(0, "foobar", "value333_2", 42)
        );

        assertRows(execute("SELECT k, l, m['foobar'], o FROM %s WHERE k = 0"),
                   row(0, "foobar", null, 42),
                   row(0, "foobar", null, 42)
        );

        assertRows(execute("SELECT k, l, m['1'..'22'], o FROM %s WHERE k = 0"),
                   row(0, "foobar", map("1", "value1",
                                        "22", "value22"), 42),
                   row(0, "foobar", map("1", "value1_2"), 42)
        );

        assertRows(execute("SELECT k, l, m[''..'23'], o FROM %s WHERE k = 0"),
                   row(0, "foobar", map("1", "value1",
                                        "22", "value22"), 42),
                   row(0, "foobar", map("1", "value1_2"), 42)
        );
        assertColumnNames(execute("SELECT k, l, m[''..'23'], o FROM %s WHERE k = 0"),
                          "k", "l", "m[''..'23']", "o");

        assertRows(execute("SELECT k, l, m['2'..'3'], o FROM %s WHERE k = 0"),
                   row(0, "foobar", map("22", "value22"), 42),
                   row(0, "foobar", null, 42)
        );

        assertRows(execute("SELECT k, l, m['22'..], o FROM %s WHERE k = 0"),
                   row(0, "foobar", map("22", "value22",
                                        "333", "value333"), 42),
                   row(0, "foobar", map("333", "value333_2"), 42)
        );

        assertRows(execute("SELECT k, l, m[..'22'], o FROM %s WHERE k = 0"),
                   row(0, "foobar", map("1", "value1",
                                        "22", "value22"), 42),
                   row(0, "foobar", map("1", "value1_2"), 42)
        );

        assertRows(execute("SELECT k, l, m, o FROM %s WHERE k = 0"),
                   row(0, "foobar", map("1", "value1",
                                        "22", "value22",
                                        "333", "value333"), 42),
                   row(0, "foobar", map("1", "value1_2",
                                        "333", "value333_2"), 42)
        );

        assertRows(execute("SELECT k, l, m, m as m2, o FROM %s WHERE k = 0"),
                   row(0, "foobar", map("1", "value1",
                                        "22", "value22",
                                        "333", "value333"),
                       map("1", "value1",
                           "22", "value22",
                           "333", "value333"), 42),
                   row(0, "foobar", map("1", "value1_2",
                                        "333", "value333_2"),
                       map("1", "value1_2",
                           "333", "value333_2"), 42)
        );

        // with UDF as slice arg

        String f = createFunction(KEYSPACE, "text",
                                  "CREATE FUNCTION %s(arg text) " +
                                  "CALLED ON NULL INPUT " +
                                  "RETURNS TEXT " +
                                  "LANGUAGE java AS 'return arg;'");

        assertRows(execute("SELECT k, c, l, m[" + f +"('1').." + f +"('22')], o FROM %s WHERE k = 0"),
                   row(0, 0, "foobar", map("1", "value1",
                                           "22", "value22"), 42),
                   row(0, 1, "foobar", map("1", "value1_2"), 42)
        );

        assertRows(execute("SELECT k, c, l, m[" + f +"(?).." + f +"(?)], o FROM %s WHERE k = 0", "1", "22"),
                   row(0, 0, "foobar", map("1", "value1",
                                           "22", "value22"), 42),
                   row(0, 1, "foobar", map("1", "value1_2"), 42)
        );

        // with UDF taking a map

        f = createFunction(KEYSPACE, "map<text,text>",
                           "CREATE FUNCTION %s(m text) " +
                           "CALLED ON NULL INPUT " +
                           "RETURNS TEXT " +
                           "LANGUAGE java AS $$return m;$$");

        assertRows(execute("SELECT k, c, " + f + "(m['1']) FROM %s WHERE k = 0"),
                   row(0, 0, "value1"),
                   row(0, 1, "value1_2"));

        // with UDF taking multiple cols

        f = createFunction(KEYSPACE, "map<text,text>,map<text,text>,int,int",
                           "CREATE FUNCTION %s(m1 map<text,text>, m2 text, k int, c int) " +
                           "CALLED ON NULL INPUT " +
                           "RETURNS TEXT " +
                           "LANGUAGE java AS $$return m1.get(\"1\") + ':' + m2 + ':' + k + ':' + c;$$");

        assertRows(execute("SELECT " + f + "(m, m['1'], k, c) FROM %s WHERE k = 0"),
                   row("value1:value1:0:0"),
                   row("value1_2:value1_2:0:1"));

        // with nested UDF + aggregation and multiple cols

        f = createFunction(KEYSPACE, "int,int",
                           "CREATE FUNCTION %s(k int, c int) " +
                           "CALLED ON NULL INPUT " +
                           "RETURNS int " +
                           "LANGUAGE java AS $$return k + c;$$");

        assertColumnNames(execute("SELECT max(" + f + "(k, c)) as sel1, max(" + f + "(k, c)) FROM %s WHERE k = 0"),
                          "sel1", "system.max(" + f + "(k, c))");
        assertRows(execute("SELECT max(" + f + "(k, c)) as sel1, max(" + f + "(k, c)) FROM %s WHERE k = 0"),
                   row(1, 1));

        assertColumnNames(execute("SELECT max(" + f + "(k, c)) as sel1, max(" + f + "(k, c)) FROM %s"),
                          "sel1", "system.max(" + f + "(k, c))");
        assertRows(execute("SELECT max(" + f + "(k, c)) as sel1, max(" + f + "(k, c)) FROM %s"),
                   row(2, 2));

        // prepared parameters

        assertRows(execute("SELECT c, m[?], fm[?] FROM %s WHERE k = 0", "1", "1"),
                   row(0, "value1", "fvalue1"),
                   row(1, "value1_2", "fvalue1_2")
        );
        assertRows(execute("SELECT c, sm[?], fsm[?] FROM %s WHERE k = 0", "1", "1"),
                   row(0, "svalue1", "fsvalue1"),
                   row(1, "svalue1", "fsvalue1")
        );
        assertRows(execute("SELECT k, l, m[?..?], o FROM %s WHERE k = 0", "1", "22"),
                   row(0, "foobar", map("1", "value1",
                                        "22", "value22"), 42),
                   row(0, "foobar", map("1", "value1_2"), 42)
        );
    }

    @Test
    public void testMapOperationWithIntKey() throws Throwable
    {
        // used type "int" as map key intentionally since CQL parsing relies on "BigInteger"

        createTable("CREATE TABLE %s (k int, c int, l text, " +
                    "m map<int, text>, " +
                    "fm frozen<map<int, text>>, " +
                    "sm map<int, text> STATIC, " +
                    "fsm frozen<map<int, text>> STATIC, " +
                    "o int, PRIMARY KEY (k, c))");

        execute("INSERT INTO %s(k, c, l, m, fm, sm, fsm, o) VALUES (0, 0, 'foobar', ?, ?, ?, ?, 42)",
                map(22, "value22", 333, "value333"),
                map(1, "fvalue1", 22, "fvalue22", 333, "fvalue333"),
                map(22, "svalue22", 333, "svalue333"),
                map(1, "fsvalue1", 22, "fsvalue22", 333, "fsvalue333"));

        execute("INSERT INTO %s(k, c, l, m, fm, sm, fsm, o) VALUES (2, 0, 'row2', ?, ?, ?, ?, 88)",
                map(22, "2value22", 333, "2value333"),
                map(1, "2fvalue1", 22, "2fvalue22", 333, "2fvalue333"),
                map(22, "2svalue22", 333, "2svalue333"),
                map(1, "2fsvalue1", 22, "2fsvalue22", 333, "2fsvalue333"));

        flush();

        execute("UPDATE %s SET m = m + ? WHERE k = 0 AND c = 0",
                map(1, "value1"));

        execute("UPDATE %s SET sm = sm + ? WHERE k = 0",
                map(1, "svalue1"));

        flush();

        assertRows(execute("SELECT m[22] FROM %s WHERE k = 0 AND c = 0"),
                   row("value22")
        );
        assertRows(execute("SELECT m[1], m[22], m[333] FROM %s WHERE k = 0 AND c = 0"),
                   row("value1", "value22", "value333")
        );
        assertRows(execute("SELECT m[20 .. 25] FROM %s WHERE k = 0 AND c = 0"),
                   row(map(22, "value22"))
        );

        execute("INSERT INTO %s(k, c, l, m, fm, o) VALUES (0, 1, 'foobar', ?, ?, 42)",
                map(1, "value1_2", 333, "value333_2"),
                map(1, "fvalue1_2", 333, "fvalue333_2"));

        assertRows(execute("SELECT c, m[1], fm[1] FROM %s WHERE k = 0"),
                   row(0, "value1", "fvalue1"),
                   row(1, "value1_2", "fvalue1_2")
        );
        assertRows(execute("SELECT c, sm[1], fsm[1] FROM %s WHERE k = 0"),
                   row(0, "svalue1", "fsvalue1"),
                   row(1, "svalue1", "fsvalue1")
        );

        // with UDF as slice arg

        String f = createFunction(KEYSPACE, "int",
                                  "CREATE FUNCTION %s(arg int) " +
                                  "CALLED ON NULL INPUT " +
                                  "RETURNS int " +
                                  "LANGUAGE java AS 'return arg;'");

        assertRows(execute("SELECT k, c, l, m[" + f +"(1).." + f +"(22)], o FROM %s WHERE k = 0"),
                   row(0, 0, "foobar", map(1, "value1",
                                           22, "value22"), 42),
                   row(0, 1, "foobar", map(1, "value1_2"), 42)
        );

        assertRows(execute("SELECT k, c, l, m[" + f +"(?).." + f +"(?)], o FROM %s WHERE k = 0", 1, 22),
                   row(0, 0, "foobar", map(1, "value1",
                                           22, "value22"), 42),
                   row(0, 1, "foobar", map(1, "value1_2"), 42)
        );

        // with UDF taking a map

        f = createFunction(KEYSPACE, "map<int,text>",
                           "CREATE FUNCTION %s(m text) " +
                           "CALLED ON NULL INPUT " +
                           "RETURNS TEXT " +
                           "LANGUAGE java AS $$return m;$$");

        assertRows(execute("SELECT k, c, " + f + "(m[1]) FROM %s WHERE k = 0"),
                   row(0, 0, "value1"),
                   row(0, 1, "value1_2"));

        // with UDF taking multiple cols

        f = createFunction(KEYSPACE, "map<int,text>,map<int,text>,int,int",
                           "CREATE FUNCTION %s(m1 map<int,text>, m2 text, k int, c int) " +
                           "CALLED ON NULL INPUT " +
                           "RETURNS TEXT " +
                           "LANGUAGE java AS $$return m1.get(1) + ':' + m2 + ':' + k + ':' + c;$$");

        assertRows(execute("SELECT " + f + "(m, m[1], k, c) FROM %s WHERE k = 0"),
                   row("value1:value1:0:0"),
                   row("value1_2:value1_2:0:1"));

        // with nested UDF + aggregation and multiple cols

        f = createFunction(KEYSPACE, "int,int",
                           "CREATE FUNCTION %s(k int, c int) " +
                           "CALLED ON NULL INPUT " +
                           "RETURNS int " +
                           "LANGUAGE java AS $$return k + c;$$");

        assertColumnNames(execute("SELECT max(" + f + "(k, c)) as sel1, max(" + f + "(k, c)) FROM %s WHERE k = 0"),
                          "sel1", "system.max(" + f + "(k, c))");
        assertRows(execute("SELECT max(" + f + "(k, c)) as sel1, max(" + f + "(k, c)) FROM %s WHERE k = 0"),
                   row(1, 1));

        assertColumnNames(execute("SELECT max(" + f + "(k, c)) as sel1, max(" + f + "(k, c)) FROM %s"),
                          "sel1", "system.max(" + f + "(k, c))");
        assertRows(execute("SELECT max(" + f + "(k, c)) as sel1, max(" + f + "(k, c)) FROM %s"),
                   row(2, 2));

        // prepared parameters

        assertRows(execute("SELECT c, m[?], fm[?] FROM %s WHERE k = 0", 1, 1),
                   row(0, "value1", "fvalue1"),
                   row(1, "value1_2", "fvalue1_2")
        );
        assertRows(execute("SELECT c, sm[?], fsm[?] FROM %s WHERE k = 0", 1, 1),
                   row(0, "svalue1", "fsvalue1"),
                   row(1, "svalue1", "fsvalue1")
        );
        assertRows(execute("SELECT k, l, m[?..?], o FROM %s WHERE k = 0", 1, 22),
                   row(0, "foobar", map(1, "value1",
                                        22, "value22"), 42),
                   row(0, "foobar", map(1, "value1_2"), 42)
        );
    }

    @Test
    public void testMapOperationOnPartKey() throws Throwable
    {
        createTable("CREATE TABLE %s (k frozen<map<text, text>> PRIMARY KEY, l text, o int)");

        execute("INSERT INTO %s(k, l, o) VALUES (?, 'foobar', 42)", map("1", "value1", "22", "value22", "333", "value333"));

        assertRows(execute("SELECT l, k['1'], o FROM %s WHERE k = ?", map("1", "value1", "22", "value22", "333", "value333")),
                   row("foobar", "value1", 42)
        );

        assertRows(execute("SELECT l, k['22'], o FROM %s WHERE k = ?", map("1", "value1", "22", "value22", "333", "value333")),
                   row("foobar", "value22", 42)
        );

        assertRows(execute("SELECT l, k['333'], o FROM %s WHERE k = ?", map("1", "value1", "22", "value22", "333", "value333")),
                   row("foobar", "value333", 42)
        );

        assertRows(execute("SELECT l, k['foobar'], o FROM %s WHERE k = ?", map("1", "value1", "22", "value22", "333", "value333")),
                   row("foobar", null, 42)
        );

        assertRows(execute("SELECT l, k['1'..'22'], o FROM %s WHERE k = ?", map("1", "value1", "22", "value22", "333", "value333")),
                   row("foobar", map("1", "value1",
                                     "22", "value22"), 42)
        );

        assertRows(execute("SELECT l, k[''..'23'], o FROM %s WHERE k = ?", map("1", "value1", "22", "value22", "333", "value333")),
                   row("foobar", map("1", "value1",
                                     "22", "value22"), 42)
        );

        assertRows(execute("SELECT l, k['2'..'3'], o FROM %s WHERE k = ?", map("1", "value1", "22", "value22", "333", "value333")),
                   row("foobar", map("22", "value22"), 42)
        );

        assertRows(execute("SELECT l, k['22'..], o FROM %s WHERE k = ?", map("1", "value1", "22", "value22", "333", "value333")),
                   row("foobar", map("22", "value22",
                                     "333", "value333"), 42)
        );

        assertRows(execute("SELECT l, k[..'22'], o FROM %s WHERE k = ?", map("1", "value1", "22", "value22", "333", "value333")),
                   row("foobar", map("1", "value1",
                                     "22", "value22"), 42)
        );

        assertRows(execute("SELECT l, k, o FROM %s WHERE k = ?", map("1", "value1", "22", "value22", "333", "value333")),
                   row("foobar", map("1", "value1",
                                     "22", "value22",
                                     "333", "value333"), 42)
        );
    }

    @Test
    public void testMapOperationOnClustKey() throws Throwable
    {
        createTable("CREATE TABLE %s (k int, c frozen<map<text, text>>, l text, o int, PRIMARY KEY (k, c))");

        execute("INSERT INTO %s(k, c, l, o) VALUES (0, ?, 'foobar', 42)", map("1", "value1", "22", "value22", "333", "value333"));

        assertRows(execute("SELECT k, l, c['1'], o FROM %s WHERE k = 0 AND c = ?", map("1", "value1", "22", "value22", "333", "value333")),
                   row(0, "foobar", "value1", 42)
        );

        assertRows(execute("SELECT k, l, c['22'], o FROM %s WHERE k = 0 AND c = ?", map("1", "value1", "22", "value22", "333", "value333")),
                   row(0, "foobar", "value22", 42)
        );

        assertRows(execute("SELECT k, l, c['333'], o FROM %s WHERE k = 0 AND c = ?", map("1", "value1", "22", "value22", "333", "value333")),
                   row(0, "foobar", "value333", 42)
        );

        assertRows(execute("SELECT k, l, c['foobar'], o FROM %s WHERE k = 0 AND c = ?", map("1", "value1", "22", "value22", "333", "value333")),
                   row(0, "foobar", null, 42)
        );

        assertRows(execute("SELECT k, l, c['1'..'22'], o FROM %s WHERE k = 0 AND c = ?", map("1", "value1", "22", "value22", "333", "value333")),
                   row(0, "foobar", map("1", "value1",
                                        "22", "value22"), 42)
        );

        assertRows(execute("SELECT k, l, c[''..'23'], o FROM %s WHERE k = 0 AND c = ?", map("1", "value1", "22", "value22", "333", "value333")),
                   row(0, "foobar", map("1", "value1",
                                        "22", "value22"), 42)
        );

        assertRows(execute("SELECT k, l, c['2'..'3'], o FROM %s WHERE k = 0 AND c = ?", map("1", "value1", "22", "value22", "333", "value333")),
                   row(0, "foobar", map("22", "value22"), 42)
        );

        assertRows(execute("SELECT k, l, c['22'..], o FROM %s WHERE k = 0 AND c = ?", map("1", "value1", "22", "value22", "333", "value333")),
                   row(0, "foobar", map("22", "value22",
                                        "333", "value333"), 42)
        );

        assertRows(execute("SELECT k, l, c[..'22'], o FROM %s WHERE k = 0 AND c = ?", map("1", "value1", "22", "value22", "333", "value333")),
                   row(0, "foobar", map("1", "value1",
                                        "22", "value22"), 42)
        );

        assertRows(execute("SELECT k, l, c, o FROM %s WHERE k = 0 AND c = ?", map("1", "value1", "22", "value22", "333", "value333")),
                   row(0, "foobar", map("1", "value1",
                                        "22", "value22",
                                        "333", "value333"), 42)
        );
    }

    @Test
    public void testSetOperation() throws Throwable
    {
        createTable("CREATE TABLE %s (k int, c int, l text, " +
                    "s set<text>, " +
                    "fs frozen<set<text>>, " +
                    "ss set<text> STATIC, " +
                    "fss frozen<set<text>> STATIC, " +
                    "o int, PRIMARY KEY (k, c))");

        execute("INSERT INTO %s(k, c, l, s, fs, ss, fss, o) VALUES (0, 0, 'foobar', ?, ?, ?, ?, 42)",
                set("1", "22", "333"),
                set("f1", "f22", "f333"),
                set("s1", "s22", "s333"),
                set("fs1", "fs22", "fs333"));

        flush();

        execute("UPDATE %s SET s = s + ? WHERE k = 0 AND c = 0", set("22_2"));

        execute("UPDATE %s SET ss = ss + ? WHERE k = 0", set("s22_2"));

        flush();

        execute("INSERT INTO %s(k, c, l, s, o) VALUES (0, 1, 'foobar', ?, 42)",
                set("22", "333"));

        assertRows(execute("SELECT c, s, fs, ss, fss FROM %s WHERE k = 0"),
                   row(0, set("1", "22", "22_2", "333"), set("f1", "f22", "f333"), set("s1", "s22", "s22_2", "s333"), set("fs1", "fs22", "fs333")),
                   row(1, set("22", "333"), null, set("s1", "s22", "s22_2", "s333"), set("fs1", "fs22", "fs333"))
        );

        assertRows(execute("SELECT c, s['1'], fs['f1'], ss['s1'], fss['fs1'] FROM %s WHERE k = 0"),
                   row(0, "1", "f1", "s1", "fs1"),
                   row(1, null, null, "s1", "fs1")
        );

        assertRows(execute("SELECT s['1'], fs['f1'], ss['s1'], fss['fs1'] FROM %s WHERE k = 0 AND c = 0"),
                   row("1", "f1", "s1", "fs1")
        );

        assertRows(execute("SELECT k, c, l, s['1'], fs['f1'], ss['s1'], fss['fs1'], o FROM %s WHERE k = 0"),
                   row(0, 0, "foobar", "1", "f1", "s1", "fs1", 42),
                   row(0, 1, "foobar", null, null, "s1", "fs1", 42)
        );

        assertColumnNames(execute("SELECT k, l, s['1'], o FROM %s WHERE k = 0"),
                          "k", "l", "s['1']", "o");

        assertRows(execute("SELECT k, l, s['22'], o FROM %s WHERE k = 0 AND c = 0"),
                   row(0, "foobar", "22", 42)
        );

        assertRows(execute("SELECT k, l, s['333'], o FROM %s WHERE k = 0 AND c = 0"),
                   row(0, "foobar", "333", 42)
        );

        assertRows(execute("SELECT k, l, s['foobar'], o FROM %s WHERE k = 0 AND c = 0"),
                   row(0, "foobar", null, 42)
        );

        assertRows(execute("SELECT k, l, s['1'..'22'], o FROM %s WHERE k = 0 AND c = 0"),
                   row(0, "foobar", set("1", "22"), 42)
        );
        assertColumnNames(execute("SELECT k, l, s[''..'22'], o FROM %s WHERE k = 0"),
                          "k", "l", "s[''..'22']", "o");

        assertRows(execute("SELECT k, l, s[''..'23'], o FROM %s WHERE k = 0 AND c = 0"),
                   row(0, "foobar", set("1", "22", "22_2"), 42)
        );

        assertRows(execute("SELECT k, l, s['2'..'3'], o FROM %s WHERE k = 0 AND c = 0"),
                   row(0, "foobar", set("22", "22_2"), 42)
        );

        assertRows(execute("SELECT k, l, s['22'..], o FROM %s WHERE k = 0"),
                   row(0, "foobar", set("22", "22_2", "333"), 42),
                   row(0, "foobar", set("22", "333"), 42)
        );

        assertRows(execute("SELECT k, l, s[..'22'], o FROM %s WHERE k = 0"),
                   row(0, "foobar", set("1", "22"), 42),
                   row(0, "foobar", set("22"), 42)
        );

        assertRows(execute("SELECT k, l, s, o FROM %s WHERE k = 0"),
                   row(0, "foobar", set("1", "22", "22_2", "333"), 42),
                   row(0, "foobar", set("22", "333"), 42)
        );
    }

    @Test
    public void testCollectionSliceOnMV() throws Throwable
    {
        createTable("CREATE TABLE %s (k int, c int, l text, m map<text, text>, o int, PRIMARY KEY (k, c))");
        assertInvalidMessage("Can only select columns by name when defining a materialized view (got m['abc'])",
                             "CREATE MATERIALIZED VIEW " + KEYSPACE + ".view1 AS SELECT m['abc'] FROM %s WHERE k IS NOT NULL AND c IS NOT NULL AND m IS NOT NULL PRIMARY KEY (c, k)");
        assertInvalidMessage("Can only select columns by name when defining a materialized view (got m['abc'..'def'])",
                             "CREATE MATERIALIZED VIEW " + KEYSPACE + ".view1 AS SELECT m['abc'..'def'] FROM %s WHERE k IS NOT NULL AND c IS NOT NULL AND m IS NOT NULL PRIMARY KEY (c, k)");
    }

    @Test
    public void testElementAccessOnList() throws Throwable
    {
        createTable("CREATE TABLE %s (pk int PRIMARY KEY, l list<int>)");
        execute("INSERT INTO %s (pk, l) VALUES (1, [1, 2, 3])");

        assertInvalidMessage("Element selection is only allowed on sets and maps, but l is a list",
                             "SELECT pk, l[0] FROM %s");

        assertInvalidMessage("Slice selection is only allowed on sets and maps, but l is a list",
                "SELECT pk, l[1..3] FROM %s");
    }

    @Test
    public void testCollectionOperationResultSetMetadata() throws Throwable
    {
        createTable("CREATE TABLE %s (k int PRIMARY KEY," +
                    "m map<text, text>," +
                    "fm frozen<map<text, text>>," +
                    "s set<text>," +
                    "fs frozen<set<text>>)");

        execute("INSERT INTO %s (k, m, fm, s, fs) VALUES (?, ?, ?, ?, ?)",
                0,
                map("1", "one", "2", "two"),
                map("1", "one", "2", "two"),
                set("1", "2", "3"),
                set("1", "2", "3"));

        String cql = "SELECT k, " +
                     "m, m['2'], m['2'..'3'], m[..'2'], m['3'..], " +
                     "fm, fm['2'], fm['2'..'3'], fm[..'2'], fm['3'..], " +
                     "s, s['2'], s['2'..'3'], s[..'2'], s['3'..], " +
                     "fs, fs['2'], fs['2'..'3'], fs[..'2'], fs['3'..] " +
                     "FROM " + KEYSPACE + '.' + currentTable() + " WHERE k = 0";
        UntypedResultSet result = execute(cql);
        Iterator<ColumnSpecification> meta = result.metadata().iterator();
        meta.next();
        for (int i = 0; i < 4; i++)
        {
            // take the "full" collection selection
            ColumnSpecification ref = meta.next();
            ColumnSpecification selSingle = meta.next();
            assertEquals(ref.toString(), UTF8Type.instance, selSingle.type);
            for (int selOrSlice = 0; selOrSlice < 3; selOrSlice++)
            {
                ColumnSpecification selSlice = meta.next();
                assertEquals(ref.toString(), ref.type, selSlice.type);
            }
        }

        assertRows(result,
                   row(0,
                       map("1", "one", "2", "two"), "two", map("2", "two"), map("1", "one", "2", "two"), null,
                       map("1", "one", "2", "two"), "two", map("2", "two"), map("1", "one", "2", "two"), map(),
                       set("1", "2", "3"), "2", set("2", "3"), set("1", "2"), set("3"),
                       set("1", "2", "3"), "2", set("2", "3"), set("1", "2"), set("3")));

        Session session = sessionNet();
        ResultSet rset = session.execute(cql);
        ColumnDefinitions colDefs = rset.getColumnDefinitions();
        Iterator<ColumnDefinitions.Definition> colDefIter = colDefs.asList().iterator();
        colDefIter.next();
        for (int i = 0; i < 4; i++)
        {
            // take the "full" collection selection
            ColumnDefinitions.Definition ref = colDefIter.next();
            ColumnDefinitions.Definition selSingle = colDefIter.next();
            assertEquals(ref.getName(), DataType.NativeType.text(), selSingle.getType());
            for (int selOrSlice = 0; selOrSlice < 3; selOrSlice++)
            {
                ColumnDefinitions.Definition selSlice = colDefIter.next();
                assertEquals(ref.getName() + ' ' + ref.getType(), ref.getType(), selSlice.getType());
            }
        }
    }

    @Test
    public void testFrozenCollectionNestedAccess() throws Throwable
    {
        createTable("CREATE TABLE %s (k int PRIMARY KEY, m map<text, frozen<map<text, set<int>>>>)");

        execute("INSERT INTO %s(k, m) VALUES (0, ?)", map("1", map("a", set(1, 2, 4), "b", set(3)), "2", map("a", set(2, 4))));

        assertRows(execute("SELECT m[?] FROM %s WHERE k = 0", "1"), row(map("a", set(1, 2, 4), "b", set(3))));
        assertRows(execute("SELECT m[?][?] FROM %s WHERE k = 0", "1", "a"), row(set(1, 2, 4)));
        assertRows(execute("SELECT m[?][?][?] FROM %s WHERE k = 0", "1", "a", 2), row(2));
        assertRows(execute("SELECT m[?][?][?..?] FROM %s WHERE k = 0", "1", "a", 2, 3), row(set(2)));

        // Checks it still work after flush
        flush();

        assertRows(execute("SELECT m[?] FROM %s WHERE k = 0", "1"), row(map("a", set(1, 2, 4), "b", set(3))));
        assertRows(execute("SELECT m[?][?] FROM %s WHERE k = 0", "1", "a"), row(set(1, 2, 4)));
        assertRows(execute("SELECT m[?][?][?] FROM %s WHERE k = 0", "1", "a", 2), row(2));
        assertRows(execute("SELECT m[?][?][?..?] FROM %s WHERE k = 0", "1", "a", 2, 3), row(set(2)));
    }

    @Test
    public void testUDTAndCollectionNestedAccess() throws Throwable
    {
        String type = createType("CREATE TYPE %s (s set<int>, m map<text, text>)");

        assertInvalidMessage("Non-frozen UDTs are not allowed inside collections",
                             "CREATE TABLE " + KEYSPACE + ".t (k int PRIMARY KEY, v map<text, " + type + ">)");

        String mapType = "map<text, frozen<" + type + ">>";
        for (boolean frozen : new boolean[]{false, true})
        {
            mapType = frozen ? "frozen<" + mapType + ">" : mapType;

            createTable("CREATE TABLE %s (k int PRIMARY KEY, v " + mapType + ")");

            execute("INSERT INTO %s(k, v) VALUES (0, ?)", map("abc", userType("s", set(2, 4, 6), "m", map("a", "v1", "d", "v2"))));

            beforeAndAfterFlush(() ->
            {
                assertRows(execute("SELECT v[?].s FROM %s WHERE k = 0", "abc"), row(set(2, 4, 6)));
                assertRows(execute("SELECT v[?].m[..?] FROM %s WHERE k = 0", "abc", "b"), row(map("a", "v1")));
                assertRows(execute("SELECT v[?].m[?] FROM %s WHERE k = 0", "abc", "d"), row("v2"));
            });
        }

        assertInvalidMessage("Non-frozen UDTs with nested non-frozen collections are not supported",
                             "CREATE TABLE " + KEYSPACE + ".t (k int PRIMARY KEY, v " + type + ")");

        type = createType("CREATE TYPE %s (s frozen<set<int>>, m frozen<map<text, text>>)");

        for (boolean frozen : new boolean[]{false, true})
        {
            type = frozen ? "frozen<" + type + ">" : type;

            createTable("CREATE TABLE %s (k int PRIMARY KEY, v " + type + ")");

            execute("INSERT INTO %s(k, v) VALUES (0, ?)", userType("s", set(2, 4, 6), "m", map("a", "v1", "d", "v2")));

            beforeAndAfterFlush(() ->
            {
                assertRows(execute("SELECT v.s[?] FROM %s WHERE k = 0", 2), row(2));
                assertRows(execute("SELECT v.s[?..?] FROM %s WHERE k = 0", 2, 5), row(set(2, 4)));
                assertRows(execute("SELECT v.s[..?] FROM %s WHERE k = 0", 3), row(set(2)));
                assertRows(execute("SELECT v.m[..?] FROM %s WHERE k = 0", "b"), row(map("a", "v1")));
                assertRows(execute("SELECT v.m[?] FROM %s WHERE k = 0", "d"), row("v2"));
            });
        }
    }

    @Test
    public void testMapOverlappingSlices() throws Throwable
    {
        createTable("CREATE TABLE %s (k int PRIMARY KEY, m map<int, int>)");

        execute("INSERT INTO %s(k, m) VALUES (?, ?)", 0, map(0, 0, 1, 1, 2, 2, 3, 3, 4, 4, 5, 5));

        flush();

        assertRows(execute("SELECT m[7..8] FROM %s WHERE k=?", 0),
                   row((Map<Integer, Integer>) null));

        assertRows(execute("SELECT m[0..3] FROM %s WHERE k=?", 0),
                   row(map(0, 0, 1, 1, 2, 2, 3, 3)));

        assertRows(execute("SELECT m[0..3], m[2..4] FROM %s WHERE k=?", 0),
                   row(map(0, 0, 1, 1, 2, 2, 3, 3), map(2, 2, 3, 3, 4, 4)));

        assertRows(execute("SELECT m, m[2..4] FROM %s WHERE k=?", 0),
                   row(map(0, 0, 1, 1, 2, 2, 3, 3, 4, 4, 5, 5), map(2, 2, 3, 3, 4, 4)));

        assertRows(execute("SELECT m[..3], m[3..4] FROM %s WHERE k=?", 0),
                   row(map(0, 0, 1, 1, 2, 2, 3, 3), map(3, 3, 4, 4)));

        assertRows(execute("SELECT m[1..3], m[2] FROM %s WHERE k=?", 0),
                   row(map(1, 1, 2, 2, 3, 3), 2));
    }

    @Test
    public void testMapOverlappingSlicesWithDoubles() throws Throwable
    {
        createTable("CREATE TABLE %s (k int PRIMARY KEY, m map<double, double>)");

        execute("INSERT INTO %s(k, m) VALUES (?, ?)", 0, map(0.0, 0.0, 1.1, 1.1, 2.2, 2.2, 3.0, 3.0, 4.4, 4.4, 5.5, 5.5));

        flush();

        assertRows(execute("SELECT m[0.0..3.0] FROM %s WHERE k=?", 0),
                   row(map(0.0, 0.0, 1.1, 1.1, 2.2, 2.2, 3.0, 3.0)));

        assertRows(execute("SELECT m[0...3.], m[2.2..4.4] FROM %s WHERE k=?", 0),
                   row(map(0.0, 0.0, 1.1, 1.1, 2.2, 2.2, 3.0, 3.0), map(2.2, 2.2, 3.0, 3.0, 4.4, 4.4)));

        assertRows(execute("SELECT m, m[2.2..4.4] FROM %s WHERE k=?", 0),
                   row(map(0.0, 0.0, 1.1, 1.1, 2.2, 2.2, 3.0, 3.0, 4.4, 4.4, 5.5, 5.5), map(2.2, 2.2, 3.0, 3.0, 4.4, 4.4)));

        assertRows(execute("SELECT m[..3.], m[3...4.4] FROM %s WHERE k=?", 0),
                   row(map(0.0, 0.0, 1.1, 1.1, 2.2, 2.2, 3.0, 3.0), map(3.0, 3.0, 4.4, 4.4)));

        assertRows(execute("SELECT m[1.1..3.0], m[2.2] FROM %s WHERE k=?", 0),
                   row(map(1.1, 1.1, 2.2, 2.2, 3.0, 3.0), 2.2));
    }

    @Test
    public void testNestedAccessWithNestedMap() throws Throwable
    {
        createTable("CREATE TABLE %s (id text PRIMARY KEY, m map<float, frozen<map<int, text>>>)");

        execute("INSERT INTO %s (id,m) VALUES ('1', {1: {2: 'one-two'}})");

        flush();

        assertRows(execute("SELECT m[1][2] FROM %s WHERE id = '1'"),
                   row("one-two"));

        assertRows(execute("SELECT m[1..][2] FROM %s WHERE id = '1'"),
                   row((Map) null));

        assertRows(execute("SELECT m[1][..2] FROM %s WHERE id = '1'"),
                   row(map(2, "one-two")));

        assertRows(execute("SELECT m[1..][..2] FROM %s WHERE id = '1'"),
                   row(map(1F, map(2, "one-two"))));
    }

    @Test
    public void testInsertingCollectionsWithInvalidElements() throws Throwable
    {
        createTable("CREATE TABLE %s (k int PRIMARY KEY, s frozen<set<tuple<int, text, double>>>)");
        assertInvalidMessage("Invalid remaining data after end of tuple value",
                             "INSERT INTO %s (k, s) VALUES (0, ?)",
                             set(tuple(1, "1", 1.0, 1), tuple(2, "2", 2.0, 2)));

        assertInvalidMessage("Invalid set literal for s: value (1, '1', 1.0, 1) is not of type frozen<tuple<int, text, double>>",
                             "INSERT INTO %s (k, s) VALUES (0, {(1, '1', 1.0, 1)})");

        createTable("CREATE TABLE %s (k int PRIMARY KEY, l frozen<list<tuple<int, text, double>>>)");
        assertInvalidMessage("Invalid remaining data after end of tuple value",
                             "INSERT INTO %s (k, l) VALUES (0, ?)",
                             list(tuple(1, "1", 1.0, 1), tuple(2, "2", 2.0, 2)));

        assertInvalidMessage("Invalid list literal for l: value (1, '1', 1.0, 1) is not of type frozen<tuple<int, text, double>>",
                             "INSERT INTO %s (k, l) VALUES (0, [(1, '1', 1.0, 1)])");

        createTable("CREATE TABLE %s (k int PRIMARY KEY, m frozen<map<tuple<int, text, double>, int>>)");
        assertInvalidMessage("Invalid remaining data after end of tuple value",
                             "INSERT INTO %s (k, m) VALUES (0, ?)",
                             map(tuple(1, "1", 1.0, 1), 1, tuple(2, "2", 2.0, 2), 2));

        assertInvalidMessage("Invalid map literal for m: key (1, '1', 1.0, 1) is not of type frozen<tuple<int, text, double>>",
                             "INSERT INTO %s (k, m) VALUES (0, {(1, '1', 1.0, 1) : 1})");

        createTable("CREATE TABLE %s (k int PRIMARY KEY, m frozen<map<int, tuple<int, text, double>>>)");
        assertInvalidMessage("Invalid remaining data after end of tuple value",
                             "INSERT INTO %s (k, m) VALUES (0, ?)",
                             map(1, tuple(1, "1", 1.0, 1), 2, tuple(2, "2", 2.0, 2)));

        assertInvalidMessage("Invalid map literal for m: value (1, '1', 1.0, 1) is not of type frozen<tuple<int, text, double>>",
                             "INSERT INTO %s (k, m) VALUES (0, {1 : (1, '1', 1.0, 1)})");
    }

<<<<<<< HEAD
    @Test
    public void testSelectionOfEmptyCollections() throws Throwable
    {
        createTable("CREATE TABLE %s (k int PRIMARY KEY, m frozen<map<text, int>>, s frozen<set<int>>)");

        execute("INSERT INTO %s(k) VALUES (0)");
        execute("INSERT INTO %s(k, m, s) VALUES (1, {}, {})");
        execute("INSERT INTO %s(k, m, s) VALUES (2, ?, ?)", map(), set());
        execute("INSERT INTO %s(k, m, s) VALUES (3, {'2':2}, {2})");

        beforeAndAfterFlush(() ->
        {
            assertRows(execute("SELECT m, s FROM %s WHERE k = 0"), row(null, null));
            assertRows(execute("SELECT m['0'], s[0] FROM %s WHERE k = 0"), row(null, null));
            assertRows(execute("SELECT m['0'..'1'], s[0..1] FROM %s WHERE k = 0"), row(null, null));
            assertRows(execute("SELECT m['0'..'1']['3'..'5'], s[0..1][3..5] FROM %s WHERE k = 0"), row(null, null));

            assertRows(execute("SELECT m, s FROM %s WHERE k = 1"), row(map(), set()));
            assertRows(execute("SELECT m['0'], s[0] FROM %s WHERE k = 1"), row(null, null));
            assertRows(execute("SELECT m['0'..'1'], s[0..1] FROM %s WHERE k = 1"), row(map(), set()));
            assertRows(execute("SELECT m['0'..'1']['3'..'5'], s[0..1][3..5] FROM %s WHERE k = 1"), row(map(), set()));

            assertRows(execute("SELECT m, s FROM %s WHERE k = 2"), row(map(), set()));
            assertRows(execute("SELECT m['0'], s[0] FROM %s WHERE k = 2"), row(null, null));
            assertRows(execute("SELECT m['0'..'1'], s[0..1] FROM %s WHERE k = 2"), row(map(), set()));
            assertRows(execute("SELECT m['0'..'1']['3'..'5'], s[0..1][3..5] FROM %s WHERE k = 2"), row(map(), set()));

            assertRows(execute("SELECT m, s FROM %s WHERE k = 3"), row(map("2", 2), set(2)));
            assertRows(execute("SELECT m['0'], s[0] FROM %s WHERE k = 3"), row(null, null));
            assertRows(execute("SELECT m['0'..'1'], s[0..1] FROM %s WHERE k = 3"), row(map(), set()));
            assertRows(execute("SELECT m['0'..'1']['3'..'5'], s[0..1][3..5] FROM %s WHERE k = 3"), row(map(), set()));
        });

        createTable("CREATE TABLE %s (k int PRIMARY KEY, m map<text, int>, s set<int>)");

        execute("INSERT INTO %s(k) VALUES (0)");
        execute("INSERT INTO %s(k, m, s) VALUES (1, {}, {})");
        execute("INSERT INTO %s(k, m, s) VALUES (2, ?, ?)", map(), set());
        execute("INSERT INTO %s(k, m, s) VALUES (3, {'2':2}, {2})");

        beforeAndAfterFlush(() ->
        {
            assertRows(execute("SELECT m, s FROM %s WHERE k = 0"), row(null, null));
            assertRows(execute("SELECT m['0'], s[0] FROM %s WHERE k = 0"), row(null, null));
            assertRows(execute("SELECT m['0'..'1'], s[0..1] FROM %s WHERE k = 0"), row(null, null));
            assertRows(execute("SELECT m['0'..'1']['3'..'5'], s[0..1][3..5] FROM %s WHERE k = 0"), row(null, null));

            assertRows(execute("SELECT m, s FROM %s WHERE k = 1"), row(null, null));
            assertRows(execute("SELECT m['0'], s[0] FROM %s WHERE k = 1"), row(null, null));
            assertRows(execute("SELECT m['0'..'1'], s[0..1] FROM %s WHERE k = 1"), row(null, null));
            assertRows(execute("SELECT m['0'..'1']['3'..'5'], s[0..1][3..5] FROM %s WHERE k = 1"), row(null, null));

            assertRows(execute("SELECT m, s FROM %s WHERE k = 2"), row(null, null));
            assertRows(execute("SELECT m['0'], s[0] FROM %s WHERE k = 2"), row(null, null));
            assertRows(execute("SELECT m['0'..'1'], s[0..1] FROM %s WHERE k = 2"), row(null, null));
            assertRows(execute("SELECT m['0'..'1']['3'..'5'], s[0..1][3..5] FROM %s WHERE k = 2"), row(null, null));

            assertRows(execute("SELECT m, s FROM %s WHERE k = 3"), row(map("2", 2), set(2)));
            assertRows(execute("SELECT m['0'], s[0] FROM %s WHERE k = 3"), row(null, null));
            assertRows(execute("SELECT m['0'..'1'], s[0..1] FROM %s WHERE k = 3"), row(null, null));
            assertRows(execute("SELECT m['0'..'1']['3'..'5'], s[0..1][3..5] FROM %s WHERE k = 3"), row(null, null));
        });
    }
=======
    /*
     Tests for CASSANDRA-17623
     Before CASSANDRA-17623, parameterized queries with maps as values would fail because frozen maps were
     required to be sorted by the sort order of their key type, but weren't always sorted correctly.
     Also adding tests for Sets, which did work because they always used SortedSet, to make sure this behavior is maintained.
     We use `executeNet` in these tests because `execute` passes parameters through CqlTester#transformValues(), which calls
     AbstractType#decompose() on the value, which "fixes" the map order, but wouldn't happen normally.
     */

    @Test
    public void testInsertingMapDataWithParameterizedQueriesIsKeyOrderIndependent() throws Throwable
    {
        UUID uuid1 = UUIDs.timeBased();
        UUID uuid2 = UUIDs.timeBased();
        createTable("CREATE TABLE %s (k text, c frozen<map<timeuuid, text>>, PRIMARY KEY (k, c));");
        executeNet("INSERT INTO %s (k, c) VALUES ('0', ?)", linkedHashMap(uuid1, "0", uuid2, "1"));
        executeNet("INSERT INTO %s (k, c) VALUES ('0', ?)", linkedHashMap(uuid2, "3", uuid1, "4"));
        beforeAndAfterFlush(() -> {
            assertRowCountNet(executeNet("SELECT * FROM %s WHERE k='0' AND c={" + uuid1 + ": '0', " + uuid2 + ": '1'}"), 1);
            assertRowCountNet(executeNet("SELECT * FROM %s WHERE k='0' AND c={" + uuid2 + ": '1', " + uuid1 + ": '0'}"), 1);
            assertRowCountNet(executeNet("SELECT * FROM %s WHERE k='0' AND c={" + uuid1 + ": '4', " + uuid2 + ": '3'}"), 1);
            assertRowCountNet(executeNet("SELECT * FROM %s WHERE k='0' AND c={" + uuid2 + ": '3', " + uuid1 + ": '4'}"), 1);
        });
    }


    @Test
    public void testSelectingMapDataWithParameterizedQueriesIsKeyOrderIndependent() throws Throwable
    {
        UUID uuid1 = UUIDs.timeBased();
        UUID uuid2 = UUIDs.timeBased();
        createTable("CREATE TABLE %s (k text, c frozen<map<timeuuid, text>>, PRIMARY KEY (k, c));");
        executeNet("INSERT INTO %s (k, c) VALUES ('0', {" + uuid1 + ": '0', " + uuid2 + ": '1'})");
        executeNet("INSERT INTO %s (k, c) VALUES ('0', {" + uuid2 + ": '3', " + uuid1 + ": '4'})");
        beforeAndAfterFlush(() -> {
            assertRowCountNet(executeNet("SELECT * FROM %s WHERE k=? AND c=?", "0", linkedHashMap(uuid1, "0", uuid2, "1")), 1);
            assertRowCountNet(executeNet("SELECT * FROM %s WHERE k=? AND c=?", "0", linkedHashMap(uuid2, "1", uuid1, "0")), 1);
            assertRowCountNet(executeNet("SELECT * FROM %s WHERE k=? AND c=?", "0", linkedHashMap(uuid1, "4", uuid2, "3")), 1);
            assertRowCountNet(executeNet("SELECT * FROM %s WHERE k=? AND c=?", "0", linkedHashMap(uuid2, "3", uuid1, "4")), 1);
        });
    }

    @Test
    public void testInsertingSetDataWithParameterizedQueriesIsKeyOrderIndependent() throws Throwable
    {
        UUID uuid1 = UUIDs.timeBased();
        UUID uuid2 = UUIDs.timeBased();
        createTable("CREATE TABLE %s (k text, c frozen<set<timeuuid>>, PRIMARY KEY (k, c));");
        executeNet("INSERT INTO %s (k, c) VALUES ('0', ?)", linkedHashSet(uuid1, uuid2));
        executeNet("INSERT INTO %s (k, c) VALUES ('0', ?)", linkedHashSet(uuid2, uuid1));
        beforeAndAfterFlush(() -> {
            assertRowCountNet(executeNet("SELECT * FROM %s WHERE k='0' AND c={" + uuid1 + ", " + uuid2 + '}'), 1);
            assertRowCountNet(executeNet("SELECT * FROM %s WHERE k='0' AND c={" + uuid2 + ", " + uuid1 + '}'), 1);
            assertRowCountNet(executeNet("SELECT * FROM %s WHERE k='0' AND c={" + uuid1 + ", " + uuid2 + '}'), 1);
            assertRowCountNet(executeNet("SELECT * FROM %s WHERE k='0' AND c={" + uuid2 + ", " + uuid1 + '}'), 1);
        });
    }


    @Test
    public void testSelectingSetDataWithParameterizedQueriesIsKeyOrderIndependent() throws Throwable
    {
        UUID uuid1 = UUIDs.timeBased();
        UUID uuid2 = UUIDs.timeBased();
        createTable("CREATE TABLE %s (k text, c frozen<set<timeuuid>>, PRIMARY KEY (k, c));");
        executeNet("INSERT INTO %s (k, c) VALUES ('0', {" + uuid1 + ", " + uuid2 + "})");
        beforeAndAfterFlush(() -> {
            assertRowsNet(executeNet("SELECT k, c from %s where k='0' and c=?", linkedHashSet(uuid1, uuid2)), row("0", list(uuid1, uuid2)));
            assertRowsNet(executeNet("SELECT k, c from %s where k='0' and c=?", linkedHashSet(uuid2, uuid1)), row("0", list(uuid1, uuid2)));
        });
    }
    // End tests for CASSANDRA-17623
>>>>>>> 0e1d068d
}<|MERGE_RESOLUTION|>--- conflicted
+++ resolved
@@ -21,14 +21,11 @@
 
 import org.junit.Test;
 
-<<<<<<< HEAD
 import com.datastax.driver.core.ColumnDefinitions;
 import com.datastax.driver.core.DataType;
 import com.datastax.driver.core.ResultSet;
 import com.datastax.driver.core.Session;
-=======
 import com.datastax.driver.core.utils.UUIDs;
->>>>>>> 0e1d068d
 import org.apache.cassandra.cql3.CQLTester;
 import org.apache.cassandra.cql3.ColumnSpecification;
 import org.apache.cassandra.cql3.UntypedResultSet;
@@ -1920,7 +1917,6 @@
                              "INSERT INTO %s (k, m) VALUES (0, {1 : (1, '1', 1.0, 1)})");
     }
 
-<<<<<<< HEAD
     @Test
     public void testSelectionOfEmptyCollections() throws Throwable
     {
@@ -1984,7 +1980,7 @@
             assertRows(execute("SELECT m['0'..'1']['3'..'5'], s[0..1][3..5] FROM %s WHERE k = 3"), row(null, null));
         });
     }
-=======
+
     /*
      Tests for CASSANDRA-17623
      Before CASSANDRA-17623, parameterized queries with maps as values would fail because frozen maps were
@@ -2010,6 +2006,19 @@
         });
     }
 
+    @Test
+    public void testInsertingMapDataWithParameterizedQueriesIsKeyOrderIndependentWithSelectSlice() throws Throwable
+    {
+        UUID uuid1 = UUIDs.timeBased();
+        UUID uuid2 = UUIDs.timeBased();
+        createTable("CREATE TABLE %s (k text, c frozen<map<timeuuid, text>>, PRIMARY KEY (k, c));");
+        beforeAndAfterFlush(() -> {
+            executeNet("INSERT INTO %s (k, c) VALUES ('0', ?)", linkedHashMap(uuid2, "2", uuid1, "1"));
+            // Make sure that we can slice either value out of the map
+            assertRowsNet(executeNet("SELECT k, c[" + uuid2 + "] from %s"), row("0", "2"));
+            assertRowsNet(executeNet("SELECT k, c[" + uuid1 + "] from %s"), row("0", "1"));
+        });
+    }
 
     @Test
     public void testSelectingMapDataWithParameterizedQueriesIsKeyOrderIndependent() throws Throwable
@@ -2043,6 +2052,18 @@
         });
     }
 
+    @Test
+    public void testInsertingSetDataWithParameterizedQueriesIsKeyOrderIndependentWithSelectSlice() throws Throwable
+    {
+        UUID uuid1 = UUIDs.timeBased();
+        UUID uuid2 = UUIDs.timeBased();
+        createTable("CREATE TABLE %s (k text, c frozen<set<timeuuid>>, PRIMARY KEY (k, c));");
+        beforeAndAfterFlush(() -> {
+            executeNet("INSERT INTO %s (k, c) VALUES ('0', ?)", linkedHashSet(uuid2, uuid1));
+            assertRowsNet(executeNet("SELECT k, c[" + uuid2 + "] from %s"), row("0", uuid2));
+            assertRowsNet(executeNet("SELECT k, c[" + uuid1 + "] from %s"), row("0", uuid1));
+        });
+    }
 
     @Test
     public void testSelectingSetDataWithParameterizedQueriesIsKeyOrderIndependent() throws Throwable
@@ -2057,5 +2078,4 @@
         });
     }
     // End tests for CASSANDRA-17623
->>>>>>> 0e1d068d
 }