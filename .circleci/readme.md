<!--
#
# Licensed to the Apache Software Foundation (ASF) under one
# or more contributor license agreements.  See the NOTICE file
# distributed with this work for additional information
# regarding copyright ownership.  The ASF licenses this file
# to you under the Apache License, Version 2.0 (the
# "License"); you may not use this file except in compliance
# with the License.  You may obtain a copy of the License at
#
#     http://www.apache.org/licenses/LICENSE-2.0
#
# Unless required by applicable law or agreed to in writing, software
# distributed under the License is distributed on an "AS IS" BASIS,
# WITHOUT WARRANTIES OR CONDITIONS OF ANY KIND, either express or implied.
# See the License for the specific language governing permissions and
# limitations under the License.
#
-->

# CircleCI config files

## Switching to high resource settings
This directory contains generated files for high and low resource settings. Switch
between them by copying the correct file to config.yml and committing the result;

`cp .circleci/config.yml.HIGHRES .circleci/config.yml`

config.yml.LOWRES is the default config.
MIDRES and HIGHRES are custom configs for those who have access to premium CircleCI resources.

Make sure you never edit the config.yml manually.

## Updating the config master
To update the config (other than just swapping high/low resources) you need to install
the [CircleCI CLI](https://circleci.com/docs/2.0/local-cli/#install).

The directory contains `config-2_1.yml` which is then converted to the actual HIGH/MID/LOW
resource files. There is a script called `generate.sh` which creates the LOWRES, MIDRES, and
HIGHRES files, read below for details how to do it manually;

1. make your edits to config-2_1.yml - let it stay at lowres settings
1. generate a valid LOWRES file:
   `circleci config process config-2_1.yml > config.yml.LOWRES`
1. add the Apache license header to the newly created LOWRES file:
   `cat license.yml config.yml.LOWRES > config.yml.LOWRES.new && mv config.yml.LOWRES.new config.yml.LOWRES`
1. then apply the highres patch to config-2_1.yml;
   `patch -o config-2_1.yml.HIGHRES config-2_1.yml config-2_1.yml.high_res.patch`
   (this creates a new file `config-2_1.yml.HIGHRES` instead of in-place patching
   config-2_1.yml)
   Note that if the patch no longer applies to `config-2_1.yml` a new patch file
   is needed, do this by manually making `config-2_1.yml` high resource and create
   the patch file based on the diff (don't commit it though).
1. generate the HIGHRES file:
   `circleci config process config-2_1.yml.HIGHRES > config.yml.HIGHRES`
<<<<<<< HEAD
1. and remove the temporary patched HIGHRES file: `rm config-2_1.yml.HIGHRES`
=======
1. remove the temporary patched HIGHRES file: `rm config-2_1.yml.HIGHRES`
1. add the Apache license header to the newly created HIGHRES file:
   `cat license.yml config.yml.HIGHRES > config.yml.HIGHRES.new && mv config.yml.HIGHRES.new config.yml.HIGHRES`
>>>>>>> 1e42c105
<|MERGE_RESOLUTION|>--- conflicted
+++ resolved
@@ -32,7 +32,7 @@
 Make sure you never edit the config.yml manually.
 
 ## Updating the config master
-To update the config (other than just swapping high/low resources) you need to install
+To update the config (other than just swapping high/mid/low resources) you need to install
 the [CircleCI CLI](https://circleci.com/docs/2.0/local-cli/#install).
 
 The directory contains `config-2_1.yml` which is then converted to the actual HIGH/MID/LOW
@@ -53,10 +53,13 @@
    the patch file based on the diff (don't commit it though).
 1. generate the HIGHRES file:
    `circleci config process config-2_1.yml.HIGHRES > config.yml.HIGHRES`
-<<<<<<< HEAD
-1. and remove the temporary patched HIGHRES file: `rm config-2_1.yml.HIGHRES`
-=======
 1. remove the temporary patched HIGHRES file: `rm config-2_1.yml.HIGHRES`
 1. add the Apache license header to the newly created HIGHRES file:
    `cat license.yml config.yml.HIGHRES > config.yml.HIGHRES.new && mv config.yml.HIGHRES.new config.yml.HIGHRES`
->>>>>>> 1e42c105
+1. repeat the last steps to generate the MIDRES file:
+   ```
+   patch -o config-2_1.yml.MIDRES config-2_1.yml config-2_1.yml.mid_res.patch
+   circleci config process config-2_1.yml.MIDRES > config.yml.MIDRES
+   rm config-2_1.yml.MIDRES
+   cat license.yml config.yml.MIDRES > config.yml.MIDRES.new && mv config.yml.MIDRES.new config.yml.MIDRES
+   ```
