--- conflicted
+++ resolved
@@ -1,4 +1,3 @@
-<<<<<<< HEAD
 3.0.15
  * Better tolerate improperly formatted bcrypt hashes (CASSANDRA-13626) 
  * Fix race condition in read command serialization (CASSANDRA-13363)
@@ -31,11 +30,7 @@
  * Nodetool listsnapshots output is missing a newline, if there are no snapshots (CASSANDRA-13568)
  * sstabledump reports incorrect usage for argument order (CASSANDRA-13532)
 Merged from 2.2:
-=======
-2.2.11
  * Fix compaction and flush exception not captured (CASSANDRA-13833)
- * Make BatchlogManagerMBean.forceBatchlogReplay() blocking (CASSANDRA-13809)
->>>>>>> e80ede6d
  * Uncaught exceptions in Netty pipeline (CASSANDRA-13649)
  * Prevent integer overflow on exabyte filesystems (CASSANDRA-13067)
  * Fix queries with LIMIT and filtering on clustering columns (CASSANDRA-11223)
