<<<<<<< HEAD
3.11.13
Merged from 3.0:
=======
3.0.27
 * Suppress inapplicable CVEs (CASSANDRA-17368)
>>>>>>> f18b432c
 * Fix flaky test - test_cqlsh_completion.TestCqlshCompletion (CASSANDRA-17338)
 * Fixed TestCqlshOutput failing tests (CASSANDRA-17386)
 * Lazy transaction log replica creation allows incorrect replica content divergence during anticompaction (CASSANDRA-17273)
 * LeveledCompactionStrategy disk space check improvements (CASSANDRA-17272)


3.11.12
 * Extend operator control over the UDF threading model for CVE-2021-44521 (CASSANDRA-17352)
 * Upgrade snakeyaml to 1.26 in 3.11 (CASSANDRA=17028)
 * Add key validation to ssstablescrub (CASSANDRA-16969)
 * Update Jackson from 2.9.10 to 2.12.5 (CASSANDRA-16851)
 * Include SASI components to snapshots (CASSANDRA-15134)
 * Make assassinate more resilient to missing tokens (CASSANDRA-16847)
 * Exclude Jackson 1.x transitive dependency of hadoop* provided dependencies (CASSANDRA-16854)
 * Validate SASI tokenizer options before adding index to schema (CASSANDRA-15135)
 * Fixup scrub output when no data post-scrub and clear up old use of row, which really means partition (CASSANDRA-16835)
 * Fix ant-junit dependency issue (CASSANDRA-16827)
 * Reduce thread contention in CommitLogSegment and HintsBuffer (CASSANDRA-16072)
 * Avoid sending CDC column if not enabled (CASSANDRA-16770)
Merged from 3.0:
 * Fix conversion from megabits to bytes in streaming rate limiter (CASSANDRA-17243)
 * Upgrade logback to 1.2.9 (CASSANDRA-17204)
 * Avoid race in AbstractReplicationStrategy endpoint caching (CASSANDRA-16673)
 * Fix abort when window resizing during cqlsh COPY (CASSANDRA-15230)
 * Fix slow keycache load which blocks startup for tables with many sstables (CASSANDRA-14898)
 * Fix rare NPE caused by batchlog replay / node decomission races (CASSANDRA-17049)
 * Allow users to view permissions of the roles they created (CASSANDRA-16902)
 * Fix failure handling in inter-node communication (CASSANDRA-16334)
 * Log more information when a node runs out of commitlog space (CASSANDRA-11323)
 * Don't take snapshots when truncating system tables (CASSANDRA-16839)
 * Make -Dtest.methods consistently optional in all Ant test targets (CASSANDRA-17014)
 * Immediately apply stream throughput, considering negative values as unthrottled (CASSANDRA-16959)
 * Do not release new SSTables in offline transactions (CASSANDRA-16975)
 * ArrayIndexOutOfBoundsException in FunctionResource#fromName (CASSANDRA-16977, CASSANDRA-16995)
 * CVE-2015-0886 Security vulnerability in jbcrypt is addressed (CASSANDRA-9384)
 * Avoid useless SSTable reads during single partition queries (CASSANDRA-16944)
 * Debian init respects CASSANDRA_HEAPDUMP_DIR (CASSANDRA-13843)
 * Catch UnsatisfiedLinkError in WindowsTimer (CASSANDRA-16085)
 * Avoid removing batch when it's not created during view replication (CASSANDRA-16175)
 * Make the addition of regular column to COMPACT tables throw an InvalidRequestException (CASSANDRA-14564)
 * Fix materialized view schema backup as table (CASSANDRA-12734)
 * Avoid signaling DigestResolver until the minimum number of responses are guaranteed to be visible (CASSANDRA-16883)
 * Fix secondary indexes on primary key columns skipping some writes (CASSANDRA-16868)
 * Fix incorrect error message in LegacyLayout (CASSANDRA-15136)
 * Use JMX to validate nodetool --jobs parameter (CASSANDRA-16104)
 * Handle properly UnsatisfiedLinkError in NativeLibrary#getProcessID() (CASSANDRA-16578)
 * Remove mutation data from error log message (CASSANDRA-16817)
 * Race in CompactionExecutorTest (CASSANDRA-17239)
Merged from 2.2:
 * Add python2 location to RPMs (CASSANDRA-16822)


3.11.11
 * Make cqlsh use the same set of reserved keywords than the server uses (CASSANDRA-15663)
 * Optimize bytes skipping when reading SSTable files (CASSANDRA-14415)
 * Enable tombstone compactions when unchecked_tombstone_compaction is set in TWCS (CASSANDRA-14496)
 * Read only the required SSTables for single partition queries (CASSANDRA-16737)
 * Fix LeveledCompactionStrategy compacts last level throw an ArrayIndexOutOfBoundsException (CASSANDRA-15669)
 * Maps $CASSANDRA_LOG_DIR to cassandra.logdir java property when executing nodetool (CASSANDRA-16199)
 * Nodetool garbagecollect should retain SSTableLevel for LCS (CASSANDRA-16634)
 * Ignore stale acks received in the shadow round (CASSANDRA-16588)
 * Add autocomplete and error messages for provide_overlapping_tombstones (CASSANDRA-16350)
 * Add StorageServiceMBean.getKeyspaceReplicationInfo(keyspaceName) (CASSANDRA-16447)
 * Make sure sstables with moved starts are removed correctly in LeveledGenerations (CASSANDRA-16552)
 * Upgrade jackson-databind to 2.9.10.8 (CASSANDRA-16462)
Merged from 3.0:
 * Binary releases no longer bundle the apidocs (javadoc) (CASSANDRA-16557)
 * Migrate dependency handling from maven-ant-tasks to resolver-ant-tasks, removing lib/ directory from version control (CASSANDRA-16557)
 * Don't allow seeds to replace without using unsafe (CASSANDRA-14463)
 * Calculate time remaining correctly for all compaction types in compactionstats (CASSANDRA-14701)
 * Receipt of gossip shutdown notification updates TokenMetadata (CASSANDRA-16796)
 * Count bloom filter misses correctly (CASSANDRA-12922)
 * Reject token() in MV WHERE clause (CASSANDRA-13464)
 * Ensure java executable is on the path (CASSANDRA-14325)
 * Make speculative retry parameter case-insensitive for backward compatibility with 2.1 (CASSANDRA-16467)
 * Push digest mismatch exceptions to trace (CASSANDRA-14900)
 * Handle correctly the exceptions thrown by custom QueryHandler constructors (CASSANDRA-16703)
 * Adding columns via ALTER TABLE can generate corrupt sstables (CASSANDRA-16735)
 * Add flag to disable ALTER...DROP COMPACT STORAGE statements (CASSANDRA-16733)
 * Clean transaction log leftovers at the beginning of sstablelevelreset and sstableofflinerelevel (CASSANDRA-12519)
 * CQL shell should prefer newer TLS version by default (CASSANDRA-16695)
 * Ensure that existing empty rows are properly returned (CASSANDRA-16671)
 * Invalidate prepared statements on DROP COMPACT (CASSANDRA-16712)
 * Failure to execute queries should emit a KPI other than read timeout/unavailable so it can be alerted/tracked (CASSANDRA-16581)
 * Don't wait on schema versions from replacement target when replacing a node (CASSANDRA-16692)
 * StandaloneVerifier does not fail when unable to verify SSTables, it only fails if Corruption is thrown (CASSANDRA-16683)
 * Fix bloom filter false ratio calculation by including true negatives (CASSANDRA-15834)
 * Prevent loss of commit log data when moving sstables between nodes (CASSANDRA-16619)
 * Fix materialized view builders inserting truncated data (CASSANDRA-16567)
 * Don't wait for schema migrations from removed nodes (CASSANDRA-16577)
 * Scheduled (delayed) schema pull tasks should not run after MIGRATION stage shutdown during decommission (CASSANDRA-16495)
 * Ignore trailing zeros in hint files (CASSANDRA-16523)
 * Refuse DROP COMPACT STORAGE if some 2.x sstables are in use (CASSANDRA-15897)
 * Fix ColumnFilter::toString not returning a valid CQL fragment (CASSANDRA-16483)
 * Fix ColumnFilter behaviour to prevent digest mitmatches during upgrades (CASSANDRA-16415)
 * Avoid pushing schema mutations when setting up distributed system keyspaces locally (CASSANDRA-16387)
Merged from 2.2:
 * Remove ant targets list-jvm-dtests and ant list-jvm-upgrade-dtests (CASSANDRA-16519)
 * Fix centos packaging for arm64, >=4.0 rpm's now require python3 (CASSANDRA-16477)
 * Make TokenMetadata's ring version increments atomic (CASSANDRA-16286)

3.11.10
 * Fix digest computation for queries with fetched but non queried columns (CASSANDRA-15962)
 * Reduce amount of allocations during batch statement execution (CASSANDRA-16201)
 * Update jflex-1.6.0.jar to match upstream (CASSANDRA-16393)
 * Fix DecimalDeserializer#toString OOM (CASSANDRA-14925)
 * Rate limit validation compactions using compaction_throughput_mb_per_sec (CASSANDRA-16161)
 * SASI's `max_compaction_flush_memory_in_mb` settings over 100GB revert to default of 1GB (CASSANDRA-16071)
Merged from 3.0:
 * Prevent unbounded number of pending flushing tasks (CASSANDRA-16261)
 * Improve empty hint file handling during startup (CASSANDRA-16162)
 * Allow empty string in collections with COPY FROM in cqlsh (CASSANDRA-16372)
 * Fix skipping on pre-3.0 created compact storage sstables due to missing primary key liveness (CASSANDRA-16226)
 * Extend the exclusion of replica filtering protection to other indices instead of just SASI (CASSANDRA-16311)
 * Synchronize transaction logs for JBOD (CASSANDRA-16225)
 * Fix the counting of cells per partition (CASSANDRA-16259)
 * Fix serial read/non-applying CAS linearizability (CASSANDRA-12126)
 * Avoid potential NPE in JVMStabilityInspector (CASSANDRA-16294)
 * Improved check of num_tokens against the length of initial_token (CASSANDRA-14477)
 * Fix a race condition on ColumnFamilyStore and TableMetrics (CASSANDRA-16228)
 * Remove the SEPExecutor blocking behavior (CASSANDRA-16186)
 * Fix invalid cell value skipping when reading from disk (CASSANDRA-16223)
 * Prevent invoking enable/disable gossip when not in NORMAL (CASSANDRA-16146)
 * Wait for schema agreement when bootstrapping (CASSANDRA-15158)
Merged from 2.2:
 * Fix the histogram merge of the table metrics (CASSANDRA-16259)

3.11.9
 * Synchronize Keyspace instance store/clear (CASSANDRA-16210)
 * Fix ColumnFilter to avoid querying cells of unselected complex columns (CASSANDRA-15977)
 * Fix memory leak in CompressedChunkReader (CASSANDRA-15880)
 * Don't attempt value skipping with mixed version cluster (CASSANDRA-15833)
 * Avoid failing compactions with very large partitions (CASSANDRA-15164)
 * Make sure LCS handles duplicate sstable added/removed notifications correctly (CASSANDRA-14103)
Merged from 3.0:
 * Fix OOM when terminating repair session (CASSANDRA-15902)
 * Avoid marking shutting down nodes as up after receiving gossip shutdown message (CASSANDRA-16094)
 * Check SSTables for latest version before dropping compact storage (CASSANDRA-16063)
 * Handle unexpected columns due to schema races (CASSANDRA-15899)
 * Add flag to ignore unreplicated keyspaces during repair (CASSANDRA-15160)
Merged from 2.2:
 * Package tools/bin scripts as executable (CASSANDRA-16151)
 * Fixed a NullPointerException when calling nodetool enablethrift (CASSANDRA-16127)

3.11.8
 * Correctly interpret SASI's `max_compaction_flush_memory_in_mb` setting in megabytes not bytes (CASSANDRA-16071)
 * Fix short read protection for GROUP BY queries (CASSANDRA-15459)
 * Frozen RawTuple is not annotated with frozen in the toString method (CASSANDRA-15857)
Merged from 3.0:
 * Use IF NOT EXISTS for index and UDT create statements in snapshot schema files (CASSANDRA-13935)
 * Fix gossip shutdown order (CASSANDRA-15816)
 * Remove broken 'defrag-on-read' optimization (CASSANDRA-15432)
 * Check for endpoint collision with hibernating nodes (CASSANDRA-14599)
 * Operational improvements and hardening for replica filtering protection (CASSANDRA-15907)
 * stop_paranoid disk failure policy is ignored on CorruptSSTableException after node is up (CASSANDRA-15191)
 * Forbid altering UDTs used in partition keys (CASSANDRA-15933)
 * Fix empty/null json string representation (CASSANDRA-15896)
 * 3.x fails to start if commit log has range tombstones from a column which is also deleted (CASSANDRA-15970)
 * Handle difference in timestamp precision between java8 and java11 in LogFIle.java (CASSANDRA-16050)
Merged from 2.2:
 * Fix CQL parsing of collections when the column type is reversed (CASSANDRA-15814)
Merged from 2.1:
 * Only allow strings to be passed to JMX authentication (CASSANDRA-16077)

3.11.7
 * Fix cqlsh output when fetching all rows in batch mode (CASSANDRA-15905)
 * Upgrade Jackson to 2.9.10 (CASSANDRA-15867)
 * Fix CQL formatting of read command restrictions for slow query log (CASSANDRA-15503)
 * Allow sstableloader to use SSL on the native port (CASSANDRA-14904)
Merged from 3.0:
 * Backport CASSANDRA-12189: escape string literals (CASSANDRA-15948)
 * Avoid hinted handoff per-host throttle being arounded to 0 in large cluster (CASSANDRA-15859)
 * Avoid emitting empty range tombstones from RangeTombstoneList (CASSANDRA-15924)
 * Avoid thread starvation, and improve compare-and-swap performance, in the slab allocators (CASSANDRA-15922)
 * Add token to tombstone warning and error messages (CASSANDRA-15890)
 * Fixed range read concurrency factor computation and capped as 10 times tpc cores (CASSANDRA-15752)
 * Catch exception on bootstrap resume and init native transport (CASSANDRA-15863)
 * Fix replica-side filtering returning stale data with CL > ONE (CASSANDRA-8272, CASSANDRA-8273)
 * Fix duplicated row on 2.x upgrades when multi-rows range tombstones interact with collection ones (CASSANDRA-15805)
 * Rely on snapshotted session infos on StreamResultFuture.maybeComplete to avoid race conditions (CASSANDRA-15667)
 * EmptyType doesn't override writeValue so could attempt to write bytes when expected not to (CASSANDRA-15790)
 * Fix index queries on partition key columns when some partitions contains only static data (CASSANDRA-13666)
 * Avoid creating duplicate rows during major upgrades (CASSANDRA-15789)
 * liveDiskSpaceUsed and totalDiskSpaceUsed get corrupted if IndexSummaryRedistribution gets interrupted (CASSANDRA-15674)
 * Fix Debian init start/stop (CASSANDRA-15770)
 * Fix infinite loop on index query paging in tables with clustering (CASSANDRA-14242)
 * Fix chunk index overflow due to large sstable with small chunk length (CASSANDRA-15595)
 * Allow selecting static column only when querying static index (CASSANDRA-14242)
 * cqlsh return non-zero status when STDIN CQL fails (CASSANDRA-15623)
 * Don't skip sstables in slice queries based only on local min/max/deletion timestamp (CASSANDRA-15690)
 * Memtable memory allocations may deadlock (CASSANDRA-15367)
 * Run evictFromMembership in GossipStage (CASSANDRA-15592)
Merged from 2.2:
 * Fix nomenclature of allow and deny lists (CASSANDRA-15862)
 * Remove generated files from source artifact (CASSANDRA-15849)
 * Remove duplicated tools binaries from tarballs (CASSANDRA-15768)
 * Duplicate results with DISTINCT queries in mixed mode (CASSANDRA-15501)
 * Disable JMX rebinding (CASSANDRA-15653)
Merged from 2.1:
 * Fix writing of snapshot manifest when the table has table-backed secondary indexes (CASSANDRA-10968)
 * Fix parse error in cqlsh COPY FROM and formatting for map of blobs (CASSANDRA-15679)
 * Fix Commit log replays when static column clustering keys are collections (CASSANDRA-14365)
 * Fix Red Hat init script on newer systemd versions (CASSANDRA-15273)
 * Allow EXTRA_CLASSPATH to work on tar/source installations (CASSANDRA-15567)


3.11.6
 * Fix bad UDT sstable metadata serialization headers written by C* 3.0 on upgrade and in sstablescrub (CASSANDRA-15035)
 * Fix nodetool compactionstats showing extra pending task for TWCS - patch implemented (CASSANDRA-15409)
 * Fix SELECT JSON formatting for the "duration" type (CASSANDRA-15075)
 * Fix LegacyLayout to have same behavior as 2.x when handling unknown column names (CASSANDRA-15081)
 * Update nodetool help stop output (CASSANDRA-15401)
Merged from 3.0:
 * Run in-jvm upgrade dtests in circleci (CASSANDRA-15506)
 * Include updates to static column in mutation size calculations (CASSANDRA-15293)
 * Fix point-in-time recoevery ignoring timestamp of updates to static columns (CASSANDRA-15292)
 * GC logs are also put under $CASSANDRA_LOG_DIR (CASSANDRA-14306)
 * Fix sstabledump's position key value when partitions have multiple rows (CASSANDRA-14721)
 * Avoid over-scanning data directories in LogFile.verify() (CASSANDRA-15364)
 * Bump generations and document changes to system_distributed and system_traces in 3.0, 3.11
   (CASSANDRA-15441)
 * Fix system_traces creation timestamp; optimise system keyspace upgrades (CASSANDRA-15398)
 * Fix various data directory prefix matching issues (CASSANDRA-13974)
 * Minimize clustering values in metadata collector (CASSANDRA-15400)
 * Avoid over-trimming of results in mixed mode clusters (CASSANDRA-15405)
 * validate value sizes in LegacyLayout (CASSANDRA-15373)
 * Ensure that tracing doesn't break connections in 3.x/4.0 mixed mode by default (CASSANDRA-15385)
 * Make sure index summary redistribution does not start when compactions are paused (CASSANDRA-15265)
 * Ensure legacy rows have primary key livenessinfo when they contain illegal cells (CASSANDRA-15365)
 * Fix race condition when setting bootstrap flags (CASSANDRA-14878)
 * Fix NativeLibrary.tryOpenDirectory callers for Windows (CASSANDRA-15426)
Merged from 2.2:
 * Fix SELECT JSON output for empty blobs (CASSANDRA-15435)
 * In-JVM DTest: Set correct internode message version for upgrade test (CASSANDRA-15371)
 * In-JVM DTest: Support NodeTool in dtest (CASSANDRA-15429)
 * Fix NativeLibrary.tryOpenDirectory callers for Windows (CASSANDRA-15426)


3.11.5
 * Fix SASI non-literal string comparisons (range operators) (CASSANDRA-15169)
 * Make sure user defined compaction transactions are always closed (CASSANDRA-15123)
 * Fix cassandra-env.sh to use $CASSANDRA_CONF to find cassandra-jaas.config (CASSANDRA-14305)
 * Fixed nodetool cfstats printing index name twice (CASSANDRA-14903)
 * Add flag to disable SASI indexes, and warnings on creation (CASSANDRA-14866)
Merged from 3.0:
 * Add ability to cap max negotiable protocol version (CASSANDRA-15193)
 * Gossip tokens on startup if available (CASSANDRA-15335)
 * Fix resource leak in CompressedSequentialWriter (CASSANDRA-15340)
 * Fix bad merge that reverted CASSANDRA-14993 (CASSANDRA-15289)
 * Fix LegacyLayout RangeTombstoneList IndexOutOfBoundsException when upgrading and RangeTombstone bounds are asymmetric (CASSANDRA-15172)
 * Fix NPE when using allocate_tokens_for_keyspace on new DC/rack (CASSANDRA-14952)
 * Filter sstables earlier when running cleanup (CASSANDRA-15100)
 * Use mean row count instead of mean column count for index selectivity calculation (CASSANDRA-15259)
 * Avoid updating unchanged gossip states (CASSANDRA-15097)
 * Prevent recreation of previously dropped columns with a different kind (CASSANDRA-14948)
 * Prevent client requests from blocking on executor task queue (CASSANDRA-15013)
 * Toughen up column drop/recreate type validations (CASSANDRA-15204)
 * LegacyLayout should handle paging states that cross a collection column (CASSANDRA-15201)
 * Prevent RuntimeException when username or password is empty/null (CASSANDRA-15198)
 * Multiget thrift query returns null records after digest mismatch (CASSANDRA-14812)
 * Skipping illegal legacy cells can break reverse iteration of indexed partitions (CASSANDRA-15178)
 * Handle paging states serialized with a different version than the session's (CASSANDRA-15176)
 * Throw IOE instead of asserting on unsupporter peer versions (CASSANDRA-15066)
 * Update token metadata when handling MOVING/REMOVING_TOKEN events (CASSANDRA-15120)
 * Add ability to customize cassandra log directory using $CASSANDRA_LOG_DIR (CASSANDRA-15090)
 * Skip cells with illegal column names when reading legacy sstables (CASSANDRA-15086)
 * Fix assorted gossip races and add related runtime checks (CASSANDRA-15059)
 * Fix mixed mode partition range scans with limit (CASSANDRA-15072)
 * cassandra-stress works with frozen collections: list and set (CASSANDRA-14907)
 * Fix handling FS errors on writing and reading flat files - LogTransaction and hints (CASSANDRA-15053)
 * Avoid double closing the iterator to avoid overcounting the number of requests (CASSANDRA-15058)
 * Improve `nodetool status -r` speed (CASSANDRA-14847)
 * Improve merkle tree size and time on heap (CASSANDRA-14096)
 * Add missing commands to nodetool_completion (CASSANDRA-14916)
 * Anti-compaction temporarily corrupts sstable state for readers (CASSANDRA-15004)
Merged from 2.2:
 * Catch non-IOException in FileUtils.close to make sure that all resources are closed (CASSANDRA-15225)
 * Handle exceptions during authentication/authorization (CASSANDRA-15041)
 * Support cross version messaging in in-jvm upgrade dtests (CASSANDRA-15078)
 * Fix index summary redistribution cancellation (CASSANDRA-15045)
 * Refactor Circle CI configuration (CASSANDRA-14806)
 * Fixing invalid CQL in security documentation (CASSANDRA-15020)
 * Multi-version in-JVM dtests (CASSANDRA-14937)
 * Allow instance class loaders to be garbage collected for inJVM dtest (CASSANDRA-15170)
 * Add support for network topology and query tracing for inJVM dtest (CASSANDRA-15319)


3.11.4
 * Make stop-server.bat wait for Cassandra to terminate (CASSANDRA-14829)
 * Correct sstable sorting for garbagecollect and levelled compaction (CASSANDRA-14870)
Merged from 3.0:
 * Severe concurrency issues in STCS,DTCS,TWCS,TMD.Topology,TypeParser
 * Add a script to make running the cqlsh tests in cassandra repo easier (CASSANDRA-14951)
 * If SizeEstimatesRecorder misses a 'onDropTable' notification, the size_estimates table will never be cleared for that table. (CASSANDRA-14905)
 * Counters fail to increment in 2.1/2.2 to 3.X mixed version clusters (CASSANDRA-14958)
 * Streaming needs to synchronise access to LifecycleTransaction (CASSANDRA-14554)
 * Fix cassandra-stress write hang with default options (CASSANDRA-14616)
 * Differentiate between slices and RTs when decoding legacy bounds (CASSANDRA-14919)
 * Netty epoll IOExceptions caused by unclean client disconnects being logged at INFO (CASSANDRA-14909)
 * Unfiltered.isEmpty conflicts with Row extends AbstractCollection.isEmpty (CASSANDRA-14588)
 * RangeTombstoneList doesn't properly clean up mergeable or superseded rts in some cases (CASSANDRA-14894)
 * Fix handling of collection tombstones for dropped columns from legacy sstables (CASSANDRA-14912)
 * Throw exception if Columns serialized subset encode more columns than possible (CASSANDRA-14591)
 * Drop/add column name with different Kind can result in corruption (CASSANDRA-14843)
 * Fix missing rows when reading 2.1 SSTables with static columns in 3.0 (CASSANDRA-14873)
 * Move TWCS message 'No compaction necessary for bucket size' to Trace level (CASSANDRA-14884)
 * Sstable min/max metadata can cause data loss (CASSANDRA-14861)
 * Dropped columns can cause reverse sstable iteration to return prematurely (CASSANDRA-14838)
 * Legacy sstables with  multi block range tombstones create invalid bound sequences (CASSANDRA-14823)
 * Expand range tombstone validation checks to multiple interim request stages (CASSANDRA-14824)
 * Reverse order reads can return incomplete results (CASSANDRA-14803)
 * Avoid calling iter.next() in a loop when notifying indexers about range tombstones (CASSANDRA-14794)
 * Fix purging semi-expired RT boundaries in reversed iterators (CASSANDRA-14672)
 * DESC order reads can fail to return the last Unfiltered in the partition (CASSANDRA-14766)
 * Fix corrupted collection deletions for dropped columns in 3.0 <-> 2.{1,2} messages (CASSANDRA-14568)
 * Fix corrupted static collection deletions in 3.0 <-> 2.{1,2} messages (CASSANDRA-14568)
 * Handle failures in parallelAllSSTableOperation (cleanup/upgradesstables/etc) (CASSANDRA-14657)
 * Improve TokenMetaData cache populating performance avoid long locking (CASSANDRA-14660)
 * Backport: Flush netty client messages immediately (not by default) (CASSANDRA-13651)
 * Fix static column order for SELECT * wildcard queries (CASSANDRA-14638)
 * sstableloader should use discovered broadcast address to connect intra-cluster (CASSANDRA-14522)
 * Fix reading columns with non-UTF names from schema (CASSANDRA-14468)
Merged from 2.2:
 * CircleCI docker image should bake in more dependencies (CASSANDRA-14985)
 * Don't enable client transports when bootstrap is pending (CASSANDRA-14525)
 * MigrationManager attempts to pull schema from different major version nodes (CASSANDRA-14928)
 * Fix incorrect cqlsh results when selecting same columns multiple times (CASSANDRA-13262)
 * Returns null instead of NaN or Infinity in JSON strings (CASSANDRA-14377)
Merged from 2.1:
 * Paged Range Slice queries with DISTINCT can drop rows from results (CASSANDRA-14956)
 * Update release checksum algorithms to SHA-256, SHA-512 (CASSANDRA-14970)


3.11.3
 * Validate supported column type with SASI analyzer (CASSANDRA-13669)
 * Remove BTree.Builder Recycler to reduce memory usage (CASSANDRA-13929)
 * Reduce nodetool GC thread count (CASSANDRA-14475)
 * Fix New SASI view creation during Index Redistribution (CASSANDRA-14055)
 * Remove string formatting lines from BufferPool hot path (CASSANDRA-14416)
 * Update metrics to 3.1.5 (CASSANDRA-12924)
 * Detect OpenJDK jvm type and architecture (CASSANDRA-12793)
 * Don't use guava collections in the non-system keyspace jmx attributes (CASSANDRA-12271)
 * Allow existing nodes to use all peers in shadow round (CASSANDRA-13851)
 * Fix cqlsh to read connection.ssl cqlshrc option again (CASSANDRA-14299)
 * Downgrade log level to trace for CommitLogSegmentManager (CASSANDRA-14370)
 * CQL fromJson(null) throws NullPointerException (CASSANDRA-13891)
 * Serialize empty buffer as empty string for json output format (CASSANDRA-14245)
 * Allow logging implementation to be interchanged for embedded testing (CASSANDRA-13396)
 * SASI tokenizer for simple delimiter based entries (CASSANDRA-14247)
 * Fix Loss of digits when doing CAST from varint/bigint to decimal (CASSANDRA-14170)
 * RateBasedBackPressure unnecessarily invokes a lock on the Guava RateLimiter (CASSANDRA-14163)
 * Fix wildcard GROUP BY queries (CASSANDRA-14209)
Merged from 3.0:
 * Fix corrupted static collection deletions in 3.0 -> 2.{1,2} messages (CASSANDRA-14568)
 * Fix potential IndexOutOfBoundsException with counters (CASSANDRA-14167)
 * Always close RT markers returned by ReadCommand#executeLocally() (CASSANDRA-14515)
 * Reverse order queries with range tombstones can cause data loss (CASSANDRA-14513)
 * Fix regression of lagging commitlog flush log message (CASSANDRA-14451)
 * Add Missing dependencies in pom-all (CASSANDRA-14422)
 * Cleanup StartupClusterConnectivityChecker and PING Verb (CASSANDRA-14447)
 * Fix deprecated repair error notifications from 3.x clusters to legacy JMX clients (CASSANDRA-13121)
 * Cassandra not starting when using enhanced startup scripts in windows (CASSANDRA-14418)
 * Fix progress stats and units in compactionstats (CASSANDRA-12244)
 * Better handle missing partition columns in system_schema.columns (CASSANDRA-14379)
 * Delay hints store excise by write timeout to avoid race with decommission (CASSANDRA-13740)
 * Deprecate background repair and probablistic read_repair_chance table options
   (CASSANDRA-13910)
 * Add missed CQL keywords to documentation (CASSANDRA-14359)
 * Fix unbounded validation compactions on repair / revert CASSANDRA-13797 (CASSANDRA-14332)
 * Avoid deadlock when running nodetool refresh before node is fully up (CASSANDRA-14310)
 * Handle all exceptions when opening sstables (CASSANDRA-14202)
 * Handle incompletely written hint descriptors during startup (CASSANDRA-14080)
 * Handle repeat open bound from SRP in read repair (CASSANDRA-14330)
 * Respect max hint window when hinting for LWT (CASSANDRA-14215)
 * Adding missing WriteType enum values to v3, v4, and v5 spec (CASSANDRA-13697)
 * Don't regenerate bloomfilter and summaries on startup (CASSANDRA-11163)
 * Fix NPE when performing comparison against a null frozen in LWT (CASSANDRA-14087)
 * Log when SSTables are deleted (CASSANDRA-14302)
 * Fix batch commitlog sync regression (CASSANDRA-14292)
 * Write to pending endpoint when view replica is also base replica (CASSANDRA-14251)
 * Chain commit log marker potential performance regression in batch commit mode (CASSANDRA-14194)
 * Fully utilise specified compaction threads (CASSANDRA-14210)
 * Pre-create deletion log records to finish compactions quicker (CASSANDRA-12763)
Merged from 2.2:
 * Fix bug that prevented compaction of SSTables after full repairs (CASSANDRA-14423)
 * Incorrect counting of pending messages in OutboundTcpConnection (CASSANDRA-11551)
 * Fix compaction failure caused by reading un-flushed data (CASSANDRA-12743)
 * Use Bounds instead of Range for sstables in anticompaction (CASSANDRA-14411)
 * Fix JSON queries with IN restrictions and ORDER BY clause (CASSANDRA-14286)
 * Backport circleci yaml (CASSANDRA-14240)
Merged from 2.1:
 * Check checksum before decompressing data (CASSANDRA-14284)
 * CVE-2017-5929 Security vulnerability in Logback warning in NEWS.txt (CASSANDRA-14183)


3.11.2
 * Fix ReadCommandTest (CASSANDRA-14234)
 * Remove trailing period from latency reports at keyspace level (CASSANDRA-14233)
 * Backport CASSANDRA-13080: Use new token allocation for non bootstrap case as well (CASSANDRA-14212)
 * Remove dependencies on JVM internal classes from JMXServerUtils (CASSANDRA-14173)
 * Add DEFAULT, UNSET, MBEAN and MBEANS to `ReservedKeywords` (CASSANDRA-14205)
 * Add Unittest for schema migration fix (CASSANDRA-14140)
 * Print correct snitch info from nodetool describecluster (CASSANDRA-13528)
 * Close socket on error during connect on OutboundTcpConnection (CASSANDRA-9630)
 * Enable CDC unittest (CASSANDRA-14141)
 * Acquire read lock before accessing CompactionStrategyManager fields (CASSANDRA-14139)
 * Split CommitLogStressTest to avoid timeout (CASSANDRA-14143)
 * Avoid invalidating disk boundaries unnecessarily (CASSANDRA-14083)
 * Avoid exposing compaction strategy index externally (CASSANDRA-14082)
 * Prevent continuous schema exchange between 3.0 and 3.11 nodes (CASSANDRA-14109)
 * Fix imbalanced disks when replacing node with same address with JBOD (CASSANDRA-14084)
 * Reload compaction strategies when disk boundaries are invalidated (CASSANDRA-13948)
 * Remove OpenJDK log warning (CASSANDRA-13916)
 * Prevent compaction strategies from looping indefinitely (CASSANDRA-14079)
 * Cache disk boundaries (CASSANDRA-13215)
 * Add asm jar to build.xml for maven builds (CASSANDRA-11193)
 * Round buffer size to powers of 2 for the chunk cache (CASSANDRA-13897)
 * Update jackson JSON jars (CASSANDRA-13949)
 * Avoid locks when checking LCS fanout and if we should defrag (CASSANDRA-13930)
 * Correctly count range tombstones in traces and tombstone thresholds (CASSANDRA-8527)
Merged from 3.0:
 * Add MinGW uname check to start scripts (CASSANDRA-12840)
 * Use the correct digest file and reload sstable metadata in nodetool verify (CASSANDRA-14217)
 * Handle failure when mutating repaired status in Verifier (CASSANDRA-13933)
 * Set encoding for javadoc generation (CASSANDRA-14154)
 * Fix index target computation for dense composite tables with dropped compact storage (CASSANDRA-14104)
 * Improve commit log chain marker updating (CASSANDRA-14108)
 * Extra range tombstone bound creates double rows (CASSANDRA-14008)
 * Fix SStable ordering by max timestamp in SinglePartitionReadCommand (CASSANDRA-14010)
 * Accept role names containing forward-slash (CASSANDRA-14088)
 * Optimize CRC check chance probability calculations (CASSANDRA-14094)
 * Fix cleanup on keyspace with no replicas (CASSANDRA-13526)
 * Fix updating base table rows with TTL not removing view entries (CASSANDRA-14071)
 * Reduce garbage created by DynamicSnitch (CASSANDRA-14091)
 * More frequent commitlog chained markers (CASSANDRA-13987)
 * Fix serialized size of DataLimits (CASSANDRA-14057)
 * Add flag to allow dropping oversized read repair mutations (CASSANDRA-13975)
 * Fix SSTableLoader logger message (CASSANDRA-14003)
 * Fix repair race that caused gossip to block (CASSANDRA-13849)
 * Tracing interferes with digest requests when using RandomPartitioner (CASSANDRA-13964)
 * Add flag to disable materialized views, and warnings on creation (CASSANDRA-13959)
 * Don't let user drop or generally break tables in system_distributed (CASSANDRA-13813)
 * Provide a JMX call to sync schema with local storage (CASSANDRA-13954)
 * Mishandling of cells for removed/dropped columns when reading legacy files (CASSANDRA-13939)
 * Deserialise sstable metadata in nodetool verify (CASSANDRA-13922)
Merged from 2.2:
 * Fix the inspectJvmOptions startup check (CASSANDRA-14112)
 * Fix race that prevents submitting compaction for a table when executor is full (CASSANDRA-13801)
 * Rely on the JVM to handle OutOfMemoryErrors (CASSANDRA-13006)
 * Grab refs during scrub/index redistribution/cleanup (CASSANDRA-13873)
Merged from 2.1:
 * Protect against overflow of local expiration time (CASSANDRA-14092)
 * RPM package spec: fix permissions for installed jars and config files (CASSANDRA-14181)
 * More PEP8 compiance for cqlsh (CASSANDRA-14021)


3.11.1
 * Fix the computation of cdc_total_space_in_mb for exabyte filesystems (CASSANDRA-13808)
 * AbstractTokenTreeBuilder#serializedSize returns wrong value when there is a single leaf and overflow collisions (CASSANDRA-13869)
 * Add a compaction option to TWCS to ignore sstables overlapping checks (CASSANDRA-13418)
 * BTree.Builder memory leak (CASSANDRA-13754)
 * Revert CASSANDRA-10368 of supporting non-pk column filtering due to correctness (CASSANDRA-13798)
 * Add a skip read validation flag to cassandra-stress (CASSANDRA-13772)
 * Fix cassandra-stress hang issues when an error during cluster connection happens (CASSANDRA-12938)
 * Better bootstrap failure message when blocked by (potential) range movement (CASSANDRA-13744)
 * "ignore" option is ignored in sstableloader (CASSANDRA-13721)
 * Deadlock in AbstractCommitLogSegmentManager (CASSANDRA-13652)
 * Duplicate the buffer before passing it to analyser in SASI operation (CASSANDRA-13512)
 * Properly evict pstmts from prepared statements cache (CASSANDRA-13641)
Merged from 3.0:
 * Improve TRUNCATE performance (CASSANDRA-13909)
 * Implement short read protection on partition boundaries (CASSANDRA-13595)
 * Fix ISE thrown by UPI.Serializer.hasNext() for some SELECT queries (CASSANDRA-13911)
 * Filter header only commit logs before recovery (CASSANDRA-13918)
 * AssertionError prepending to a list (CASSANDRA-13149)
 * Fix support for SuperColumn tables (CASSANDRA-12373)
 * Handle limit correctly on tables with strict liveness (CASSANDRA-13883)
 * Fix missing original update in TriggerExecutor (CASSANDRA-13894)
 * Remove non-rpc-ready nodes from counter leader candidates (CASSANDRA-13043)
 * Improve short read protection performance (CASSANDRA-13794)
 * Fix sstable reader to support range-tombstone-marker for multi-slices (CASSANDRA-13787)
 * Fix short read protection for tables with no clustering columns (CASSANDRA-13880)
 * Make isBuilt volatile in PartitionUpdate (CASSANDRA-13619)
 * Prevent integer overflow of timestamps in CellTest and RowsTest (CASSANDRA-13866)
 * Fix counter application order in short read protection (CASSANDRA-12872)
 * Don't block RepairJob execution on validation futures (CASSANDRA-13797)
 * Wait for all management tasks to complete before shutting down CLSM (CASSANDRA-13123)
 * INSERT statement fails when Tuple type is used as clustering column with default DESC order (CASSANDRA-13717)
 * Fix pending view mutations handling and cleanup batchlog when there are local and remote paired mutations (CASSANDRA-13069)
 * Improve config validation and documentation on overflow and NPE (CASSANDRA-13622)
 * Range deletes in a CAS batch are ignored (CASSANDRA-13655)
 * Avoid assertion error when IndexSummary > 2G (CASSANDRA-12014)
 * Change repair midpoint logging for tiny ranges (CASSANDRA-13603)
 * Better handle corrupt final commitlog segment (CASSANDRA-11995)
 * StreamingHistogram is not thread safe (CASSANDRA-13756)
 * Fix MV timestamp issues (CASSANDRA-11500)
 * Better tolerate improperly formatted bcrypt hashes (CASSANDRA-13626)
 * Fix race condition in read command serialization (CASSANDRA-13363)
 * Fix AssertionError in short read protection (CASSANDRA-13747)
 * Don't skip corrupted sstables on startup (CASSANDRA-13620)
 * Fix the merging of cells with different user type versions (CASSANDRA-13776)
 * Copy session properties on cqlsh.py do_login (CASSANDRA-13640)
 * Potential AssertionError during ReadRepair of range tombstone and partition deletions (CASSANDRA-13719)
 * Don't let stress write warmup data if n=0 (CASSANDRA-13773)
 * Gossip thread slows down when using batch commit log (CASSANDRA-12966)
 * Randomize batchlog endpoint selection with only 1 or 2 racks (CASSANDRA-12884)
 * Fix digest calculation for counter cells (CASSANDRA-13750)
 * Fix ColumnDefinition.cellValueType() for non-frozen collection and change SSTabledump to use type.toJSONString() (CASSANDRA-13573)
 * Skip materialized view addition if the base table doesn't exist (CASSANDRA-13737)
 * Drop table should remove corresponding entries in dropped_columns table (CASSANDRA-13730)
 * Log warn message until legacy auth tables have been migrated (CASSANDRA-13371)
 * Fix incorrect [2.1 <- 3.0] serialization of counter cells created in 2.0 (CASSANDRA-13691)
 * Fix invalid writetime for null cells (CASSANDRA-13711)
 * Fix ALTER TABLE statement to atomically propagate changes to the table and its MVs (CASSANDRA-12952)
 * Fixed ambiguous output of nodetool tablestats command (CASSANDRA-13722)
 * Fix Digest mismatch Exception if hints file has UnknownColumnFamily (CASSANDRA-13696)
 * Purge tombstones created by expired cells (CASSANDRA-13643)
 * Make concat work with iterators that have different subsets of columns (CASSANDRA-13482)
 * Set test.runners based on cores and memory size (CASSANDRA-13078)
 * Allow different NUMACTL_ARGS to be passed in (CASSANDRA-13557)
 * Allow native function calls in CQLSSTableWriter (CASSANDRA-12606)
 * Fix secondary index queries on COMPACT tables (CASSANDRA-13627)
 * Nodetool listsnapshots output is missing a newline, if there are no snapshots (CASSANDRA-13568)
 * sstabledump reports incorrect usage for argument order (CASSANDRA-13532)
Merged from 2.2:
 * Safely handle empty buffers when outputting to JSON (CASSANDRA-13868)
 * Copy session properties on cqlsh.py do_login (CASSANDRA-13847)
 * Fix load over calculated issue in IndexSummaryRedistribution (CASSANDRA-13738)
 * Fix compaction and flush exception not captured (CASSANDRA-13833)
 * Uncaught exceptions in Netty pipeline (CASSANDRA-13649)
 * Prevent integer overflow on exabyte filesystems (CASSANDRA-13067)
 * Fix queries with LIMIT and filtering on clustering columns (CASSANDRA-11223)
 * Fix potential NPE when resume bootstrap fails (CASSANDRA-13272)
 * Fix toJSONString for the UDT, tuple and collection types (CASSANDRA-13592)
 * Fix nested Tuples/UDTs validation (CASSANDRA-13646)
Merged from 2.1:
 * Clone HeartBeatState when building gossip messages. Make its generation/version volatile (CASSANDRA-13700)


3.11.0
 * Allow native function calls in CQLSSTableWriter (CASSANDRA-12606)
 * Replace string comparison with regex/number checks in MessagingService test (CASSANDRA-13216)
 * Fix formatting of duration columns in CQLSH (CASSANDRA-13549)
 * Fix the problem with duplicated rows when using paging with SASI (CASSANDRA-13302)
 * Allow CONTAINS statements filtering on the partition key and it’s parts (CASSANDRA-13275)
 * Fall back to even ranges calculation in clusters with vnodes when tokens are distributed unevenly (CASSANDRA-13229)
 * Fix duration type validation to prevent overflow (CASSANDRA-13218)
 * Forbid unsupported creation of SASI indexes over partition key columns (CASSANDRA-13228)
 * Reject multiple values for a key in CQL grammar. (CASSANDRA-13369)
 * UDA fails without input rows (CASSANDRA-13399)
 * Fix compaction-stress by using daemonInitialization (CASSANDRA-13188)
 * V5 protocol flags decoding broken (CASSANDRA-13443)
 * Use write lock not read lock for removing sstables from compaction strategies. (CASSANDRA-13422)
 * Use corePoolSize equal to maxPoolSize in JMXEnabledThreadPoolExecutors (CASSANDRA-13329)
 * Avoid rebuilding SASI indexes containing no values (CASSANDRA-12962)
 * Add charset to Analyser input stream (CASSANDRA-13151)
 * Fix testLimitSSTables flake caused by concurrent flush (CASSANDRA-12820)
 * cdc column addition strikes again (CASSANDRA-13382)
 * Fix static column indexes (CASSANDRA-13277)
 * DataOutputBuffer.asNewBuffer broken (CASSANDRA-13298)
 * unittest CipherFactoryTest failed on MacOS (CASSANDRA-13370)
 * Forbid SELECT restrictions and CREATE INDEX over non-frozen UDT columns (CASSANDRA-13247)
 * Default logging we ship will incorrectly print "?:?" for "%F:%L" pattern (CASSANDRA-13317)
 * Possible AssertionError in UnfilteredRowIteratorWithLowerBound (CASSANDRA-13366)
 * Support unaligned memory access for AArch64 (CASSANDRA-13326)
 * Improve SASI range iterator efficiency on intersection with an empty range (CASSANDRA-12915).
 * Fix equality comparisons of columns using the duration type (CASSANDRA-13174)
 * Obfuscate password in stress-graphs (CASSANDRA-12233)
 * Move to FastThreadLocalThread and FastThreadLocal (CASSANDRA-13034)
 * nodetool stopdaemon errors out (CASSANDRA-13030)
 * Tables in system_distributed should not use gcgs of 0 (CASSANDRA-12954)
 * Fix primary index calculation for SASI (CASSANDRA-12910)
 * More fixes to the TokenAllocator (CASSANDRA-12990)
 * NoReplicationTokenAllocator should work with zero replication factor (CASSANDRA-12983)
 * Address message coalescing regression (CASSANDRA-12676)
 * Delete illegal character from StandardTokenizerImpl.jflex (CASSANDRA-13417)
 * Fix cqlsh automatic protocol downgrade regression (CASSANDRA-13307)
 * Tracing payload not passed from QueryMessage to tracing session (CASSANDRA-12835)
Merged from 3.0:
 * Ensure int overflow doesn't occur when calculating large partition warning size (CASSANDRA-13172)
 * Ensure consistent view of partition columns between coordinator and replica in ColumnFilter (CASSANDRA-13004)
 * Failed unregistering mbean during drop keyspace (CASSANDRA-13346)
 * nodetool scrub/cleanup/upgradesstables exit code is wrong (CASSANDRA-13542)
 * Fix the reported number of sstable data files accessed per read (CASSANDRA-13120)
 * Fix schema digest mismatch during rolling upgrades from versions before 3.0.12 (CASSANDRA-13559)
 * Upgrade JNA version to 4.4.0 (CASSANDRA-13072)
 * Interned ColumnIdentifiers should use minimal ByteBuffers (CASSANDRA-13533)
 * ReverseIndexedReader may drop rows during 2.1 to 3.0 upgrade (CASSANDRA-13525)
 * Fix repair process violating start/end token limits for small ranges (CASSANDRA-13052)
 * Add storage port options to sstableloader (CASSANDRA-13518)
 * Properly handle quoted index names in cqlsh DESCRIBE output (CASSANDRA-12847)
 * Avoid reading static row twice from old format sstables (CASSANDRA-13236)
 * Fix NPE in StorageService.excise() (CASSANDRA-13163)
 * Expire OutboundTcpConnection messages by a single Thread (CASSANDRA-13265)
 * Fail repair if insufficient responses received (CASSANDRA-13397)
 * Fix SSTableLoader fail when the loaded table contains dropped columns (CASSANDRA-13276)
 * Avoid name clashes in CassandraIndexTest (CASSANDRA-13427)
 * Handling partially written hint files (CASSANDRA-12728)
 * Interrupt replaying hints on decommission (CASSANDRA-13308)
 * Handling partially written hint files (CASSANDRA-12728)
 * Fix NPE issue in StorageService (CASSANDRA-13060)
 * Make reading of range tombstones more reliable (CASSANDRA-12811)
 * Fix startup problems due to schema tables not completely flushed (CASSANDRA-12213)
 * Fix view builder bug that can filter out data on restart (CASSANDRA-13405)
 * Fix 2i page size calculation when there are no regular columns (CASSANDRA-13400)
 * Fix the conversion of 2.X expired rows without regular column data (CASSANDRA-13395)
 * Fix hint delivery when using ext+internal IPs with prefer_local enabled (CASSANDRA-13020)
 * Fix possible NPE on upgrade to 3.0/3.X in case of IO errors (CASSANDRA-13389)
 * Legacy deserializer can create empty range tombstones (CASSANDRA-13341)
 * Legacy caching options can prevent 3.0 upgrade (CASSANDRA-13384)
 * Use the Kernel32 library to retrieve the PID on Windows and fix startup checks (CASSANDRA-13333)
 * Fix code to not exchange schema across major versions (CASSANDRA-13274)
 * Dropping column results in "corrupt" SSTable (CASSANDRA-13337)
 * Bugs handling range tombstones in the sstable iterators (CASSANDRA-13340)
 * Fix CONTAINS filtering for null collections (CASSANDRA-13246)
 * Applying: Use a unique metric reservoir per test run when using Cassandra-wide metrics residing in MBeans (CASSANDRA-13216)
 * Propagate row deletions in 2i tables on upgrade (CASSANDRA-13320)
 * Slice.isEmpty() returns false for some empty slices (CASSANDRA-13305)
 * Add formatted row output to assertEmpty in CQL Tester (CASSANDRA-13238)
 * Prevent data loss on upgrade 2.1 - 3.0 by adding component separator to LogRecord absolute path (CASSANDRA-13294)
 * Improve testing on macOS by eliminating sigar logging (CASSANDRA-13233)
 * Cqlsh copy-from should error out when csv contains invalid data for collections (CASSANDRA-13071)
 * Fix "multiple versions of ant detected..." when running ant test (CASSANDRA-13232)
 * Coalescing strategy sleeps too much (CASSANDRA-13090)
 * Faster StreamingHistogram (CASSANDRA-13038)
 * Legacy deserializer can create unexpected boundary range tombstones (CASSANDRA-13237)
 * Remove unnecessary assertion from AntiCompactionTest (CASSANDRA-13070)
 * Fix cqlsh COPY for dates before 1900 (CASSANDRA-13185)
 * Use keyspace replication settings on system.size_estimates table (CASSANDRA-9639)
 * Add vm.max_map_count StartupCheck (CASSANDRA-13008)
 * Hint related logging should include the IP address of the destination in addition to
   host ID (CASSANDRA-13205)
 * Reloading logback.xml does not work (CASSANDRA-13173)
 * Lightweight transactions temporarily fail after upgrade from 2.1 to 3.0 (CASSANDRA-13109)
 * Duplicate rows after upgrading from 2.1.16 to 3.0.10/3.9 (CASSANDRA-13125)
 * Fix UPDATE queries with empty IN restrictions (CASSANDRA-13152)
 * Fix handling of partition with partition-level deletion plus
   live rows in sstabledump (CASSANDRA-13177)
 * Provide user workaround when system_schema.columns does not contain entries
   for a table that's in system_schema.tables (CASSANDRA-13180)
 * Nodetool upgradesstables/scrub/compact ignores system tables (CASSANDRA-13410)
 * Fix schema version calculation for rolling upgrades (CASSANDRA-13441)
Merged from 2.2:
 * Nodes started with join_ring=False should be able to serve requests when authentication is enabled (CASSANDRA-11381)
 * cqlsh COPY FROM: increment error count only for failures, not for attempts (CASSANDRA-13209)
 * Avoid starting gossiper in RemoveTest (CASSANDRA-13407)
 * Fix weightedSize() for row-cache reported by JMX and NodeTool (CASSANDRA-13393)
 * Fix JVM metric names (CASSANDRA-13103)
 * Honor truststore-password parameter in cassandra-stress (CASSANDRA-12773)
 * Discard in-flight shadow round responses (CASSANDRA-12653)
 * Don't anti-compact repaired data to avoid inconsistencies (CASSANDRA-13153)
 * Wrong logger name in AnticompactionTask (CASSANDRA-13343)
 * Commitlog replay may fail if last mutation is within 4 bytes of end of segment (CASSANDRA-13282)
 * Fix queries updating multiple time the same list (CASSANDRA-13130)
 * Fix GRANT/REVOKE when keyspace isn't specified (CASSANDRA-13053)
 * Fix flaky LongLeveledCompactionStrategyTest (CASSANDRA-12202)
 * Fix failing COPY TO STDOUT (CASSANDRA-12497)
 * Fix ColumnCounter::countAll behaviour for reverse queries (CASSANDRA-13222)
 * Exceptions encountered calling getSeeds() breaks OTC thread (CASSANDRA-13018)
 * Fix negative mean latency metric (CASSANDRA-12876)
 * Use only one file pointer when creating commitlog segments (CASSANDRA-12539)
Merged from 2.1:
 * Fix 2ndary index queries on partition keys for tables with static columns (CASSANDRA-13147)
 * Fix ParseError unhashable type list in cqlsh copy from (CASSANDRA-13364)
 * Remove unused repositories (CASSANDRA-13278)
 * Log stacktrace of uncaught exceptions (CASSANDRA-13108)
 * Use portable stderr for java error in startup (CASSANDRA-13211)
 * Fix Thread Leak in OutboundTcpConnection (CASSANDRA-13204)
 * Coalescing strategy can enter infinite loop (CASSANDRA-13159)


3.10
 * Fix secondary index queries regression (CASSANDRA-13013)
 * Add duration type to the protocol V5 (CASSANDRA-12850)
 * Fix duration type validation (CASSANDRA-13143)
 * Fix flaky GcCompactionTest (CASSANDRA-12664)
 * Fix TestHintedHandoff.hintedhandoff_decom_test (CASSANDRA-13058)
 * Fixed query monitoring for range queries (CASSANDRA-13050)
 * Remove outboundBindAny configuration property (CASSANDRA-12673)
 * Use correct bounds for all-data range when filtering (CASSANDRA-12666)
 * Remove timing window in test case (CASSANDRA-12875)
 * Resolve unit testing without JCE security libraries installed (CASSANDRA-12945)
 * Fix inconsistencies in cassandra-stress load balancing policy (CASSANDRA-12919)
 * Fix validation of non-frozen UDT cells (CASSANDRA-12916)
 * Don't shut down socket input/output on StreamSession (CASSANDRA-12903)
 * Fix Murmur3PartitionerTest (CASSANDRA-12858)
 * Move cqlsh syntax rules into separate module and allow easier customization (CASSANDRA-12897)
 * Fix CommitLogSegmentManagerTest (CASSANDRA-12283)
 * Fix cassandra-stress truncate option (CASSANDRA-12695)
 * Fix crossNode value when receiving messages (CASSANDRA-12791)
 * Don't load MX4J beans twice (CASSANDRA-12869)
 * Extend native protocol request flags, add versions to SUPPORTED, and introduce ProtocolVersion enum (CASSANDRA-12838)
 * Set JOINING mode when running pre-join tasks (CASSANDRA-12836)
 * remove net.mintern.primitive library due to license issue (CASSANDRA-12845)
 * Properly format IPv6 addresses when logging JMX service URL (CASSANDRA-12454)
 * Optimize the vnode allocation for single replica per DC (CASSANDRA-12777)
 * Use non-token restrictions for bounds when token restrictions are overridden (CASSANDRA-12419)
 * Fix CQLSH auto completion for PER PARTITION LIMIT (CASSANDRA-12803)
 * Use different build directories for Eclipse and Ant (CASSANDRA-12466)
 * Avoid potential AttributeError in cqlsh due to no table metadata (CASSANDRA-12815)
 * Fix RandomReplicationAwareTokenAllocatorTest.testExistingCluster (CASSANDRA-12812)
 * Upgrade commons-codec to 1.9 (CASSANDRA-12790)
 * Make the fanout size for LeveledCompactionStrategy to be configurable (CASSANDRA-11550)
 * Add duration data type (CASSANDRA-11873)
 * Fix timeout in ReplicationAwareTokenAllocatorTest (CASSANDRA-12784)
 * Improve sum aggregate functions (CASSANDRA-12417)
 * Make cassandra.yaml docs for batch_size_*_threshold_in_kb reflect changes in CASSANDRA-10876 (CASSANDRA-12761)
 * cqlsh fails to format collections when using aliases (CASSANDRA-11534)
 * Check for hash conflicts in prepared statements (CASSANDRA-12733)
 * Exit query parsing upon first error (CASSANDRA-12598)
 * Fix cassandra-stress to use single seed in UUID generation (CASSANDRA-12729)
 * CQLSSTableWriter does not allow Update statement (CASSANDRA-12450)
 * Config class uses boxed types but DD exposes primitive types (CASSANDRA-12199)
 * Add pre- and post-shutdown hooks to Storage Service (CASSANDRA-12461)
 * Add hint delivery metrics (CASSANDRA-12693)
 * Remove IndexInfo cache from FileIndexInfoRetriever (CASSANDRA-12731)
 * ColumnIndex does not reuse buffer (CASSANDRA-12502)
 * cdc column addition still breaks schema migration tasks (CASSANDRA-12697)
 * Upgrade metrics-reporter dependencies (CASSANDRA-12089)
 * Tune compaction thread count via nodetool (CASSANDRA-12248)
 * Add +=/-= shortcut syntax for update queries (CASSANDRA-12232)
 * Include repair session IDs in repair start message (CASSANDRA-12532)
 * Add a blocking task to Index, run before joining the ring (CASSANDRA-12039)
 * Fix NPE when using CQLSSTableWriter (CASSANDRA-12667)
 * Support optional backpressure strategies at the coordinator (CASSANDRA-9318)
 * Make randompartitioner work with new vnode allocation (CASSANDRA-12647)
 * Fix cassandra-stress graphing (CASSANDRA-12237)
 * Allow filtering on partition key columns for queries without secondary indexes (CASSANDRA-11031)
 * Fix Cassandra Stress reporting thread model and precision (CASSANDRA-12585)
 * Add JMH benchmarks.jar (CASSANDRA-12586)
 * Cleanup uses of AlterTableStatementColumn (CASSANDRA-12567)
 * Add keep-alive to streaming (CASSANDRA-11841)
 * Tracing payload is passed through newSession(..) (CASSANDRA-11706)
 * avoid deleting non existing sstable files and improve related log messages (CASSANDRA-12261)
 * json/yaml output format for nodetool compactionhistory (CASSANDRA-12486)
 * Retry all internode messages once after a connection is
   closed and reopened (CASSANDRA-12192)
 * Add support to rebuild from targeted replica (CASSANDRA-9875)
 * Add sequence distribution type to cassandra stress (CASSANDRA-12490)
 * "SELECT * FROM foo LIMIT ;" does not error out (CASSANDRA-12154)
 * Define executeLocally() at the ReadQuery Level (CASSANDRA-12474)
 * Extend read/write failure messages with a map of replica addresses
   to error codes in the v5 native protocol (CASSANDRA-12311)
 * Fix rebuild of SASI indexes with existing index files (CASSANDRA-12374)
 * Let DatabaseDescriptor not implicitly startup services (CASSANDRA-9054, 12550)
 * Fix clustering indexes in presence of static columns in SASI (CASSANDRA-12378)
 * Fix queries on columns with reversed type on SASI indexes (CASSANDRA-12223)
 * Added slow query log (CASSANDRA-12403)
 * Count full coordinated request against timeout (CASSANDRA-12256)
 * Allow TTL with null value on insert and update (CASSANDRA-12216)
 * Make decommission operation resumable (CASSANDRA-12008)
 * Add support to one-way targeted repair (CASSANDRA-9876)
 * Remove clientutil jar (CASSANDRA-11635)
 * Fix compaction throughput throttle (CASSANDRA-12366, CASSANDRA-12717)
 * Delay releasing Memtable memory on flush until PostFlush has finished running (CASSANDRA-12358)
 * Cassandra stress should dump all setting on startup (CASSANDRA-11914)
 * Make it possible to compact a given token range (CASSANDRA-10643)
 * Allow updating DynamicEndpointSnitch properties via JMX (CASSANDRA-12179)
 * Collect metrics on queries by consistency level (CASSANDRA-7384)
 * Add support for GROUP BY to SELECT statement (CASSANDRA-10707)
 * Deprecate memtable_cleanup_threshold and update default for memtable_flush_writers (CASSANDRA-12228)
 * Upgrade to OHC 0.4.4 (CASSANDRA-12133)
 * Add version command to cassandra-stress (CASSANDRA-12258)
 * Create compaction-stress tool (CASSANDRA-11844)
 * Garbage-collecting compaction operation and schema option (CASSANDRA-7019)
 * Add beta protocol flag for v5 native protocol (CASSANDRA-12142)
 * Support filtering on non-PRIMARY KEY columns in the CREATE
   MATERIALIZED VIEW statement's WHERE clause (CASSANDRA-10368)
 * Unify STDOUT and SYSTEMLOG logback format (CASSANDRA-12004)
 * COPY FROM should raise error for non-existing input files (CASSANDRA-12174)
 * Faster write path (CASSANDRA-12269)
 * Option to leave omitted columns in INSERT JSON unset (CASSANDRA-11424)
 * Support json/yaml output in nodetool tpstats (CASSANDRA-12035)
 * Expose metrics for successful/failed authentication attempts (CASSANDRA-10635)
 * Prepend snapshot name with "truncated" or "dropped" when a snapshot
   is taken before truncating or dropping a table (CASSANDRA-12178)
 * Optimize RestrictionSet (CASSANDRA-12153)
 * cqlsh does not automatically downgrade CQL version (CASSANDRA-12150)
 * Omit (de)serialization of state variable in UDAs (CASSANDRA-9613)
 * Create a system table to expose prepared statements (CASSANDRA-8831)
 * Reuse DataOutputBuffer from ColumnIndex (CASSANDRA-11970)
 * Remove DatabaseDescriptor dependency from SegmentedFile (CASSANDRA-11580)
 * Add supplied username to authentication error messages (CASSANDRA-12076)
 * Remove pre-startup check for open JMX port (CASSANDRA-12074)
 * Remove compaction Severity from DynamicEndpointSnitch (CASSANDRA-11738)
 * Restore resumable hints delivery (CASSANDRA-11960)
 * Properly report LWT contention (CASSANDRA-12626)
Merged from 3.0:
 * Dump threads when unit tests time out (CASSANDRA-13117)
 * Better error when modifying function permissions without explicit keyspace (CASSANDRA-12925)
 * Indexer is not correctly invoked when building indexes over sstables (CASSANDRA-13075)
 * Read repair is not blocking repair to finish in foreground repair (CASSANDRA-13115)
 * Stress daemon help is incorrect(CASSANDRA-12563)
 * Remove ALTER TYPE support (CASSANDRA-12443)
 * Fix assertion for certain legacy range tombstone pattern (CASSANDRA-12203)
 * Replace empty strings with null values if they cannot be converted (CASSANDRA-12794)
 * Fix deserialization of 2.x DeletedCells (CASSANDRA-12620)
 * Add parent repair session id to anticompaction log message (CASSANDRA-12186)
 * Improve contention handling on failure to acquire MV lock for streaming and hints (CASSANDRA-12905)
 * Fix DELETE and UPDATE queries with empty IN restrictions (CASSANDRA-12829)
 * Mark MVs as built after successful bootstrap (CASSANDRA-12984)
 * Estimated TS drop-time histogram updated with Cell.NO_DELETION_TIME (CASSANDRA-13040)
 * Nodetool compactionstats fails with NullPointerException (CASSANDRA-13021)
 * Thread local pools never cleaned up (CASSANDRA-13033)
 * Set RPC_READY to false when draining or if a node is marked as shutdown (CASSANDRA-12781)
 * CQL often queries static columns unnecessarily (CASSANDRA-12768)
 * Make sure sstables only get committed when it's safe to discard commit log records (CASSANDRA-12956)
 * Reject default_time_to_live option when creating or altering MVs (CASSANDRA-12868)
 * Nodetool should use a more sane max heap size (CASSANDRA-12739)
 * LocalToken ensures token values are cloned on heap (CASSANDRA-12651)
 * AnticompactionRequestSerializer serializedSize is incorrect (CASSANDRA-12934)
 * Prevent reloading of logback.xml from UDF sandbox (CASSANDRA-12535)
 * Reenable HeapPool (CASSANDRA-12900)
 * Disallow offheap_buffers memtable allocation (CASSANDRA-11039)
 * Fix CommitLogSegmentManagerTest (CASSANDRA-12283)
 * Pass root cause to CorruptBlockException when uncompression failed (CASSANDRA-12889)
 * Batch with multiple conditional updates for the same partition causes AssertionError (CASSANDRA-12867)
 * Make AbstractReplicationStrategy extendable from outside its package (CASSANDRA-12788)
 * Don't tell users to turn off consistent rangemovements during rebuild. (CASSANDRA-12296)
 * Fix CommitLogTest.testDeleteIfNotDirty (CASSANDRA-12854)
 * Avoid deadlock due to MV lock contention (CASSANDRA-12689)
 * Fix for KeyCacheCqlTest flakiness (CASSANDRA-12801)
 * Include SSTable filename in compacting large row message (CASSANDRA-12384)
 * Fix potential socket leak (CASSANDRA-12329, CASSANDRA-12330)
 * Fix ViewTest.testCompaction (CASSANDRA-12789)
 * Improve avg aggregate functions (CASSANDRA-12417)
 * Preserve quoted reserved keyword column names in MV creation (CASSANDRA-11803)
 * nodetool stopdaemon errors out (CASSANDRA-12646)
 * Split materialized view mutations on build to prevent OOM (CASSANDRA-12268)
 * mx4j does not work in 3.0.8 (CASSANDRA-12274)
 * Abort cqlsh copy-from in case of no answer after prolonged period of time (CASSANDRA-12740)
 * Avoid sstable corrupt exception due to dropped static column (CASSANDRA-12582)
 * Make stress use client mode to avoid checking commit log size on startup (CASSANDRA-12478)
 * Fix exceptions with new vnode allocation (CASSANDRA-12715)
 * Unify drain and shutdown processes (CASSANDRA-12509)
 * Fix NPE in ComponentOfSlice.isEQ() (CASSANDRA-12706)
 * Fix failure in LogTransactionTest (CASSANDRA-12632)
 * Fix potentially incomplete non-frozen UDT values when querying with the
   full primary key specified (CASSANDRA-12605)
 * Make sure repaired tombstones are dropped when only_purge_repaired_tombstones is enabled (CASSANDRA-12703)
 * Skip writing MV mutations to commitlog on mutation.applyUnsafe() (CASSANDRA-11670)
 * Establish consistent distinction between non-existing partition and NULL value for LWTs on static columns (CASSANDRA-12060)
 * Extend ColumnIdentifier.internedInstances key to include the type that generated the byte buffer (CASSANDRA-12516)
 * Handle composite prefixes with final EOC=0 as in 2.x and refactor LegacyLayout.decodeBound (CASSANDRA-12423)
 * select_distinct_with_deletions_test failing on non-vnode environments (CASSANDRA-11126)
 * Stack Overflow returned to queries while upgrading (CASSANDRA-12527)
 * Fix legacy regex for temporary files from 2.2 (CASSANDRA-12565)
 * Add option to state current gc_grace_seconds to tools/bin/sstablemetadata (CASSANDRA-12208)
 * Fix file system race condition that may cause LogAwareFileLister to fail to classify files (CASSANDRA-11889)
 * Fix file handle leaks due to simultaneous compaction/repair and
   listing snapshots, calculating snapshot sizes, or making schema
   changes (CASSANDRA-11594)
 * Fix nodetool repair exits with 0 for some errors (CASSANDRA-12508)
 * Do not shut down BatchlogManager twice during drain (CASSANDRA-12504)
 * Disk failure policy should not be invoked on out of space (CASSANDRA-12385)
 * Calculate last compacted key on startup (CASSANDRA-6216)
 * Add schema to snapshot manifest, add USING TIMESTAMP clause to ALTER TABLE statements (CASSANDRA-7190)
 * If CF has no clustering columns, any row cache is full partition cache (CASSANDRA-12499)
 * Correct log message for statistics of offheap memtable flush (CASSANDRA-12776)
 * Explicitly set locale for string validation (CASSANDRA-12541,CASSANDRA-12542,CASSANDRA-12543,CASSANDRA-12545)
Merged from 2.2:
 * Fix speculative retry bugs (CASSANDRA-13009)
 * Fix handling of nulls and unsets in IN conditions (CASSANDRA-12981)
 * Fix race causing infinite loop if Thrift server is stopped before it starts listening (CASSANDRA-12856)
 * CompactionTasks now correctly drops sstables out of compaction when not enough disk space is available (CASSANDRA-12979)
 * Remove support for non-JavaScript UDFs (CASSANDRA-12883)
 * Fix DynamicEndpointSnitch noop in multi-datacenter situations (CASSANDRA-13074)
 * cqlsh copy-from: encode column names to avoid primary key parsing errors (CASSANDRA-12909)
 * Temporarily fix bug that creates commit log when running offline tools (CASSANDRA-8616)
 * Reduce granuality of OpOrder.Group during index build (CASSANDRA-12796)
 * Test bind parameters and unset parameters in InsertUpdateIfConditionTest (CASSANDRA-12980)
 * Use saved tokens when setting local tokens on StorageService.joinRing (CASSANDRA-12935)
 * cqlsh: fix DESC TYPES errors (CASSANDRA-12914)
 * Fix leak on skipped SSTables in sstableupgrade (CASSANDRA-12899)
 * Avoid blocking gossip during pending range calculation (CASSANDRA-12281)
 * Fix purgeability of tombstones with max timestamp (CASSANDRA-12792)
 * Fail repair if participant dies during sync or anticompaction (CASSANDRA-12901)
 * cqlsh COPY: unprotected pk values before converting them if not using prepared statements (CASSANDRA-12863)
 * Fix Util.spinAssertEquals (CASSANDRA-12283)
 * Fix potential NPE for compactionstats (CASSANDRA-12462)
 * Prepare legacy authenticate statement if credentials table initialised after node startup (CASSANDRA-12813)
 * Change cassandra.wait_for_tracing_events_timeout_secs default to 0 (CASSANDRA-12754)
 * Clean up permissions when a UDA is dropped (CASSANDRA-12720)
 * Limit colUpdateTimeDelta histogram updates to reasonable deltas (CASSANDRA-11117)
 * Fix leak errors and execution rejected exceptions when draining (CASSANDRA-12457)
 * Fix merkle tree depth calculation (CASSANDRA-12580)
 * Make Collections deserialization more robust (CASSANDRA-12618)
 * Better handle invalid system roles table (CASSANDRA-12700)
 * Fix exceptions when enabling gossip on nodes that haven't joined the ring (CASSANDRA-12253)
 * Fix authentication problem when invoking cqlsh copy from a SOURCE command (CASSANDRA-12642)
 * Decrement pending range calculator jobs counter in finally block
 * cqlshlib tests: increase default execute timeout (CASSANDRA-12481)
 * Forward writes to replacement node when replace_address != broadcast_address (CASSANDRA-8523)
 * Fail repair on non-existing table (CASSANDRA-12279)
 * Enable repair -pr and -local together (fix regression of CASSANDRA-7450) (CASSANDRA-12522)
 * Split consistent range movement flag correction (CASSANDRA-12786)
Merged from 2.1:
 * Upgrade netty version to fix memory leak with client encryption (CASSANDRA-13114)
 * cqlsh copy-from: sort user type fields in csv (CASSANDRA-12959)
 * Don't skip sstables based on maxLocalDeletionTime (CASSANDRA-12765)


3.8, 3.9
 * Fix value skipping with counter columns (CASSANDRA-11726)
 * Fix nodetool tablestats miss SSTable count (CASSANDRA-12205)
 * Fixed flacky SSTablesIteratedTest (CASSANDRA-12282)
 * Fixed flacky SSTableRewriterTest: check file counts before calling validateCFS (CASSANDRA-12348)
 * cqlsh: Fix handling of $$-escaped strings (CASSANDRA-12189)
 * Fix SSL JMX requiring truststore containing server cert (CASSANDRA-12109)
 * RTE from new CDC column breaks in flight queries (CASSANDRA-12236)
 * Fix hdr logging for single operation workloads (CASSANDRA-12145)
 * Fix SASI PREFIX search in CONTAINS mode with partial terms (CASSANDRA-12073)
 * Increase size of flushExecutor thread pool (CASSANDRA-12071)
 * Partial revert of CASSANDRA-11971, cannot recycle buffer in SP.sendMessagesToNonlocalDC (CASSANDRA-11950)
 * Upgrade netty to 4.0.39 (CASSANDRA-12032, CASSANDRA-12034)
 * Improve details in compaction log message (CASSANDRA-12080)
 * Allow unset values in CQLSSTableWriter (CASSANDRA-11911)
 * Chunk cache to request compressor-compatible buffers if pool space is exhausted (CASSANDRA-11993)
 * Remove DatabaseDescriptor dependencies from SequentialWriter (CASSANDRA-11579)
 * Move skip_stop_words filter before stemming (CASSANDRA-12078)
 * Support seek() in EncryptedFileSegmentInputStream (CASSANDRA-11957)
 * SSTable tools mishandling LocalPartitioner (CASSANDRA-12002)
 * When SEPWorker assigned work, set thread name to match pool (CASSANDRA-11966)
 * Add cross-DC latency metrics (CASSANDRA-11569)
 * Allow terms in selection clause (CASSANDRA-10783)
 * Add bind variables to trace (CASSANDRA-11719)
 * Switch counter shards' clock to timestamps (CASSANDRA-9811)
 * Introduce HdrHistogram and response/service/wait separation to stress tool (CASSANDRA-11853)
 * entry-weighers in QueryProcessor should respect partitionKeyBindIndexes field (CASSANDRA-11718)
 * Support older ant versions (CASSANDRA-11807)
 * Estimate compressed on disk size when deciding if sstable size limit reached (CASSANDRA-11623)
 * cassandra-stress profiles should support case sensitive schemas (CASSANDRA-11546)
 * Remove DatabaseDescriptor dependency from FileUtils (CASSANDRA-11578)
 * Faster streaming (CASSANDRA-9766)
 * Add prepared query parameter to trace for "Execute CQL3 prepared query" session (CASSANDRA-11425)
 * Add repaired percentage metric (CASSANDRA-11503)
 * Add Change-Data-Capture (CASSANDRA-8844)
Merged from 3.0:
 * Fix paging for 2.x to 3.x upgrades (CASSANDRA-11195)
 * Fix clean interval not sent to commit log for empty memtable flush (CASSANDRA-12436)
 * Fix potential resource leak in RMIServerSocketFactoryImpl (CASSANDRA-12331)
 * Make sure compaction stats are updated when compaction is interrupted (CASSANDRA-12100)
 * Change commitlog and sstables to track dirty and clean intervals (CASSANDRA-11828)
 * NullPointerException during compaction on table with static columns (CASSANDRA-12336)
 * Fixed ConcurrentModificationException when reading metrics in GraphiteReporter (CASSANDRA-11823)
 * Fix upgrade of super columns on thrift (CASSANDRA-12335)
 * Fixed flacky BlacklistingCompactionsTest, switched to fixed size types and increased corruption size (CASSANDRA-12359)
 * Rerun ReplicationAwareTokenAllocatorTest on failure to avoid flakiness (CASSANDRA-12277)
 * Exception when computing read-repair for range tombstones (CASSANDRA-12263)
 * Lost counter writes in compact table and static columns (CASSANDRA-12219)
 * AssertionError with MVs on updating a row that isn't indexed due to a null value (CASSANDRA-12247)
 * Disable RR and speculative retry with EACH_QUORUM reads (CASSANDRA-11980)
 * Add option to override compaction space check (CASSANDRA-12180)
 * Faster startup by only scanning each directory for temporary files once (CASSANDRA-12114)
 * Respond with v1/v2 protocol header when responding to driver that attempts
   to connect with too low of a protocol version (CASSANDRA-11464)
 * NullPointerExpception when reading/compacting table (CASSANDRA-11988)
 * Fix problem with undeleteable rows on upgrade to new sstable format (CASSANDRA-12144)
 * Fix potential bad messaging service message for paged range reads
   within mixed-version 3.x clusters (CASSANDRA-12249)
 * Fix paging logic for deleted partitions with static columns (CASSANDRA-12107)
 * Wait until the message is being send to decide which serializer must be used (CASSANDRA-11393)
 * Fix migration of static thrift column names with non-text comparators (CASSANDRA-12147)
 * Fix upgrading sparse tables that are incorrectly marked as dense (CASSANDRA-11315)
 * Fix reverse queries ignoring range tombstones (CASSANDRA-11733)
 * Avoid potential race when rebuilding CFMetaData (CASSANDRA-12098)
 * Avoid missing sstables when getting the canonical sstables (CASSANDRA-11996)
 * Always select the live sstables when getting sstables in bounds (CASSANDRA-11944)
 * Fix column ordering of results with static columns for Thrift requests in
   a mixed 2.x/3.x cluster, also fix potential non-resolved duplication of
   those static columns in query results (CASSANDRA-12123)
 * Avoid digest mismatch with empty but static rows (CASSANDRA-12090)
 * Fix EOF exception when altering column type (CASSANDRA-11820)
 * Fix potential race in schema during new table creation (CASSANDRA-12083)
 * cqlsh: fix error handling in rare COPY FROM failure scenario (CASSANDRA-12070)
 * Disable autocompaction during drain (CASSANDRA-11878)
 * Add a metrics timer to MemtablePool and use it to track time spent blocked on memory in MemtableAllocator (CASSANDRA-11327)
 * Fix upgrading schema with super columns with non-text subcomparators (CASSANDRA-12023)
 * Add TimeWindowCompactionStrategy (CASSANDRA-9666)
 * Fix JsonTransformer output of partition with deletion info (CASSANDRA-12418)
 * Fix NPE in SSTableLoader when specifying partial directory path (CASSANDRA-12609)
Merged from 2.2:
 * Add local address entry in PropertyFileSnitch (CASSANDRA-11332)
 * cqlsh copy: fix missing counter values (CASSANDRA-12476)
 * Move migration tasks to non-periodic queue, assure flush executor shutdown after non-periodic executor (CASSANDRA-12251)
 * cqlsh copy: fixed possible race in initializing feeding thread (CASSANDRA-11701)
 * Only set broadcast_rpc_address on Ec2MultiRegionSnitch if it's not set (CASSANDRA-11357)
 * Update StorageProxy range metrics for timeouts, failures and unavailables (CASSANDRA-9507)
 * Add Sigar to classes included in clientutil.jar (CASSANDRA-11635)
 * Add decay to histograms and timers used for metrics (CASSANDRA-11752)
 * Fix hanging stream session (CASSANDRA-10992)
 * Fix INSERT JSON, fromJson() support of smallint, tinyint types (CASSANDRA-12371)
 * Restore JVM metric export for metric reporters (CASSANDRA-12312)
 * Release sstables of failed stream sessions only when outgoing transfers are finished (CASSANDRA-11345)
 * Wait for tracing events before returning response and query at same consistency level client side (CASSANDRA-11465)
 * cqlsh copyutil should get host metadata by connected address (CASSANDRA-11979)
 * Fixed cqlshlib.test.remove_test_db (CASSANDRA-12214)
 * Synchronize ThriftServer::stop() (CASSANDRA-12105)
 * Use dedicated thread for JMX notifications (CASSANDRA-12146)
 * Improve streaming synchronization and fault tolerance (CASSANDRA-11414)
 * MemoryUtil.getShort() should return an unsigned short also for architectures not supporting unaligned memory accesses (CASSANDRA-11973)
Merged from 2.1:
 * Fix queries with empty ByteBuffer values in clustering column restrictions (CASSANDRA-12127)
 * Disable passing control to post-flush after flush failure to prevent data loss (CASSANDRA-11828)
 * Allow STCS-in-L0 compactions to reduce scope with LCS (CASSANDRA-12040)
 * cannot use cql since upgrading python to 2.7.11+ (CASSANDRA-11850)
 * Fix filtering on clustering columns when 2i is used (CASSANDRA-11907)


3.0.8
 * Fix potential race in schema during new table creation (CASSANDRA-12083)
 * cqlsh: fix error handling in rare COPY FROM failure scenario (CASSANDRA-12070)
 * Disable autocompaction during drain (CASSANDRA-11878)
 * Add a metrics timer to MemtablePool and use it to track time spent blocked on memory in MemtableAllocator (CASSANDRA-11327)
 * Fix upgrading schema with super columns with non-text subcomparators (CASSANDRA-12023)
 * Add TimeWindowCompactionStrategy (CASSANDRA-9666)
Merged from 2.2:
 * Allow nodetool info to run with readonly JMX access (CASSANDRA-11755)
 * Validate bloom_filter_fp_chance against lowest supported
   value when the table is created (CASSANDRA-11920)
 * Don't send erroneous NEW_NODE notifications on restart (CASSANDRA-11038)
 * StorageService shutdown hook should use a volatile variable (CASSANDRA-11984)
Merged from 2.1:
 * Add system property to set the max number of native transport requests in queue (CASSANDRA-11363)
 * Fix queries with empty ByteBuffer values in clustering column restrictions (CASSANDRA-12127)
 * Disable passing control to post-flush after flush failure to prevent data loss (CASSANDRA-11828)
 * Allow STCS-in-L0 compactions to reduce scope with LCS (CASSANDRA-12040)
 * cannot use cql since upgrading python to 2.7.11+ (CASSANDRA-11850)
 * Fix filtering on clustering columns when 2i is used (CASSANDRA-11907)
 * Avoid stalling paxos when the paxos state expires (CASSANDRA-12043)
 * Remove finished incoming streaming connections from MessagingService (CASSANDRA-11854)
 * Don't try to get sstables for non-repairing column families (CASSANDRA-12077)
 * Avoid marking too many sstables as repaired (CASSANDRA-11696)
 * Prevent select statements with clustering key > 64k (CASSANDRA-11882)
 * Fix clock skew corrupting other nodes with paxos (CASSANDRA-11991)
 * Remove distinction between non-existing static columns and existing but null in LWTs (CASSANDRA-9842)
 * Cache local ranges when calculating repair neighbors (CASSANDRA-11934)
 * Allow LWT operation on static column with only partition keys (CASSANDRA-10532)
 * Create interval tree over canonical sstables to avoid missing sstables during streaming (CASSANDRA-11886)
 * cqlsh COPY FROM: shutdown parent cluster after forking, to avoid corrupting SSL connections (CASSANDRA-11749)


3.7
 * Support multiple folders for user defined compaction tasks (CASSANDRA-11765)
 * Fix race in CompactionStrategyManager's pause/resume (CASSANDRA-11922)
Merged from 3.0:
 * Fix legacy serialization of Thrift-generated non-compound range tombstones
   when communicating with 2.x nodes (CASSANDRA-11930)
 * Fix Directories instantiations where CFS.initialDirectories should be used (CASSANDRA-11849)
 * Avoid referencing DatabaseDescriptor in AbstractType (CASSANDRA-11912)
 * Don't use static dataDirectories field in Directories instances (CASSANDRA-11647)
 * Fix sstables not being protected from removal during index build (CASSANDRA-11905)
 * cqlsh: Suppress stack trace from Read/WriteFailures (CASSANDRA-11032)
 * Remove unneeded code to repair index summaries that have
   been improperly down-sampled (CASSANDRA-11127)
 * Avoid WriteTimeoutExceptions during commit log replay due to materialized
   view lock contention (CASSANDRA-11891)
 * Prevent OOM failures on SSTable corruption, improve tests for corruption detection (CASSANDRA-9530)
 * Use CFS.initialDirectories when clearing snapshots (CASSANDRA-11705)
 * Allow compaction strategies to disable early open (CASSANDRA-11754)
 * Refactor Materialized View code (CASSANDRA-11475)
 * Update Java Driver (CASSANDRA-11615)
Merged from 2.2:
 * Persist local metadata earlier in startup sequence (CASSANDRA-11742)
 * cqlsh: fix tab completion for case-sensitive identifiers (CASSANDRA-11664)
 * Avoid showing estimated key as -1 in tablestats (CASSANDRA-11587)
 * Fix possible race condition in CommitLog.recover (CASSANDRA-11743)
 * Enable client encryption in sstableloader with cli options (CASSANDRA-11708)
 * Possible memory leak in NIODataInputStream (CASSANDRA-11867)
 * Add seconds to cqlsh tracing session duration (CASSANDRA-11753)
 * Fix commit log replay after out-of-order flush completion (CASSANDRA-9669)
 * Prohibit Reversed Counter type as part of the PK (CASSANDRA-9395)
 * cqlsh: correctly handle non-ascii chars in error messages (CASSANDRA-11626)
Merged from 2.1:
 * Run CommitLog tests with different compression settings (CASSANDRA-9039)
 * cqlsh: apply current keyspace to source command (CASSANDRA-11152)
 * Clear out parent repair session if repair coordinator dies (CASSANDRA-11824)
 * Set default streaming_socket_timeout_in_ms to 24 hours (CASSANDRA-11840)
 * Do not consider local node a valid source during replace (CASSANDRA-11848)
 * Add message dropped tasks to nodetool netstats (CASSANDRA-11855)
 * Avoid holding SSTableReaders for duration of incremental repair (CASSANDRA-11739)


3.6
 * Correctly migrate schema for frozen UDTs during 2.x -> 3.x upgrades
   (does not affect any released versions) (CASSANDRA-11613)
 * Allow server startup if JMX is configured directly (CASSANDRA-11725)
 * Prevent direct memory OOM on buffer pool allocations (CASSANDRA-11710)
 * Enhanced Compaction Logging (CASSANDRA-10805)
 * Make prepared statement cache size configurable (CASSANDRA-11555)
 * Integrated JMX authentication and authorization (CASSANDRA-10091)
 * Add units to stress ouput (CASSANDRA-11352)
 * Fix PER PARTITION LIMIT for single and multi partitions queries (CASSANDRA-11603)
 * Add uncompressed chunk cache for RandomAccessReader (CASSANDRA-5863)
 * Clarify ClusteringPrefix hierarchy (CASSANDRA-11213)
 * Always perform collision check before joining ring (CASSANDRA-10134)
 * SSTableWriter output discrepancy (CASSANDRA-11646)
 * Fix potential timeout in NativeTransportService.testConcurrentDestroys (CASSANDRA-10756)
 * Support large partitions on the 3.0 sstable format (CASSANDRA-11206,11763)
 * Add support to rebuild from specific range (CASSANDRA-10406)
 * Optimize the overlapping lookup by calculating all the
   bounds in advance (CASSANDRA-11571)
 * Support json/yaml output in nodetool tablestats (CASSANDRA-5977)
 * (stress) Add datacenter option to -node options (CASSANDRA-11591)
 * Fix handling of empty slices (CASSANDRA-11513)
 * Make number of cores used by cqlsh COPY visible to testing code (CASSANDRA-11437)
 * Allow filtering on clustering columns for queries without secondary indexes (CASSANDRA-11310)
 * Refactor Restriction hierarchy (CASSANDRA-11354)
 * Eliminate allocations in R/W path (CASSANDRA-11421)
 * Update Netty to 4.0.36 (CASSANDRA-11567)
 * Fix PER PARTITION LIMIT for queries requiring post-query ordering (CASSANDRA-11556)
 * Allow instantiation of UDTs and tuples in UDFs (CASSANDRA-10818)
 * Support UDT in CQLSSTableWriter (CASSANDRA-10624)
 * Support for non-frozen user-defined types, updating
   individual fields of user-defined types (CASSANDRA-7423)
 * Make LZ4 compression level configurable (CASSANDRA-11051)
 * Allow per-partition LIMIT clause in CQL (CASSANDRA-7017)
 * Make custom filtering more extensible with UserExpression (CASSANDRA-11295)
 * Improve field-checking and error reporting in cassandra.yaml (CASSANDRA-10649)
 * Print CAS stats in nodetool proxyhistograms (CASSANDRA-11507)
 * More user friendly error when providing an invalid token to nodetool (CASSANDRA-9348)
 * Add static column support to SASI index (CASSANDRA-11183)
 * Support EQ/PREFIX queries in SASI CONTAINS mode without tokenization (CASSANDRA-11434)
 * Support LIKE operator in prepared statements (CASSANDRA-11456)
 * Add a command to see if a Materialized View has finished building (CASSANDRA-9967)
 * Log endpoint and port associated with streaming operation (CASSANDRA-8777)
 * Print sensible units for all log messages (CASSANDRA-9692)
 * Upgrade Netty to version 4.0.34 (CASSANDRA-11096)
 * Break the CQL grammar into separate Parser and Lexer (CASSANDRA-11372)
 * Compress only inter-dc traffic by default (CASSANDRA-8888)
 * Add metrics to track write amplification (CASSANDRA-11420)
 * cassandra-stress: cannot handle "value-less" tables (CASSANDRA-7739)
 * Add/drop multiple columns in one ALTER TABLE statement (CASSANDRA-10411)
 * Add require_endpoint_verification opt for internode encryption (CASSANDRA-9220)
 * Add auto import java.util for UDF code block (CASSANDRA-11392)
 * Add --hex-format option to nodetool getsstables (CASSANDRA-11337)
 * sstablemetadata should print sstable min/max token (CASSANDRA-7159)
 * Do not wrap CassandraException in TriggerExecutor (CASSANDRA-9421)
 * COPY TO should have higher double precision (CASSANDRA-11255)
 * Stress should exit with non-zero status after failure (CASSANDRA-10340)
 * Add client to cqlsh SHOW_SESSION (CASSANDRA-8958)
 * Fix nodetool tablestats keyspace level metrics (CASSANDRA-11226)
 * Store repair options in parent_repair_history (CASSANDRA-11244)
 * Print current leveling in sstableofflinerelevel (CASSANDRA-9588)
 * Change repair message for keyspaces with RF 1 (CASSANDRA-11203)
 * Remove hard-coded SSL cipher suites and protocols (CASSANDRA-10508)
 * Improve concurrency in CompactionStrategyManager (CASSANDRA-10099)
 * (cqlsh) interpret CQL type for formatting blobs (CASSANDRA-11274)
 * Refuse to start and print txn log information in case of disk
   corruption (CASSANDRA-10112)
 * Resolve some eclipse-warnings (CASSANDRA-11086)
 * (cqlsh) Show static columns in a different color (CASSANDRA-11059)
 * Allow to remove TTLs on table with default_time_to_live (CASSANDRA-11207)
Merged from 3.0:
 * Disallow creating view with a static column (CASSANDRA-11602)
 * Reduce the amount of object allocations caused by the getFunctions methods (CASSANDRA-11593)
 * Potential error replaying commitlog with smallint/tinyint/date/time types (CASSANDRA-11618)
 * Fix queries with filtering on counter columns (CASSANDRA-11629)
 * Improve tombstone printing in sstabledump (CASSANDRA-11655)
 * Fix paging for range queries where all clustering columns are specified (CASSANDRA-11669)
 * Don't require HEAP_NEW_SIZE to be set when using G1 (CASSANDRA-11600)
 * Fix sstabledump not showing cells after tombstone marker (CASSANDRA-11654)
 * Ignore all LocalStrategy keyspaces for streaming and other related
   operations (CASSANDRA-11627)
 * Ensure columnfilter covers indexed columns for thrift 2i queries (CASSANDRA-11523)
 * Only open one sstable scanner per sstable (CASSANDRA-11412)
 * Option to specify ProtocolVersion in cassandra-stress (CASSANDRA-11410)
 * ArithmeticException in avgFunctionForDecimal (CASSANDRA-11485)
 * LogAwareFileLister should only use OLD sstable files in current folder to determine disk consistency (CASSANDRA-11470)
 * Notify indexers of expired rows during compaction (CASSANDRA-11329)
 * Properly respond with ProtocolError when a v1/v2 native protocol
   header is received (CASSANDRA-11464)
 * Validate that num_tokens and initial_token are consistent with one another (CASSANDRA-10120)
Merged from 2.2:
 * Exit JVM if JMX server fails to startup (CASSANDRA-11540)
 * Produce a heap dump when exiting on OOM (CASSANDRA-9861)
 * Restore ability to filter on clustering columns when using a 2i (CASSANDRA-11510)
 * JSON datetime formatting needs timezone (CASSANDRA-11137)
 * Fix is_dense recalculation for Thrift-updated tables (CASSANDRA-11502)
 * Remove unnescessary file existence check during anticompaction (CASSANDRA-11660)
 * Add missing files to debian packages (CASSANDRA-11642)
 * Avoid calling Iterables::concat in loops during ModificationStatement::getFunctions (CASSANDRA-11621)
 * cqlsh: COPY FROM should use regular inserts for single statement batches and
   report errors correctly if workers processes crash on initialization (CASSANDRA-11474)
 * Always close cluster with connection in CqlRecordWriter (CASSANDRA-11553)
 * Allow only DISTINCT queries with partition keys restrictions (CASSANDRA-11339)
 * CqlConfigHelper no longer requires both a keystore and truststore to work (CASSANDRA-11532)
 * Make deprecated repair methods backward-compatible with previous notification service (CASSANDRA-11430)
 * IncomingStreamingConnection version check message wrong (CASSANDRA-11462)
Merged from 2.1:
 * Support mlockall on IBM POWER arch (CASSANDRA-11576)
 * Add option to disable use of severity in DynamicEndpointSnitch (CASSANDRA-11737)
 * cqlsh COPY FROM fails for null values with non-prepared statements (CASSANDRA-11631)
 * Make cython optional in pylib/setup.py (CASSANDRA-11630)
 * Change order of directory searching for cassandra.in.sh to favor local one (CASSANDRA-11628)
 * cqlsh COPY FROM fails with []{} chars in UDT/tuple fields/values (CASSANDRA-11633)
 * clqsh: COPY FROM throws TypeError with Cython extensions enabled (CASSANDRA-11574)
 * cqlsh: COPY FROM ignores NULL values in conversion (CASSANDRA-11549)
 * Validate levels when building LeveledScanner to avoid overlaps with orphaned sstables (CASSANDRA-9935)


3.5
 * StaticTokenTreeBuilder should respect posibility of duplicate tokens (CASSANDRA-11525)
 * Correctly fix potential assertion error during compaction (CASSANDRA-11353)
 * Avoid index segment stitching in RAM which lead to OOM on big SSTable files (CASSANDRA-11383)
 * Fix clustering and row filters for LIKE queries on clustering columns (CASSANDRA-11397)
Merged from 3.0:
 * Fix rare NPE on schema upgrade from 2.x to 3.x (CASSANDRA-10943)
 * Improve backoff policy for cqlsh COPY FROM (CASSANDRA-11320)
 * Improve IF NOT EXISTS check in CREATE INDEX (CASSANDRA-11131)
 * Upgrade ohc to 0.4.3
 * Enable SO_REUSEADDR for JMX RMI server sockets (CASSANDRA-11093)
 * Allocate merkletrees with the correct size (CASSANDRA-11390)
 * Support streaming pre-3.0 sstables (CASSANDRA-10990)
 * Add backpressure to compressed or encrypted commit log (CASSANDRA-10971)
 * SSTableExport supports secondary index tables (CASSANDRA-11330)
 * Fix sstabledump to include missing info in debug output (CASSANDRA-11321)
 * Establish and implement canonical bulk reading workload(s) (CASSANDRA-10331)
 * Fix paging for IN queries on tables without clustering columns (CASSANDRA-11208)
 * Remove recursive call from CompositesSearcher (CASSANDRA-11304)
 * Fix filtering on non-primary key columns for queries without index (CASSANDRA-6377)
 * Fix sstableloader fail when using materialized view (CASSANDRA-11275)
Merged from 2.2:
 * DatabaseDescriptor should log stacktrace in case of Eception during seed provider creation (CASSANDRA-11312)
 * Use canonical path for directory in SSTable descriptor (CASSANDRA-10587)
 * Add cassandra-stress keystore option (CASSANDRA-9325)
 * Dont mark sstables as repairing with sub range repairs (CASSANDRA-11451)
 * Notify when sstables change after cancelling compaction (CASSANDRA-11373)
 * cqlsh: COPY FROM should check that explicit column names are valid (CASSANDRA-11333)
 * Add -Dcassandra.start_gossip startup option (CASSANDRA-10809)
 * Fix UTF8Validator.validate() for modified UTF-8 (CASSANDRA-10748)
 * Clarify that now() function is calculated on the coordinator node in CQL documentation (CASSANDRA-10900)
 * Fix bloom filter sizing with LCS (CASSANDRA-11344)
 * (cqlsh) Fix error when result is 0 rows with EXPAND ON (CASSANDRA-11092)
 * Add missing newline at end of bin/cqlsh (CASSANDRA-11325)
 * Unresolved hostname leads to replace being ignored (CASSANDRA-11210)
 * Only log yaml config once, at startup (CASSANDRA-11217)
 * Reference leak with parallel repairs on the same table (CASSANDRA-11215)
Merged from 2.1:
 * Add a -j parameter to scrub/cleanup/upgradesstables to state how
   many threads to use (CASSANDRA-11179)
 * COPY FROM on large datasets: fix progress report and debug performance (CASSANDRA-11053)
 * InvalidateKeys should have a weak ref to key cache (CASSANDRA-11176)


3.4
 * (cqlsh) add cqlshrc option to always connect using ssl (CASSANDRA-10458)
 * Cleanup a few resource warnings (CASSANDRA-11085)
 * Allow custom tracing implementations (CASSANDRA-10392)
 * Extract LoaderOptions to be able to be used from outside (CASSANDRA-10637)
 * fix OnDiskIndexTest to properly treat empty ranges (CASSANDRA-11205)
 * fix TrackerTest to handle new notifications (CASSANDRA-11178)
 * add SASI validation for partitioner and complex columns (CASSANDRA-11169)
 * Add caching of encrypted credentials in PasswordAuthenticator (CASSANDRA-7715)
 * fix SASI memtable switching on flush (CASSANDRA-11159)
 * Remove duplicate offline compaction tracking (CASSANDRA-11148)
 * fix EQ semantics of analyzed SASI indexes (CASSANDRA-11130)
 * Support long name output for nodetool commands (CASSANDRA-7950)
 * Encrypted hints (CASSANDRA-11040)
 * SASI index options validation (CASSANDRA-11136)
 * Optimize disk seek using min/max column name meta data when the LIMIT clause is used
   (CASSANDRA-8180)
 * Add LIKE support to CQL3 (CASSANDRA-11067)
 * Generic Java UDF types (CASSANDRA-10819)
 * cqlsh: Include sub-second precision in timestamps by default (CASSANDRA-10428)
 * Set javac encoding to utf-8 (CASSANDRA-11077)
 * Integrate SASI index into Cassandra (CASSANDRA-10661)
 * Add --skip-flush option to nodetool snapshot
 * Skip values for non-queried columns (CASSANDRA-10657)
 * Add support for secondary indexes on static columns (CASSANDRA-8103)
 * CommitLogUpgradeTestMaker creates broken commit logs (CASSANDRA-11051)
 * Add metric for number of dropped mutations (CASSANDRA-10866)
 * Simplify row cache invalidation code (CASSANDRA-10396)
 * Support user-defined compaction through nodetool (CASSANDRA-10660)
 * Stripe view locks by key and table ID to reduce contention (CASSANDRA-10981)
 * Add nodetool gettimeout and settimeout commands (CASSANDRA-10953)
 * Add 3.0 metadata to sstablemetadata output (CASSANDRA-10838)
Merged from 3.0:
 * MV should only query complex columns included in the view (CASSANDRA-11069)
 * Failed aggregate creation breaks server permanently (CASSANDRA-11064)
 * Add sstabledump tool (CASSANDRA-7464)
 * Introduce backpressure for hints (CASSANDRA-10972)
 * Fix ClusteringPrefix not being able to read tombstone range boundaries (CASSANDRA-11158)
 * Prevent logging in sandboxed state (CASSANDRA-11033)
 * Disallow drop/alter operations of UDTs used by UDAs (CASSANDRA-10721)
 * Add query time validation method on Index (CASSANDRA-11043)
 * Avoid potential AssertionError in mixed version cluster (CASSANDRA-11128)
 * Properly handle hinted handoff after topology changes (CASSANDRA-5902)
 * AssertionError when listing sstable files on inconsistent disk state (CASSANDRA-11156)
 * Fix wrong rack counting and invalid conditions check for TokenAllocation
   (CASSANDRA-11139)
 * Avoid creating empty hint files (CASSANDRA-11090)
 * Fix leak detection strong reference loop using weak reference (CASSANDRA-11120)
 * Configurie BatchlogManager to stop delayed tasks on shutdown (CASSANDRA-11062)
 * Hadoop integration is incompatible with Cassandra Driver 3.0.0 (CASSANDRA-11001)
 * Add dropped_columns to the list of schema table so it gets handled
   properly (CASSANDRA-11050)
 * Fix NPE when using forceRepairRangeAsync without DC (CASSANDRA-11239)
Merged from 2.2:
 * Preserve order for preferred SSL cipher suites (CASSANDRA-11164)
 * Range.compareTo() violates the contract of Comparable (CASSANDRA-11216)
 * Avoid NPE when serializing ErrorMessage with null message (CASSANDRA-11167)
 * Replacing an aggregate with a new version doesn't reset INITCOND (CASSANDRA-10840)
 * (cqlsh) cqlsh cannot be called through symlink (CASSANDRA-11037)
 * fix ohc and java-driver pom dependencies in build.xml (CASSANDRA-10793)
 * Protect from keyspace dropped during repair (CASSANDRA-11065)
 * Handle adding fields to a UDT in SELECT JSON and toJson() (CASSANDRA-11146)
 * Better error message for cleanup (CASSANDRA-10991)
 * cqlsh pg-style-strings broken if line ends with ';' (CASSANDRA-11123)
 * Always persist upsampled index summaries (CASSANDRA-10512)
 * (cqlsh) Fix inconsistent auto-complete (CASSANDRA-10733)
 * Make SELECT JSON and toJson() threadsafe (CASSANDRA-11048)
 * Fix SELECT on tuple relations for mixed ASC/DESC clustering order (CASSANDRA-7281)
 * Use cloned TokenMetadata in size estimates to avoid race against membership check
   (CASSANDRA-10736)
 * (cqlsh) Support utf-8/cp65001 encoding on Windows (CASSANDRA-11030)
 * Fix paging on DISTINCT queries repeats result when first row in partition changes
   (CASSANDRA-10010)
 * (cqlsh) Support timezone conversion using pytz (CASSANDRA-10397)
 * cqlsh: change default encoding to UTF-8 (CASSANDRA-11124)
Merged from 2.1:
 * Checking if an unlogged batch is local is inefficient (CASSANDRA-11529)
 * Fix out-of-space error treatment in memtable flushing (CASSANDRA-11448).
 * Don't do defragmentation if reading from repaired sstables (CASSANDRA-10342)
 * Fix streaming_socket_timeout_in_ms not enforced (CASSANDRA-11286)
 * Avoid dropping message too quickly due to missing unit conversion (CASSANDRA-11302)
 * Don't remove FailureDetector history on removeEndpoint (CASSANDRA-10371)
 * Only notify if repair status changed (CASSANDRA-11172)
 * Use logback setting for 'cassandra -v' command (CASSANDRA-10767)
 * Fix sstableloader to unthrottle streaming by default (CASSANDRA-9714)
 * Fix incorrect warning in 'nodetool status' (CASSANDRA-10176)
 * Properly release sstable ref when doing offline scrub (CASSANDRA-10697)
 * Improve nodetool status performance for large cluster (CASSANDRA-7238)
 * Gossiper#isEnabled is not thread safe (CASSANDRA-11116)
 * Avoid major compaction mixing repaired and unrepaired sstables in DTCS (CASSANDRA-11113)
 * Make it clear what DTCS timestamp_resolution is used for (CASSANDRA-11041)
 * (cqlsh) Display milliseconds when datetime overflows (CASSANDRA-10625)


3.3
 * Avoid infinite loop if owned range is smaller than number of
   data dirs (CASSANDRA-11034)
 * Avoid bootstrap hanging when existing nodes have no data to stream (CASSANDRA-11010)
Merged from 3.0:
 * Remove double initialization of newly added tables (CASSANDRA-11027)
 * Filter keys searcher results by target range (CASSANDRA-11104)
 * Fix deserialization of legacy read commands (CASSANDRA-11087)
 * Fix incorrect computation of deletion time in sstable metadata (CASSANDRA-11102)
 * Avoid memory leak when collecting sstable metadata (CASSANDRA-11026)
 * Mutations do not block for completion under view lock contention (CASSANDRA-10779)
 * Invalidate legacy schema tables when unloading them (CASSANDRA-11071)
 * (cqlsh) handle INSERT and UPDATE statements with LWT conditions correctly
   (CASSANDRA-11003)
 * Fix DISTINCT queries in mixed version clusters (CASSANDRA-10762)
 * Migrate build status for indexes along with legacy schema (CASSANDRA-11046)
 * Ensure SSTables for legacy KEYS indexes can be read (CASSANDRA-11045)
 * Added support for IBM zSystems architecture (CASSANDRA-11054)
 * Update CQL documentation (CASSANDRA-10899)
 * Check the column name, not cell name, for dropped columns when reading
   legacy sstables (CASSANDRA-11018)
 * Don't attempt to index clustering values of static rows (CASSANDRA-11021)
 * Remove checksum files after replaying hints (CASSANDRA-10947)
 * Support passing base table metadata to custom 2i validation (CASSANDRA-10924)
 * Ensure stale index entries are purged during reads (CASSANDRA-11013)
 * (cqlsh) Also apply --connect-timeout to control connection
   timeout (CASSANDRA-10959)
 * Fix AssertionError when removing from list using UPDATE (CASSANDRA-10954)
 * Fix UnsupportedOperationException when reading old sstable with range
   tombstone (CASSANDRA-10743)
 * MV should use the maximum timestamp of the primary key (CASSANDRA-10910)
 * Fix potential assertion error during compaction (CASSANDRA-10944)
Merged from 2.2:
 * maxPurgeableTimestamp needs to check memtables too (CASSANDRA-9949)
 * Apply change to compaction throughput in real time (CASSANDRA-10025)
 * (cqlsh) encode input correctly when saving history
 * Fix potential NPE on ORDER BY queries with IN (CASSANDRA-10955)
 * Start L0 STCS-compactions even if there is a L0 -> L1 compaction
   going (CASSANDRA-10979)
 * Make UUID LSB unique per process (CASSANDRA-7925)
 * Avoid NPE when performing sstable tasks (scrub etc.) (CASSANDRA-10980)
 * Make sure client gets tombstone overwhelmed warning (CASSANDRA-9465)
 * Fix error streaming section more than 2GB (CASSANDRA-10961)
 * Histogram buckets exposed in jmx are sorted incorrectly (CASSANDRA-10975)
 * Enable GC logging by default (CASSANDRA-10140)
 * Optimize pending range computation (CASSANDRA-9258)
 * Skip commit log and saved cache directories in SSTable version startup check (CASSANDRA-10902)
 * drop/alter user should be case sensitive (CASSANDRA-10817)
Merged from 2.1:
 * test_bulk_round_trip_blogposts is failing occasionally (CASSANDRA-10938)
 * Fix isJoined return true only after becoming cluster member (CASANDRA-11007)
 * Fix bad gossip generation seen in long-running clusters (CASSANDRA-10969)
 * Avoid NPE when incremental repair fails (CASSANDRA-10909)
 * Unmark sstables compacting once they are done in cleanup/scrub/upgradesstables (CASSANDRA-10829)
 * Allow simultaneous bootstrapping with strict consistency when no vnodes are used (CASSANDRA-11005)
 * Log a message when major compaction does not result in a single file (CASSANDRA-10847)
 * (cqlsh) fix cqlsh_copy_tests when vnodes are disabled (CASSANDRA-10997)
 * (cqlsh) Add request timeout option to cqlsh (CASSANDRA-10686)
 * Avoid AssertionError while submitting hint with LWT (CASSANDRA-10477)
 * If CompactionMetadata is not in stats file, use index summary instead (CASSANDRA-10676)
 * Retry sending gossip syn multiple times during shadow round (CASSANDRA-8072)
 * Fix pending range calculation during moves (CASSANDRA-10887)
 * Sane default (200Mbps) for inter-DC streaming througput (CASSANDRA-8708)



3.2
 * Make sure tokens don't exist in several data directories (CASSANDRA-6696)
 * Add requireAuthorization method to IAuthorizer (CASSANDRA-10852)
 * Move static JVM options to conf/jvm.options file (CASSANDRA-10494)
 * Fix CassandraVersion to accept x.y version string (CASSANDRA-10931)
 * Add forceUserDefinedCleanup to allow more flexible cleanup (CASSANDRA-10708)
 * (cqlsh) allow setting TTL with COPY (CASSANDRA-9494)
 * Fix counting of received sstables in streaming (CASSANDRA-10949)
 * Implement hints compression (CASSANDRA-9428)
 * Fix potential assertion error when reading static columns (CASSANDRA-10903)
 * Fix EstimatedHistogram creation in nodetool tablehistograms (CASSANDRA-10859)
 * Establish bootstrap stream sessions sequentially (CASSANDRA-6992)
 * Sort compactionhistory output by timestamp (CASSANDRA-10464)
 * More efficient BTree removal (CASSANDRA-9991)
 * Make tablehistograms accept the same syntax as tablestats (CASSANDRA-10149)
 * Group pending compactions based on table (CASSANDRA-10718)
 * Add compressor name in sstablemetadata output (CASSANDRA-9879)
 * Fix type casting for counter columns (CASSANDRA-10824)
 * Prevent running Cassandra as root (CASSANDRA-8142)
 * bound maximum in-flight commit log replay mutation bytes to 64 megabytes (CASSANDRA-8639)
 * Normalize all scripts (CASSANDRA-10679)
 * Make compression ratio much more accurate (CASSANDRA-10225)
 * Optimize building of Clustering object when only one is created (CASSANDRA-10409)
 * Make index building pluggable (CASSANDRA-10681)
 * Add sstable flush observer (CASSANDRA-10678)
 * Improve NTS endpoints calculation (CASSANDRA-10200)
 * Improve performance of the folderSize function (CASSANDRA-10677)
 * Add support for type casting in selection clause (CASSANDRA-10310)
 * Added graphing option to cassandra-stress (CASSANDRA-7918)
 * Abort in-progress queries that time out (CASSANDRA-7392)
 * Add transparent data encryption core classes (CASSANDRA-9945)
Merged from 3.0:
 * Better handling of SSL connection errors inter-node (CASSANDRA-10816)
 * Avoid NoSuchElementException when executing empty batch (CASSANDRA-10711)
 * Avoid building PartitionUpdate in toString (CASSANDRA-10897)
 * Reduce heap spent when receiving many SSTables (CASSANDRA-10797)
 * Add back support for 3rd party auth providers to bulk loader (CASSANDRA-10873)
 * Eliminate the dependency on jgrapht for UDT resolution (CASSANDRA-10653)
 * (Hadoop) Close Clusters and Sessions in Hadoop Input/Output classes (CASSANDRA-10837)
 * Fix sstableloader not working with upper case keyspace name (CASSANDRA-10806)
Merged from 2.2:
 * jemalloc detection fails due to quoting issues in regexv (CASSANDRA-10946)
 * (cqlsh) show correct column names for empty result sets (CASSANDRA-9813)
 * Add new types to Stress (CASSANDRA-9556)
 * Add property to allow listening on broadcast interface (CASSANDRA-9748)
Merged from 2.1:
 * Match cassandra-loader options in COPY FROM (CASSANDRA-9303)
 * Fix binding to any address in CqlBulkRecordWriter (CASSANDRA-9309)
 * cqlsh fails to decode utf-8 characters for text typed columns (CASSANDRA-10875)
 * Log error when stream session fails (CASSANDRA-9294)
 * Fix bugs in commit log archiving startup behavior (CASSANDRA-10593)
 * (cqlsh) further optimise COPY FROM (CASSANDRA-9302)
 * Allow CREATE TABLE WITH ID (CASSANDRA-9179)
 * Make Stress compiles within eclipse (CASSANDRA-10807)
 * Cassandra Daemon should print JVM arguments (CASSANDRA-10764)
 * Allow cancellation of index summary redistribution (CASSANDRA-8805)


3.1.1
Merged from 3.0:
  * Fix upgrade data loss due to range tombstone deleting more data than then should
    (CASSANDRA-10822)


3.1
Merged from 3.0:
 * Avoid MV race during node decommission (CASSANDRA-10674)
 * Disable reloading of GossipingPropertyFileSnitch (CASSANDRA-9474)
 * Handle single-column deletions correction in materialized views
   when the column is part of the view primary key (CASSANDRA-10796)
 * Fix issue with datadir migration on upgrade (CASSANDRA-10788)
 * Fix bug with range tombstones on reverse queries and test coverage for
   AbstractBTreePartition (CASSANDRA-10059)
 * Remove 64k limit on collection elements (CASSANDRA-10374)
 * Remove unclear Indexer.indexes() method (CASSANDRA-10690)
 * Fix NPE on stream read error (CASSANDRA-10771)
 * Normalize cqlsh DESC output (CASSANDRA-10431)
 * Rejects partition range deletions when columns are specified (CASSANDRA-10739)
 * Fix error when saving cached key for old format sstable (CASSANDRA-10778)
 * Invalidate prepared statements on DROP INDEX (CASSANDRA-10758)
 * Fix SELECT statement with IN restrictions on partition key,
   ORDER BY and LIMIT (CASSANDRA-10729)
 * Improve stress performance over 1k threads (CASSANDRA-7217)
 * Wait for migration responses to complete before bootstrapping (CASSANDRA-10731)
 * Unable to create a function with argument of type Inet (CASSANDRA-10741)
 * Fix backward incompatibiliy in CqlInputFormat (CASSANDRA-10717)
 * Correctly preserve deletion info on updated rows when notifying indexers
   of single-row deletions (CASSANDRA-10694)
 * Notify indexers of partition delete during cleanup (CASSANDRA-10685)
 * Keep the file open in trySkipCache (CASSANDRA-10669)
 * Updated trigger example (CASSANDRA-10257)
Merged from 2.2:
 * Verify tables in pseudo-system keyspaces at startup (CASSANDRA-10761)
 * Fix IllegalArgumentException in DataOutputBuffer.reallocate for large buffers (CASSANDRA-10592)
 * Show CQL help in cqlsh in web browser (CASSANDRA-7225)
 * Serialize on disk the proper SSTable compression ratio (CASSANDRA-10775)
 * Reject index queries while the index is building (CASSANDRA-8505)
 * CQL.textile syntax incorrectly includes optional keyspace for aggregate SFUNC and FINALFUNC (CASSANDRA-10747)
 * Fix JSON update with prepared statements (CASSANDRA-10631)
 * Don't do anticompaction after subrange repair (CASSANDRA-10422)
 * Fix SimpleDateType type compatibility (CASSANDRA-10027)
 * (Hadoop) fix splits calculation (CASSANDRA-10640)
 * (Hadoop) ensure that Cluster instances are always closed (CASSANDRA-10058)
Merged from 2.1:
 * Fix Stress profile parsing on Windows (CASSANDRA-10808)
 * Fix incremental repair hang when replica is down (CASSANDRA-10288)
 * Optimize the way we check if a token is repaired in anticompaction (CASSANDRA-10768)
 * Add proper error handling to stream receiver (CASSANDRA-10774)
 * Warn or fail when changing cluster topology live (CASSANDRA-10243)
 * Status command in debian/ubuntu init script doesn't work (CASSANDRA-10213)
 * Some DROP ... IF EXISTS incorrectly result in exceptions on non-existing KS (CASSANDRA-10658)
 * DeletionTime.compareTo wrong in rare cases (CASSANDRA-10749)
 * Force encoding when computing statement ids (CASSANDRA-10755)
 * Properly reject counters as map keys (CASSANDRA-10760)
 * Fix the sstable-needs-cleanup check (CASSANDRA-10740)
 * (cqlsh) Print column names before COPY operation (CASSANDRA-8935)
 * Fix CompressedInputStream for proper cleanup (CASSANDRA-10012)
 * (cqlsh) Support counters in COPY commands (CASSANDRA-9043)
 * Try next replica if not possible to connect to primary replica on
   ColumnFamilyRecordReader (CASSANDRA-2388)
 * Limit window size in DTCS (CASSANDRA-10280)
 * sstableloader does not use MAX_HEAP_SIZE env parameter (CASSANDRA-10188)
 * (cqlsh) Improve COPY TO performance and error handling (CASSANDRA-9304)
 * Create compression chunk for sending file only (CASSANDRA-10680)
 * Forbid compact clustering column type changes in ALTER TABLE (CASSANDRA-8879)
 * Reject incremental repair with subrange repair (CASSANDRA-10422)
 * Add a nodetool command to refresh size_estimates (CASSANDRA-9579)
 * Invalidate cache after stream receive task is completed (CASSANDRA-10341)
 * Reject counter writes in CQLSSTableWriter (CASSANDRA-10258)
 * Remove superfluous COUNTER_MUTATION stage mapping (CASSANDRA-10605)


3.0
 * Fix AssertionError while flushing memtable due to materialized views
   incorrectly inserting empty rows (CASSANDRA-10614)
 * Store UDA initcond as CQL literal in the schema table, instead of a blob (CASSANDRA-10650)
 * Don't use -1 for the position of partition key in schema (CASSANDRA-10491)
 * Fix distinct queries in mixed version cluster (CASSANDRA-10573)
 * Skip sstable on clustering in names query (CASSANDRA-10571)
 * Remove value skipping as it breaks read-repair (CASSANDRA-10655)
 * Fix bootstrapping with MVs (CASSANDRA-10621)
 * Make sure EACH_QUORUM reads are using NTS (CASSANDRA-10584)
 * Fix MV replica filtering for non-NetworkTopologyStrategy (CASSANDRA-10634)
 * (Hadoop) fix CIF describeSplits() not handling 0 size estimates (CASSANDRA-10600)
 * Fix reading of legacy sstables (CASSANDRA-10590)
 * Use CQL type names in schema metadata tables (CASSANDRA-10365)
 * Guard batchlog replay against integer division by zero (CASSANDRA-9223)
 * Fix bug when adding a column to thrift with the same name than a primary key (CASSANDRA-10608)
 * Add client address argument to IAuthenticator::newSaslNegotiator (CASSANDRA-8068)
 * Fix implementation of LegacyLayout.LegacyBoundComparator (CASSANDRA-10602)
 * Don't use 'names query' read path for counters (CASSANDRA-10572)
 * Fix backward compatibility for counters (CASSANDRA-10470)
 * Remove memory_allocator paramter from cassandra.yaml (CASSANDRA-10581,10628)
 * Execute the metadata reload task of all registered indexes on CFS::reload (CASSANDRA-10604)
 * Fix thrift cas operations with defined columns (CASSANDRA-10576)
 * Fix PartitionUpdate.operationCount()for updates with static column operations (CASSANDRA-10606)
 * Fix thrift get() queries with defined columns (CASSANDRA-10586)
 * Fix marking of indexes as built and removed (CASSANDRA-10601)
 * Skip initialization of non-registered 2i instances, remove Index::getIndexName (CASSANDRA-10595)
 * Fix batches on multiple tables (CASSANDRA-10554)
 * Ensure compaction options are validated when updating KeyspaceMetadata (CASSANDRA-10569)
 * Flatten Iterator Transformation Hierarchy (CASSANDRA-9975)
 * Remove token generator (CASSANDRA-5261)
 * RolesCache should not be created for any authenticator that does not requireAuthentication (CASSANDRA-10562)
 * Fix LogTransaction checking only a single directory for files (CASSANDRA-10421)
 * Fix handling of range tombstones when reading old format sstables (CASSANDRA-10360)
 * Aggregate with Initial Condition fails with C* 3.0 (CASSANDRA-10367)
Merged from 2.2:
 * (cqlsh) show partial trace if incomplete after max_trace_wait (CASSANDRA-7645)
 * Use most up-to-date version of schema for system tables (CASSANDRA-10652)
 * Deprecate memory_allocator in cassandra.yaml (CASSANDRA-10581,10628)
 * Expose phi values from failure detector via JMX and tweak debug
   and trace logging (CASSANDRA-9526)
 * Fix IllegalArgumentException in DataOutputBuffer.reallocate for large buffers (CASSANDRA-10592)
Merged from 2.1:
 * Shutdown compaction in drain to prevent leak (CASSANDRA-10079)
 * (cqlsh) fix COPY using wrong variable name for time_format (CASSANDRA-10633)
 * Do not run SizeEstimatesRecorder if a node is not a member of the ring (CASSANDRA-9912)
 * Improve handling of dead nodes in gossip (CASSANDRA-10298)
 * Fix logback-tools.xml incorrectly configured for outputing to System.err
   (CASSANDRA-9937)
 * Fix streaming to catch exception so retry not fail (CASSANDRA-10557)
 * Add validation method to PerRowSecondaryIndex (CASSANDRA-10092)
 * Support encrypted and plain traffic on the same port (CASSANDRA-10559)
 * Do STCS in DTCS windows (CASSANDRA-10276)
 * Avoid repetition of JVM_OPTS in debian package (CASSANDRA-10251)
 * Fix potential NPE from handling result of SIM.highestSelectivityIndex (CASSANDRA-10550)
 * Fix paging issues with partitions containing only static columns data (CASSANDRA-10381)
 * Fix conditions on static columns (CASSANDRA-10264)
 * AssertionError: attempted to delete non-existing file CommitLog (CASSANDRA-10377)
 * Fix sorting for queries with an IN condition on partition key columns (CASSANDRA-10363)


3.0-rc2
 * Fix SELECT DISTINCT queries between 2.2.2 nodes and 3.0 nodes (CASSANDRA-10473)
 * Remove circular references in SegmentedFile (CASSANDRA-10543)
 * Ensure validation of indexed values only occurs once per-partition (CASSANDRA-10536)
 * Fix handling of static columns for range tombstones in thrift (CASSANDRA-10174)
 * Support empty ColumnFilter for backward compatility on empty IN (CASSANDRA-10471)
 * Remove Pig support (CASSANDRA-10542)
 * Fix LogFile throws Exception when assertion is disabled (CASSANDRA-10522)
 * Revert CASSANDRA-7486, make CMS default GC, move GC config to
   conf/jvm.options (CASSANDRA-10403)
 * Fix TeeingAppender causing some logs to be truncated/empty (CASSANDRA-10447)
 * Allow EACH_QUORUM for reads (CASSANDRA-9602)
 * Fix potential ClassCastException while upgrading (CASSANDRA-10468)
 * Fix NPE in MVs on update (CASSANDRA-10503)
 * Only include modified cell data in indexing deltas (CASSANDRA-10438)
 * Do not load keyspace when creating sstable writer (CASSANDRA-10443)
 * If node is not yet gossiping write all MV updates to batchlog only (CASSANDRA-10413)
 * Re-populate token metadata after commit log recovery (CASSANDRA-10293)
 * Provide additional metrics for materialized views (CASSANDRA-10323)
 * Flush system schema tables after local schema changes (CASSANDRA-10429)
Merged from 2.2:
 * Reduce contention getting instances of CompositeType (CASSANDRA-10433)
 * Fix the regression when using LIMIT with aggregates (CASSANDRA-10487)
 * Avoid NoClassDefFoundError during DataDescriptor initialization on windows (CASSANDRA-10412)
 * Preserve case of quoted Role & User names (CASSANDRA-10394)
 * cqlsh pg-style-strings broken (CASSANDRA-10484)
 * cqlsh prompt includes name of keyspace after failed `use` statement (CASSANDRA-10369)
Merged from 2.1:
 * (cqlsh) Distinguish negative and positive infinity in output (CASSANDRA-10523)
 * (cqlsh) allow custom time_format for COPY TO (CASSANDRA-8970)
 * Don't allow startup if the node's rack has changed (CASSANDRA-10242)
 * (cqlsh) show partial trace if incomplete after max_trace_wait (CASSANDRA-7645)
 * Allow LOCAL_JMX to be easily overridden (CASSANDRA-10275)
 * Mark nodes as dead even if they've already left (CASSANDRA-10205)


3.0.0-rc1
 * Fix mixed version read request compatibility for compact static tables
   (CASSANDRA-10373)
 * Fix paging of DISTINCT with static and IN (CASSANDRA-10354)
 * Allow MATERIALIZED VIEW's SELECT statement to restrict primary key
   columns (CASSANDRA-9664)
 * Move crc_check_chance out of compression options (CASSANDRA-9839)
 * Fix descending iteration past end of BTreeSearchIterator (CASSANDRA-10301)
 * Transfer hints to a different node on decommission (CASSANDRA-10198)
 * Check partition keys for CAS operations during stmt validation (CASSANDRA-10338)
 * Add custom query expressions to SELECT (CASSANDRA-10217)
 * Fix minor bugs in MV handling (CASSANDRA-10362)
 * Allow custom indexes with 0,1 or multiple target columns (CASSANDRA-10124)
 * Improve MV schema representation (CASSANDRA-9921)
 * Add flag to enable/disable coordinator batchlog for MV writes (CASSANDRA-10230)
 * Update cqlsh COPY for new internal driver serialization interface (CASSANDRA-10318)
 * Give index implementations more control over rebuild operations (CASSANDRA-10312)
 * Update index file format (CASSANDRA-10314)
 * Add "shadowable" row tombstones to deal with mv timestamp issues (CASSANDRA-10261)
 * CFS.loadNewSSTables() broken for pre-3.0 sstables
 * Cache selected index in read command to reduce lookups (CASSANDRA-10215)
 * Small optimizations of sstable index serialization (CASSANDRA-10232)
 * Support for both encrypted and unencrypted native transport connections (CASSANDRA-9590)
Merged from 2.2:
 * Configurable page size in cqlsh (CASSANDRA-9855)
 * Defer default role manager setup until all nodes are on 2.2+ (CASSANDRA-9761)
 * Handle missing RoleManager in config after upgrade to 2.2 (CASSANDRA-10209)
Merged from 2.1:
 * Bulk Loader API could not tolerate even node failure (CASSANDRA-10347)
 * Avoid misleading pushed notifications when multiple nodes
   share an rpc_address (CASSANDRA-10052)
 * Fix dropping undroppable when message queue is full (CASSANDRA-10113)
 * Fix potential ClassCastException during paging (CASSANDRA-10352)
 * Prevent ALTER TYPE from creating circular references (CASSANDRA-10339)
 * Fix cache handling of 2i and base tables (CASSANDRA-10155, 10359)
 * Fix NPE in nodetool compactionhistory (CASSANDRA-9758)
 * (Pig) support BulkOutputFormat as a URL parameter (CASSANDRA-7410)
 * BATCH statement is broken in cqlsh (CASSANDRA-10272)
 * (cqlsh) Make cqlsh PEP8 Compliant (CASSANDRA-10066)
 * (cqlsh) Fix error when starting cqlsh with --debug (CASSANDRA-10282)
 * Scrub, Cleanup and Upgrade do not unmark compacting until all operations
   have completed, regardless of the occurence of exceptions (CASSANDRA-10274)


3.0.0-beta2
 * Fix columns returned by AbstractBtreePartitions (CASSANDRA-10220)
 * Fix backward compatibility issue due to AbstractBounds serialization bug (CASSANDRA-9857)
 * Fix startup error when upgrading nodes (CASSANDRA-10136)
 * Base table PRIMARY KEY can be assumed to be NOT NULL in MV creation (CASSANDRA-10147)
 * Improve batchlog write patch (CASSANDRA-9673)
 * Re-apply MaterializedView updates on commitlog replay (CASSANDRA-10164)
 * Require AbstractType.isByteOrderComparable declaration in constructor (CASSANDRA-9901)
 * Avoid digest mismatch on upgrade to 3.0 (CASSANDRA-9554)
 * Fix Materialized View builder when adding multiple MVs (CASSANDRA-10156)
 * Choose better poolingOptions for protocol v4 in cassandra-stress (CASSANDRA-10182)
 * Fix LWW bug affecting Materialized Views (CASSANDRA-10197)
 * Ensures frozen sets and maps are always sorted (CASSANDRA-10162)
 * Don't deadlock when flushing CFS backed custom indexes (CASSANDRA-10181)
 * Fix double flushing of secondary index tables (CASSANDRA-10180)
 * Fix incorrect handling of range tombstones in thrift (CASSANDRA-10046)
 * Only use batchlog when paired materialized view replica is remote (CASSANDRA-10061)
 * Reuse TemporalRow when updating multiple MaterializedViews (CASSANDRA-10060)
 * Validate gc_grace_seconds for batchlog writes and MVs (CASSANDRA-9917)
 * Fix sstablerepairedset (CASSANDRA-10132)
Merged from 2.2:
 * Cancel transaction for sstables we wont redistribute index summary
   for (CASSANDRA-10270)
 * Retry snapshot deletion after compaction and gc on Windows (CASSANDRA-10222)
 * Fix failure to start with space in directory path on Windows (CASSANDRA-10239)
 * Fix repair hang when snapshot failed (CASSANDRA-10057)
 * Fall back to 1/4 commitlog volume for commitlog_total_space on small disks
   (CASSANDRA-10199)
Merged from 2.1:
 * Added configurable warning threshold for GC duration (CASSANDRA-8907)
 * Fix handling of streaming EOF (CASSANDRA-10206)
 * Only check KeyCache when it is enabled
 * Change streaming_socket_timeout_in_ms default to 1 hour (CASSANDRA-8611)
 * (cqlsh) update list of CQL keywords (CASSANDRA-9232)
 * Add nodetool gettraceprobability command (CASSANDRA-10234)
Merged from 2.0:
 * Fix rare race where older gossip states can be shadowed (CASSANDRA-10366)
 * Fix consolidating racks violating the RF contract (CASSANDRA-10238)
 * Disallow decommission when node is in drained state (CASSANDRA-8741)


2.2.1
 * Fix race during construction of commit log (CASSANDRA-10049)
 * Fix LeveledCompactionStrategyTest (CASSANDRA-9757)
 * Fix broken UnbufferedDataOutputStreamPlus.writeUTF (CASSANDRA-10203)
 * (cqlsh) default load-from-file encoding to utf-8 (CASSANDRA-9898)
 * Avoid returning Permission.NONE when failing to query users table (CASSANDRA-10168)
 * (cqlsh) add CLEAR command (CASSANDRA-10086)
 * Support string literals as Role names for compatibility (CASSANDRA-10135)
Merged from 2.1:
 * Only check KeyCache when it is enabled
 * Change streaming_socket_timeout_in_ms default to 1 hour (CASSANDRA-8611)
 * (cqlsh) update list of CQL keywords (CASSANDRA-9232)


3.0.0-beta1
 * Redesign secondary index API (CASSANDRA-9459, 7771, 9041)
 * Fix throwing ReadFailure instead of ReadTimeout on range queries (CASSANDRA-10125)
 * Rewrite hinted handoff (CASSANDRA-6230)
 * Fix query on static compact tables (CASSANDRA-10093)
 * Fix race during construction of commit log (CASSANDRA-10049)
 * Add option to only purge repaired tombstones (CASSANDRA-6434)
 * Change authorization handling for MVs (CASSANDRA-9927)
 * Add custom JMX enabled executor for UDF sandbox (CASSANDRA-10026)
 * Fix row deletion bug for Materialized Views (CASSANDRA-10014)
 * Support mixed-version clusters with Cassandra 2.1 and 2.2 (CASSANDRA-9704)
 * Fix multiple slices on RowSearchers (CASSANDRA-10002)
 * Fix bug in merging of collections (CASSANDRA-10001)
 * Optimize batchlog replay to avoid full scans (CASSANDRA-7237)
 * Repair improvements when using vnodes (CASSANDRA-5220)
 * Disable scripted UDFs by default (CASSANDRA-9889)
 * Bytecode inspection for Java-UDFs (CASSANDRA-9890)
 * Use byte to serialize MT hash length (CASSANDRA-9792)
 * Replace usage of Adler32 with CRC32 (CASSANDRA-8684)
 * Fix migration to new format from 2.1 SSTable (CASSANDRA-10006)
 * SequentialWriter should extend BufferedDataOutputStreamPlus (CASSANDRA-9500)
 * Use the same repairedAt timestamp within incremental repair session (CASSANDRA-9111)
Merged from 2.2:
 * Allow count(*) and count(1) to be use as normal aggregation (CASSANDRA-10114)
 * An NPE is thrown if the column name is unknown for an IN relation (CASSANDRA-10043)
 * Apply commit_failure_policy to more errors on startup (CASSANDRA-9749)
 * Fix histogram overflow exception (CASSANDRA-9973)
 * Route gossip messages over dedicated socket (CASSANDRA-9237)
 * Add checksum to saved cache files (CASSANDRA-9265)
 * Log warning when using an aggregate without partition key (CASSANDRA-9737)
Merged from 2.1:
 * (cqlsh) Allow encoding to be set through command line (CASSANDRA-10004)
 * Add new JMX methods to change local compaction strategy (CASSANDRA-9965)
 * Write hints for paxos commits (CASSANDRA-7342)
 * (cqlsh) Fix timestamps before 1970 on Windows, always
   use UTC for timestamp display (CASSANDRA-10000)
 * (cqlsh) Avoid overwriting new config file with old config
   when both exist (CASSANDRA-9777)
 * Release snapshot selfRef when doing snapshot repair (CASSANDRA-9998)
 * Cannot replace token does not exist - DN node removed as Fat Client (CASSANDRA-9871)
Merged from 2.0:
 * Don't cast expected bf size to an int (CASSANDRA-9959)
 * Make getFullyExpiredSSTables less expensive (CASSANDRA-9882)


3.0.0-alpha1
 * Implement proper sandboxing for UDFs (CASSANDRA-9402)
 * Simplify (and unify) cleanup of compaction leftovers (CASSANDRA-7066)
 * Allow extra schema definitions in cassandra-stress yaml (CASSANDRA-9850)
 * Metrics should use up to date nomenclature (CASSANDRA-9448)
 * Change CREATE/ALTER TABLE syntax for compression (CASSANDRA-8384)
 * Cleanup crc and adler code for java 8 (CASSANDRA-9650)
 * Storage engine refactor (CASSANDRA-8099, 9743, 9746, 9759, 9781, 9808, 9825,
   9848, 9705, 9859, 9867, 9874, 9828, 9801)
 * Update Guava to 18.0 (CASSANDRA-9653)
 * Bloom filter false positive ratio is not honoured (CASSANDRA-8413)
 * New option for cassandra-stress to leave a ratio of columns null (CASSANDRA-9522)
 * Change hinted_handoff_enabled yaml setting, JMX (CASSANDRA-9035)
 * Add algorithmic token allocation (CASSANDRA-7032)
 * Add nodetool command to replay batchlog (CASSANDRA-9547)
 * Make file buffer cache independent of paths being read (CASSANDRA-8897)
 * Remove deprecated legacy Hadoop code (CASSANDRA-9353)
 * Decommissioned nodes will not rejoin the cluster (CASSANDRA-8801)
 * Change gossip stabilization to use endpoit size (CASSANDRA-9401)
 * Change default garbage collector to G1 (CASSANDRA-7486)
 * Populate TokenMetadata early during startup (CASSANDRA-9317)
 * Undeprecate cache recentHitRate (CASSANDRA-6591)
 * Add support for selectively varint encoding fields (CASSANDRA-9499, 9865)
 * Materialized Views (CASSANDRA-6477)
Merged from 2.2:
 * Avoid grouping sstables for anticompaction with DTCS (CASSANDRA-9900)
 * UDF / UDA execution time in trace (CASSANDRA-9723)
 * Fix broken internode SSL (CASSANDRA-9884)
Merged from 2.1:
 * Add new JMX methods to change local compaction strategy (CASSANDRA-9965)
 * Fix handling of enable/disable autocompaction (CASSANDRA-9899)
 * Add consistency level to tracing ouput (CASSANDRA-9827)
 * Remove repair snapshot leftover on startup (CASSANDRA-7357)
 * Use random nodes for batch log when only 2 racks (CASSANDRA-8735)
 * Ensure atomicity inside thrift and stream session (CASSANDRA-7757)
 * Fix nodetool info error when the node is not joined (CASSANDRA-9031)
Merged from 2.0:
 * Log when messages are dropped due to cross_node_timeout (CASSANDRA-9793)
 * Don't track hotness when opening from snapshot for validation (CASSANDRA-9382)


2.2.0
 * Allow the selection of columns together with aggregates (CASSANDRA-9767)
 * Fix cqlsh copy methods and other windows specific issues (CASSANDRA-9795)
 * Don't wrap byte arrays in SequentialWriter (CASSANDRA-9797)
 * sum() and avg() functions missing for smallint and tinyint types (CASSANDRA-9671)
 * Revert CASSANDRA-9542 (allow native functions in UDA) (CASSANDRA-9771)
Merged from 2.1:
 * Fix MarshalException when upgrading superColumn family (CASSANDRA-9582)
 * Fix broken logging for "empty" flushes in Memtable (CASSANDRA-9837)
 * Handle corrupt files on startup (CASSANDRA-9686)
 * Fix clientutil jar and tests (CASSANDRA-9760)
 * (cqlsh) Allow the SSL protocol version to be specified through the
    config file or environment variables (CASSANDRA-9544)
Merged from 2.0:
 * Add tool to find why expired sstables are not getting dropped (CASSANDRA-10015)
 * Remove erroneous pending HH tasks from tpstats/jmx (CASSANDRA-9129)
 * Don't cast expected bf size to an int (CASSANDRA-9959)
 * checkForEndpointCollision fails for legitimate collisions (CASSANDRA-9765)
 * Complete CASSANDRA-8448 fix (CASSANDRA-9519)
 * Don't include auth credentials in debug log (CASSANDRA-9682)
 * Can't transition from write survey to normal mode (CASSANDRA-9740)
 * Scrub (recover) sstables even when -Index.db is missing (CASSANDRA-9591)
 * Fix growing pending background compaction (CASSANDRA-9662)


2.2.0-rc2
 * Re-enable memory-mapped I/O on Windows (CASSANDRA-9658)
 * Warn when an extra-large partition is compacted (CASSANDRA-9643)
 * (cqlsh) Allow setting the initial connection timeout (CASSANDRA-9601)
 * BulkLoader has --transport-factory option but does not use it (CASSANDRA-9675)
 * Allow JMX over SSL directly from nodetool (CASSANDRA-9090)
 * Update cqlsh for UDFs (CASSANDRA-7556)
 * Change Windows kernel default timer resolution (CASSANDRA-9634)
 * Deprected sstable2json and json2sstable (CASSANDRA-9618)
 * Allow native functions in user-defined aggregates (CASSANDRA-9542)
 * Don't repair system_distributed by default (CASSANDRA-9621)
 * Fix mixing min, max, and count aggregates for blob type (CASSANRA-9622)
 * Rename class for DATE type in Java driver (CASSANDRA-9563)
 * Duplicate compilation of UDFs on coordinator (CASSANDRA-9475)
 * Fix connection leak in CqlRecordWriter (CASSANDRA-9576)
 * Mlockall before opening system sstables & remove boot_without_jna option (CASSANDRA-9573)
 * Add functions to convert timeuuid to date or time, deprecate dateOf and unixTimestampOf (CASSANDRA-9229)
 * Make sure we cancel non-compacting sstables from LifecycleTransaction (CASSANDRA-9566)
 * Fix deprecated repair JMX API (CASSANDRA-9570)
 * Add logback metrics (CASSANDRA-9378)
 * Update and refactor ant test/test-compression to run the tests in parallel (CASSANDRA-9583)
 * Fix upgrading to new directory for secondary index (CASSANDRA-9687)
Merged from 2.1:
 * (cqlsh) Fix bad check for CQL compatibility when DESCRIBE'ing
   COMPACT STORAGE tables with no clustering columns
 * Eliminate strong self-reference chains in sstable ref tidiers (CASSANDRA-9656)
 * Ensure StreamSession uses canonical sstable reader instances (CASSANDRA-9700)
 * Ensure memtable book keeping is not corrupted in the event we shrink usage (CASSANDRA-9681)
 * Update internal python driver for cqlsh (CASSANDRA-9064)
 * Fix IndexOutOfBoundsException when inserting tuple with too many
   elements using the string literal notation (CASSANDRA-9559)
 * Enable describe on indices (CASSANDRA-7814)
 * Fix incorrect result for IN queries where column not found (CASSANDRA-9540)
 * ColumnFamilyStore.selectAndReference may block during compaction (CASSANDRA-9637)
 * Fix bug in cardinality check when compacting (CASSANDRA-9580)
 * Fix memory leak in Ref due to ConcurrentLinkedQueue.remove() behaviour (CASSANDRA-9549)
 * Make rebuild only run one at a time (CASSANDRA-9119)
Merged from 2.0:
 * Avoid NPE in AuthSuccess#decode (CASSANDRA-9727)
 * Add listen_address to system.local (CASSANDRA-9603)
 * Bug fixes to resultset metadata construction (CASSANDRA-9636)
 * Fix setting 'durable_writes' in ALTER KEYSPACE (CASSANDRA-9560)
 * Avoids ballot clash in Paxos (CASSANDRA-9649)
 * Improve trace messages for RR (CASSANDRA-9479)
 * Fix suboptimal secondary index selection when restricted
   clustering column is also indexed (CASSANDRA-9631)
 * (cqlsh) Add min_threshold to DTCS option autocomplete (CASSANDRA-9385)
 * Fix error message when attempting to create an index on a column
   in a COMPACT STORAGE table with clustering columns (CASSANDRA-9527)
 * 'WITH WITH' in alter keyspace statements causes NPE (CASSANDRA-9565)
 * Expose some internals of SelectStatement for inspection (CASSANDRA-9532)
 * ArrivalWindow should use primitives (CASSANDRA-9496)
 * Periodically submit background compaction tasks (CASSANDRA-9592)
 * Set HAS_MORE_PAGES flag to false when PagingState is null (CASSANDRA-9571)


2.2.0-rc1
 * Compressed commit log should measure compressed space used (CASSANDRA-9095)
 * Fix comparison bug in CassandraRoleManager#collectRoles (CASSANDRA-9551)
 * Add tinyint,smallint,time,date support for UDFs (CASSANDRA-9400)
 * Deprecates SSTableSimpleWriter and SSTableSimpleUnsortedWriter (CASSANDRA-9546)
 * Empty INITCOND treated as null in aggregate (CASSANDRA-9457)
 * Remove use of Cell in Thrift MapReduce classes (CASSANDRA-8609)
 * Integrate pre-release Java Driver 2.2-rc1, custom build (CASSANDRA-9493)
 * Clean up gossiper logic for old versions (CASSANDRA-9370)
 * Fix custom payload coding/decoding to match the spec (CASSANDRA-9515)
 * ant test-all results incomplete when parsed (CASSANDRA-9463)
 * Disallow frozen<> types in function arguments and return types for
   clarity (CASSANDRA-9411)
 * Static Analysis to warn on unsafe use of Autocloseable instances (CASSANDRA-9431)
 * Update commitlog archiving examples now that commitlog segments are
   not recycled (CASSANDRA-9350)
 * Extend Transactional API to sstable lifecycle management (CASSANDRA-8568)
 * (cqlsh) Add support for native protocol 4 (CASSANDRA-9399)
 * Ensure that UDF and UDAs are keyspace-isolated (CASSANDRA-9409)
 * Revert CASSANDRA-7807 (tracing completion client notifications) (CASSANDRA-9429)
 * Add ability to stop compaction by ID (CASSANDRA-7207)
 * Let CassandraVersion handle SNAPSHOT version (CASSANDRA-9438)
Merged from 2.1:
 * (cqlsh) Fix using COPY through SOURCE or -f (CASSANDRA-9083)
 * Fix occasional lack of `system` keyspace in schema tables (CASSANDRA-8487)
 * Use ProtocolError code instead of ServerError code for native protocol
   error responses to unsupported protocol versions (CASSANDRA-9451)
 * Default commitlog_sync_batch_window_in_ms changed to 2ms (CASSANDRA-9504)
 * Fix empty partition assertion in unsorted sstable writing tools (CASSANDRA-9071)
 * Ensure truncate without snapshot cannot produce corrupt responses (CASSANDRA-9388)
 * Consistent error message when a table mixes counter and non-counter
   columns (CASSANDRA-9492)
 * Avoid getting unreadable keys during anticompaction (CASSANDRA-9508)
 * (cqlsh) Better float precision by default (CASSANDRA-9224)
 * Improve estimated row count (CASSANDRA-9107)
 * Optimize range tombstone memory footprint (CASSANDRA-8603)
 * Use configured gcgs in anticompaction (CASSANDRA-9397)
Merged from 2.0:
 * Don't accumulate more range than necessary in RangeTombstone.Tracker (CASSANDRA-9486)
 * Add broadcast and rpc addresses to system.local (CASSANDRA-9436)
 * Always mark sstable suspect when corrupted (CASSANDRA-9478)
 * Add database users and permissions to CQL3 documentation (CASSANDRA-7558)
 * Allow JVM_OPTS to be passed to standalone tools (CASSANDRA-5969)
 * Fix bad condition in RangeTombstoneList (CASSANDRA-9485)
 * Fix potential StackOverflow when setting CrcCheckChance over JMX (CASSANDRA-9488)
 * Fix null static columns in pages after the first, paged reversed
   queries (CASSANDRA-8502)
 * Fix counting cache serialization in request metrics (CASSANDRA-9466)
 * Add option not to validate atoms during scrub (CASSANDRA-9406)


2.2.0-beta1
 * Introduce Transactional API for internal state changes (CASSANDRA-8984)
 * Add a flag in cassandra.yaml to enable UDFs (CASSANDRA-9404)
 * Better support of null for UDF (CASSANDRA-8374)
 * Use ecj instead of javassist for UDFs (CASSANDRA-8241)
 * faster async logback configuration for tests (CASSANDRA-9376)
 * Add `smallint` and `tinyint` data types (CASSANDRA-8951)
 * Avoid thrift schema creation when native driver is used in stress tool (CASSANDRA-9374)
 * Make Functions.declared thread-safe
 * Add client warnings to native protocol v4 (CASSANDRA-8930)
 * Allow roles cache to be invalidated (CASSANDRA-8967)
 * Upgrade Snappy (CASSANDRA-9063)
 * Don't start Thrift rpc by default (CASSANDRA-9319)
 * Only stream from unrepaired sstables with incremental repair (CASSANDRA-8267)
 * Aggregate UDFs allow SFUNC return type to differ from STYPE if FFUNC specified (CASSANDRA-9321)
 * Remove Thrift dependencies in bundled tools (CASSANDRA-8358)
 * Disable memory mapping of hsperfdata file for JVM statistics (CASSANDRA-9242)
 * Add pre-startup checks to detect potential incompatibilities (CASSANDRA-8049)
 * Distinguish between null and unset in protocol v4 (CASSANDRA-7304)
 * Add user/role permissions for user-defined functions (CASSANDRA-7557)
 * Allow cassandra config to be updated to restart daemon without unloading classes (CASSANDRA-9046)
 * Don't initialize compaction writer before checking if iter is empty (CASSANDRA-9117)
 * Don't execute any functions at prepare-time (CASSANDRA-9037)
 * Share file handles between all instances of a SegmentedFile (CASSANDRA-8893)
 * Make it possible to major compact LCS (CASSANDRA-7272)
 * Make FunctionExecutionException extend RequestExecutionException
   (CASSANDRA-9055)
 * Add support for SELECT JSON, INSERT JSON syntax and new toJson(), fromJson()
   functions (CASSANDRA-7970)
 * Optimise max purgeable timestamp calculation in compaction (CASSANDRA-8920)
 * Constrain internode message buffer sizes, and improve IO class hierarchy (CASSANDRA-8670)
 * New tool added to validate all sstables in a node (CASSANDRA-5791)
 * Push notification when tracing completes for an operation (CASSANDRA-7807)
 * Delay "node up" and "node added" notifications until native protocol server is started (CASSANDRA-8236)
 * Compressed Commit Log (CASSANDRA-6809)
 * Optimise IntervalTree (CASSANDRA-8988)
 * Add a key-value payload for third party usage (CASSANDRA-8553, 9212)
 * Bump metrics-reporter-config dependency for metrics 3.0 (CASSANDRA-8149)
 * Partition intra-cluster message streams by size, not type (CASSANDRA-8789)
 * Add WriteFailureException to native protocol, notify coordinator of
   write failures (CASSANDRA-8592)
 * Convert SequentialWriter to nio (CASSANDRA-8709)
 * Add role based access control (CASSANDRA-7653, 8650, 7216, 8760, 8849, 8761, 8850)
 * Record client ip address in tracing sessions (CASSANDRA-8162)
 * Indicate partition key columns in response metadata for prepared
   statements (CASSANDRA-7660)
 * Merge UUIDType and TimeUUIDType parse logic (CASSANDRA-8759)
 * Avoid memory allocation when searching index summary (CASSANDRA-8793)
 * Optimise (Time)?UUIDType Comparisons (CASSANDRA-8730)
 * Make CRC32Ex into a separate maven dependency (CASSANDRA-8836)
 * Use preloaded jemalloc w/ Unsafe (CASSANDRA-8714, 9197)
 * Avoid accessing partitioner through StorageProxy (CASSANDRA-8244, 8268)
 * Upgrade Metrics library and remove depricated metrics (CASSANDRA-5657)
 * Serializing Row cache alternative, fully off heap (CASSANDRA-7438)
 * Duplicate rows returned when in clause has repeated values (CASSANDRA-6706)
 * Make CassandraException unchecked, extend RuntimeException (CASSANDRA-8560)
 * Support direct buffer decompression for reads (CASSANDRA-8464)
 * DirectByteBuffer compatible LZ4 methods (CASSANDRA-7039)
 * Group sstables for anticompaction correctly (CASSANDRA-8578)
 * Add ReadFailureException to native protocol, respond
   immediately when replicas encounter errors while handling
   a read request (CASSANDRA-7886)
 * Switch CommitLogSegment from RandomAccessFile to nio (CASSANDRA-8308)
 * Allow mixing token and partition key restrictions (CASSANDRA-7016)
 * Support index key/value entries on map collections (CASSANDRA-8473)
 * Modernize schema tables (CASSANDRA-8261)
 * Support for user-defined aggregation functions (CASSANDRA-8053)
 * Fix NPE in SelectStatement with empty IN values (CASSANDRA-8419)
 * Refactor SelectStatement, return IN results in natural order instead
   of IN value list order and ignore duplicate values in partition key IN restrictions (CASSANDRA-7981)
 * Support UDTs, tuples, and collections in user-defined
   functions (CASSANDRA-7563)
 * Fix aggregate fn results on empty selection, result column name,
   and cqlsh parsing (CASSANDRA-8229)
 * Mark sstables as repaired after full repair (CASSANDRA-7586)
 * Extend Descriptor to include a format value and refactor reader/writer
   APIs (CASSANDRA-7443)
 * Integrate JMH for microbenchmarks (CASSANDRA-8151)
 * Keep sstable levels when bootstrapping (CASSANDRA-7460)
 * Add Sigar library and perform basic OS settings check on startup (CASSANDRA-7838)
 * Support for aggregation functions (CASSANDRA-4914)
 * Remove cassandra-cli (CASSANDRA-7920)
 * Accept dollar quoted strings in CQL (CASSANDRA-7769)
 * Make assassinate a first class command (CASSANDRA-7935)
 * Support IN clause on any partition key column (CASSANDRA-7855)
 * Support IN clause on any clustering column (CASSANDRA-4762)
 * Improve compaction logging (CASSANDRA-7818)
 * Remove YamlFileNetworkTopologySnitch (CASSANDRA-7917)
 * Do anticompaction in groups (CASSANDRA-6851)
 * Support user-defined functions (CASSANDRA-7395, 7526, 7562, 7740, 7781, 7929,
   7924, 7812, 8063, 7813, 7708)
 * Permit configurable timestamps with cassandra-stress (CASSANDRA-7416)
 * Move sstable RandomAccessReader to nio2, which allows using the
   FILE_SHARE_DELETE flag on Windows (CASSANDRA-4050)
 * Remove CQL2 (CASSANDRA-5918)
 * Optimize fetching multiple cells by name (CASSANDRA-6933)
 * Allow compilation in java 8 (CASSANDRA-7028)
 * Make incremental repair default (CASSANDRA-7250)
 * Enable code coverage thru JaCoCo (CASSANDRA-7226)
 * Switch external naming of 'column families' to 'tables' (CASSANDRA-4369)
 * Shorten SSTable path (CASSANDRA-6962)
 * Use unsafe mutations for most unit tests (CASSANDRA-6969)
 * Fix race condition during calculation of pending ranges (CASSANDRA-7390)
 * Fail on very large batch sizes (CASSANDRA-8011)
 * Improve concurrency of repair (CASSANDRA-6455, 8208, 9145)
 * Select optimal CRC32 implementation at runtime (CASSANDRA-8614)
 * Evaluate MurmurHash of Token once per query (CASSANDRA-7096)
 * Generalize progress reporting (CASSANDRA-8901)
 * Resumable bootstrap streaming (CASSANDRA-8838, CASSANDRA-8942)
 * Allow scrub for secondary index (CASSANDRA-5174)
 * Save repair data to system table (CASSANDRA-5839)
 * fix nodetool names that reference column families (CASSANDRA-8872)
 Merged from 2.1:
 * Warn on misuse of unlogged batches (CASSANDRA-9282)
 * Failure detector detects and ignores local pauses (CASSANDRA-9183)
 * Add utility class to support for rate limiting a given log statement (CASSANDRA-9029)
 * Add missing consistency levels to cassandra-stess (CASSANDRA-9361)
 * Fix commitlog getCompletedTasks to not increment (CASSANDRA-9339)
 * Fix for harmless exceptions logged as ERROR (CASSANDRA-8564)
 * Delete processed sstables in sstablesplit/sstableupgrade (CASSANDRA-8606)
 * Improve sstable exclusion from partition tombstones (CASSANDRA-9298)
 * Validate the indexed column rather than the cell's contents for 2i (CASSANDRA-9057)
 * Add support for top-k custom 2i queries (CASSANDRA-8717)
 * Fix error when dropping table during compaction (CASSANDRA-9251)
 * cassandra-stress supports validation operations over user profiles (CASSANDRA-8773)
 * Add support for rate limiting log messages (CASSANDRA-9029)
 * Log the partition key with tombstone warnings (CASSANDRA-8561)
 * Reduce runWithCompactionsDisabled poll interval to 1ms (CASSANDRA-9271)
 * Fix PITR commitlog replay (CASSANDRA-9195)
 * GCInspector logs very different times (CASSANDRA-9124)
 * Fix deleting from an empty list (CASSANDRA-9198)
 * Update tuple and collection types that use a user-defined type when that UDT
   is modified (CASSANDRA-9148, CASSANDRA-9192)
 * Use higher timeout for prepair and snapshot in repair (CASSANDRA-9261)
 * Fix anticompaction blocking ANTI_ENTROPY stage (CASSANDRA-9151)
 * Repair waits for anticompaction to finish (CASSANDRA-9097)
 * Fix streaming not holding ref when stream error (CASSANDRA-9295)
 * Fix canonical view returning early opened SSTables (CASSANDRA-9396)
Merged from 2.0:
 * (cqlsh) Add LOGIN command to switch users (CASSANDRA-7212)
 * Clone SliceQueryFilter in AbstractReadCommand implementations (CASSANDRA-8940)
 * Push correct protocol notification for DROP INDEX (CASSANDRA-9310)
 * token-generator - generated tokens too long (CASSANDRA-9300)
 * Fix counting of tombstones for TombstoneOverwhelmingException (CASSANDRA-9299)
 * Fix ReconnectableSnitch reconnecting to peers during upgrade (CASSANDRA-6702)
 * Include keyspace and table name in error log for collections over the size
   limit (CASSANDRA-9286)
 * Avoid potential overlap in LCS with single-partition sstables (CASSANDRA-9322)
 * Log warning message when a table is queried before the schema has fully
   propagated (CASSANDRA-9136)
 * Overload SecondaryIndex#indexes to accept the column definition (CASSANDRA-9314)
 * (cqlsh) Add SERIAL and LOCAL_SERIAL consistency levels (CASSANDRA-8051)
 * Fix index selection during rebuild with certain table layouts (CASSANDRA-9281)
 * Fix partition-level-delete-only workload accounting (CASSANDRA-9194)
 * Allow scrub to handle corrupted compressed chunks (CASSANDRA-9140)
 * Fix assertion error when resetlocalschema is run during repair (CASSANDRA-9249)
 * Disable single sstable tombstone compactions for DTCS by default (CASSANDRA-9234)
 * IncomingTcpConnection thread is not named (CASSANDRA-9262)
 * Close incoming connections when MessagingService is stopped (CASSANDRA-9238)
 * Fix streaming hang when retrying (CASSANDRA-9132)


2.1.5
 * Re-add deprecated cold_reads_to_omit param for backwards compat (CASSANDRA-9203)
 * Make anticompaction visible in compactionstats (CASSANDRA-9098)
 * Improve nodetool getendpoints documentation about the partition
   key parameter (CASSANDRA-6458)
 * Don't check other keyspaces for schema changes when an user-defined
   type is altered (CASSANDRA-9187)
 * Add generate-idea-files target to build.xml (CASSANDRA-9123)
 * Allow takeColumnFamilySnapshot to take a list of tables (CASSANDRA-8348)
 * Limit major sstable operations to their canonical representation (CASSANDRA-8669)
 * cqlsh: Add tests for INSERT and UPDATE tab completion (CASSANDRA-9125)
 * cqlsh: quote column names when needed in COPY FROM inserts (CASSANDRA-9080)
 * Do not load read meter for offline operations (CASSANDRA-9082)
 * cqlsh: Make CompositeType data readable (CASSANDRA-8919)
 * cqlsh: Fix display of triggers (CASSANDRA-9081)
 * Fix NullPointerException when deleting or setting an element by index on
   a null list collection (CASSANDRA-9077)
 * Buffer bloom filter serialization (CASSANDRA-9066)
 * Fix anti-compaction target bloom filter size (CASSANDRA-9060)
 * Make FROZEN and TUPLE unreserved keywords in CQL (CASSANDRA-9047)
 * Prevent AssertionError from SizeEstimatesRecorder (CASSANDRA-9034)
 * Avoid overwriting index summaries for sstables with an older format that
   does not support downsampling; rebuild summaries on startup when this
   is detected (CASSANDRA-8993)
 * Fix potential data loss in CompressedSequentialWriter (CASSANDRA-8949)
 * Make PasswordAuthenticator number of hashing rounds configurable (CASSANDRA-8085)
 * Fix AssertionError when binding nested collections in DELETE (CASSANDRA-8900)
 * Check for overlap with non-early sstables in LCS (CASSANDRA-8739)
 * Only calculate max purgable timestamp if we have to (CASSANDRA-8914)
 * (cqlsh) Greatly improve performance of COPY FROM (CASSANDRA-8225)
 * IndexSummary effectiveIndexInterval is now a guideline, not a rule (CASSANDRA-8993)
 * Use correct bounds for page cache eviction of compressed files (CASSANDRA-8746)
 * SSTableScanner enforces its bounds (CASSANDRA-8946)
 * Cleanup cell equality (CASSANDRA-8947)
 * Introduce intra-cluster message coalescing (CASSANDRA-8692)
 * DatabaseDescriptor throws NPE when rpc_interface is used (CASSANDRA-8839)
 * Don't check if an sstable is live for offline compactions (CASSANDRA-8841)
 * Don't set clientMode in SSTableLoader (CASSANDRA-8238)
 * Fix SSTableRewriter with disabled early open (CASSANDRA-8535)
 * Fix cassandra-stress so it respects the CL passed in user mode (CASSANDRA-8948)
 * Fix rare NPE in ColumnDefinition#hasIndexOption() (CASSANDRA-8786)
 * cassandra-stress reports per-operation statistics, plus misc (CASSANDRA-8769)
 * Add SimpleDate (cql date) and Time (cql time) types (CASSANDRA-7523)
 * Use long for key count in cfstats (CASSANDRA-8913)
 * Make SSTableRewriter.abort() more robust to failure (CASSANDRA-8832)
 * Remove cold_reads_to_omit from STCS (CASSANDRA-8860)
 * Make EstimatedHistogram#percentile() use ceil instead of floor (CASSANDRA-8883)
 * Fix top partitions reporting wrong cardinality (CASSANDRA-8834)
 * Fix rare NPE in KeyCacheSerializer (CASSANDRA-8067)
 * Pick sstables for validation as late as possible inc repairs (CASSANDRA-8366)
 * Fix commitlog getPendingTasks to not increment (CASSANDRA-8862)
 * Fix parallelism adjustment in range and secondary index queries
   when the first fetch does not satisfy the limit (CASSANDRA-8856)
 * Check if the filtered sstables is non-empty in STCS (CASSANDRA-8843)
 * Upgrade java-driver used for cassandra-stress (CASSANDRA-8842)
 * Fix CommitLog.forceRecycleAllSegments() memory access error (CASSANDRA-8812)
 * Improve assertions in Memory (CASSANDRA-8792)
 * Fix SSTableRewriter cleanup (CASSANDRA-8802)
 * Introduce SafeMemory for CompressionMetadata.Writer (CASSANDRA-8758)
 * 'nodetool info' prints exception against older node (CASSANDRA-8796)
 * Ensure SSTableReader.last corresponds exactly with the file end (CASSANDRA-8750)
 * Make SSTableWriter.openEarly more robust and obvious (CASSANDRA-8747)
 * Enforce SSTableReader.first/last (CASSANDRA-8744)
 * Cleanup SegmentedFile API (CASSANDRA-8749)
 * Avoid overlap with early compaction replacement (CASSANDRA-8683)
 * Safer Resource Management++ (CASSANDRA-8707)
 * Write partition size estimates into a system table (CASSANDRA-7688)
 * cqlsh: Fix keys() and full() collection indexes in DESCRIBE output
   (CASSANDRA-8154)
 * Show progress of streaming in nodetool netstats (CASSANDRA-8886)
 * IndexSummaryBuilder utilises offheap memory, and shares data between
   each IndexSummary opened from it (CASSANDRA-8757)
 * markCompacting only succeeds if the exact SSTableReader instances being
   marked are in the live set (CASSANDRA-8689)
 * cassandra-stress support for varint (CASSANDRA-8882)
 * Fix Adler32 digest for compressed sstables (CASSANDRA-8778)
 * Add nodetool statushandoff/statusbackup (CASSANDRA-8912)
 * Use stdout for progress and stats in sstableloader (CASSANDRA-8982)
 * Correctly identify 2i datadir from older versions (CASSANDRA-9116)
Merged from 2.0:
 * Ignore gossip SYNs after shutdown (CASSANDRA-9238)
 * Avoid overflow when calculating max sstable size in LCS (CASSANDRA-9235)
 * Make sstable blacklisting work with compression (CASSANDRA-9138)
 * Do not attempt to rebuild indexes if no index accepts any column (CASSANDRA-9196)
 * Don't initiate snitch reconnection for dead states (CASSANDRA-7292)
 * Fix ArrayIndexOutOfBoundsException in CQLSSTableWriter (CASSANDRA-8978)
 * Add shutdown gossip state to prevent timeouts during rolling restarts (CASSANDRA-8336)
 * Fix running with java.net.preferIPv6Addresses=true (CASSANDRA-9137)
 * Fix failed bootstrap/replace attempts being persisted in system.peers (CASSANDRA-9180)
 * Flush system.IndexInfo after marking index built (CASSANDRA-9128)
 * Fix updates to min/max_compaction_threshold through cassandra-cli
   (CASSANDRA-8102)
 * Don't include tmp files when doing offline relevel (CASSANDRA-9088)
 * Use the proper CAS WriteType when finishing a previous round during Paxos
   preparation (CASSANDRA-8672)
 * Avoid race in cancelling compactions (CASSANDRA-9070)
 * More aggressive check for expired sstables in DTCS (CASSANDRA-8359)
 * Fix ignored index_interval change in ALTER TABLE statements (CASSANDRA-7976)
 * Do more aggressive compaction in old time windows in DTCS (CASSANDRA-8360)
 * java.lang.AssertionError when reading saved cache (CASSANDRA-8740)
 * "disk full" when running cleanup (CASSANDRA-9036)
 * Lower logging level from ERROR to DEBUG when a scheduled schema pull
   cannot be completed due to a node being down (CASSANDRA-9032)
 * Fix MOVED_NODE client event (CASSANDRA-8516)
 * Allow overriding MAX_OUTSTANDING_REPLAY_COUNT (CASSANDRA-7533)
 * Fix malformed JMX ObjectName containing IPv6 addresses (CASSANDRA-9027)
 * (cqlsh) Allow increasing CSV field size limit through
   cqlshrc config option (CASSANDRA-8934)
 * Stop logging range tombstones when exceeding the threshold
   (CASSANDRA-8559)
 * Fix NullPointerException when nodetool getendpoints is run
   against invalid keyspaces or tables (CASSANDRA-8950)
 * Allow specifying the tmp dir (CASSANDRA-7712)
 * Improve compaction estimated tasks estimation (CASSANDRA-8904)
 * Fix duplicate up/down messages sent to native clients (CASSANDRA-7816)
 * Expose commit log archive status via JMX (CASSANDRA-8734)
 * Provide better exceptions for invalid replication strategy parameters
   (CASSANDRA-8909)
 * Fix regression in mixed single and multi-column relation support for
   SELECT statements (CASSANDRA-8613)
 * Add ability to limit number of native connections (CASSANDRA-8086)
 * Fix CQLSSTableWriter throwing exception and spawning threads
   (CASSANDRA-8808)
 * Fix MT mismatch between empty and GC-able data (CASSANDRA-8979)
 * Fix incorrect validation when snapshotting single table (CASSANDRA-8056)
 * Add offline tool to relevel sstables (CASSANDRA-8301)
 * Preserve stream ID for more protocol errors (CASSANDRA-8848)
 * Fix combining token() function with multi-column relations on
   clustering columns (CASSANDRA-8797)
 * Make CFS.markReferenced() resistant to bad refcounting (CASSANDRA-8829)
 * Fix StreamTransferTask abort/complete bad refcounting (CASSANDRA-8815)
 * Fix AssertionError when querying a DESC clustering ordered
   table with ASC ordering and paging (CASSANDRA-8767)
 * AssertionError: "Memory was freed" when running cleanup (CASSANDRA-8716)
 * Make it possible to set max_sstable_age to fractional days (CASSANDRA-8406)
 * Fix some multi-column relations with indexes on some clustering
   columns (CASSANDRA-8275)
 * Fix memory leak in SSTableSimple*Writer and SSTableReader.validate()
   (CASSANDRA-8748)
 * Throw OOM if allocating memory fails to return a valid pointer (CASSANDRA-8726)
 * Fix SSTableSimpleUnsortedWriter ConcurrentModificationException (CASSANDRA-8619)
 * 'nodetool info' prints exception against older node (CASSANDRA-8796)
 * Ensure SSTableSimpleUnsortedWriter.close() terminates if
   disk writer has crashed (CASSANDRA-8807)


2.1.4
 * Bind JMX to localhost unless explicitly configured otherwise (CASSANDRA-9085)


2.1.3
 * Fix HSHA/offheap_objects corruption (CASSANDRA-8719)
 * Upgrade libthrift to 0.9.2 (CASSANDRA-8685)
 * Don't use the shared ref in sstableloader (CASSANDRA-8704)
 * Purge internal prepared statements if related tables or
   keyspaces are dropped (CASSANDRA-8693)
 * (cqlsh) Handle unicode BOM at start of files (CASSANDRA-8638)
 * Stop compactions before exiting offline tools (CASSANDRA-8623)
 * Update tools/stress/README.txt to match current behaviour (CASSANDRA-7933)
 * Fix schema from Thrift conversion with empty metadata (CASSANDRA-8695)
 * Safer Resource Management (CASSANDRA-7705)
 * Make sure we compact highly overlapping cold sstables with
   STCS (CASSANDRA-8635)
 * rpc_interface and listen_interface generate NPE on startup when specified
   interface doesn't exist (CASSANDRA-8677)
 * Fix ArrayIndexOutOfBoundsException in nodetool cfhistograms (CASSANDRA-8514)
 * Switch from yammer metrics for nodetool cf/proxy histograms (CASSANDRA-8662)
 * Make sure we don't add tmplink files to the compaction
   strategy (CASSANDRA-8580)
 * (cqlsh) Handle maps with blob keys (CASSANDRA-8372)
 * (cqlsh) Handle DynamicCompositeType schemas correctly (CASSANDRA-8563)
 * Duplicate rows returned when in clause has repeated values (CASSANDRA-6706)
 * Add tooling to detect hot partitions (CASSANDRA-7974)
 * Fix cassandra-stress user-mode truncation of partition generation (CASSANDRA-8608)
 * Only stream from unrepaired sstables during inc repair (CASSANDRA-8267)
 * Don't allow starting multiple inc repairs on the same sstables (CASSANDRA-8316)
 * Invalidate prepared BATCH statements when related tables
   or keyspaces are dropped (CASSANDRA-8652)
 * Fix missing results in secondary index queries on collections
   with ALLOW FILTERING (CASSANDRA-8421)
 * Expose EstimatedHistogram metrics for range slices (CASSANDRA-8627)
 * (cqlsh) Escape clqshrc passwords properly (CASSANDRA-8618)
 * Fix NPE when passing wrong argument in ALTER TABLE statement (CASSANDRA-8355)
 * Pig: Refactor and deprecate CqlStorage (CASSANDRA-8599)
 * Don't reuse the same cleanup strategy for all sstables (CASSANDRA-8537)
 * Fix case-sensitivity of index name on CREATE and DROP INDEX
   statements (CASSANDRA-8365)
 * Better detection/logging for corruption in compressed sstables (CASSANDRA-8192)
 * Use the correct repairedAt value when closing writer (CASSANDRA-8570)
 * (cqlsh) Handle a schema mismatch being detected on startup (CASSANDRA-8512)
 * Properly calculate expected write size during compaction (CASSANDRA-8532)
 * Invalidate affected prepared statements when a table's columns
   are altered (CASSANDRA-7910)
 * Stress - user defined writes should populate sequentally (CASSANDRA-8524)
 * Fix regression in SSTableRewriter causing some rows to become unreadable
   during compaction (CASSANDRA-8429)
 * Run major compactions for repaired/unrepaired in parallel (CASSANDRA-8510)
 * (cqlsh) Fix compression options in DESCRIBE TABLE output when compression
   is disabled (CASSANDRA-8288)
 * (cqlsh) Fix DESCRIBE output after keyspaces are altered (CASSANDRA-7623)
 * Make sure we set lastCompactedKey correctly (CASSANDRA-8463)
 * (cqlsh) Fix output of CONSISTENCY command (CASSANDRA-8507)
 * (cqlsh) Fixed the handling of LIST statements (CASSANDRA-8370)
 * Make sstablescrub check leveled manifest again (CASSANDRA-8432)
 * Check first/last keys in sstable when giving out positions (CASSANDRA-8458)
 * Disable mmap on Windows (CASSANDRA-6993)
 * Add missing ConsistencyLevels to cassandra-stress (CASSANDRA-8253)
 * Add auth support to cassandra-stress (CASSANDRA-7985)
 * Fix ArrayIndexOutOfBoundsException when generating error message
   for some CQL syntax errors (CASSANDRA-8455)
 * Scale memtable slab allocation logarithmically (CASSANDRA-7882)
 * cassandra-stress simultaneous inserts over same seed (CASSANDRA-7964)
 * Reduce cassandra-stress sampling memory requirements (CASSANDRA-7926)
 * Ensure memtable flush cannot expire commit log entries from its future (CASSANDRA-8383)
 * Make read "defrag" async to reclaim memtables (CASSANDRA-8459)
 * Remove tmplink files for offline compactions (CASSANDRA-8321)
 * Reduce maxHintsInProgress (CASSANDRA-8415)
 * BTree updates may call provided update function twice (CASSANDRA-8018)
 * Release sstable references after anticompaction (CASSANDRA-8386)
 * Handle abort() in SSTableRewriter properly (CASSANDRA-8320)
 * Centralize shared executors (CASSANDRA-8055)
 * Fix filtering for CONTAINS (KEY) relations on frozen collection
   clustering columns when the query is restricted to a single
   partition (CASSANDRA-8203)
 * Do more aggressive entire-sstable TTL expiry checks (CASSANDRA-8243)
 * Add more log info if readMeter is null (CASSANDRA-8238)
 * add check of the system wall clock time at startup (CASSANDRA-8305)
 * Support for frozen collections (CASSANDRA-7859)
 * Fix overflow on histogram computation (CASSANDRA-8028)
 * Have paxos reuse the timestamp generation of normal queries (CASSANDRA-7801)
 * Fix incremental repair not remove parent session on remote (CASSANDRA-8291)
 * Improve JBOD disk utilization (CASSANDRA-7386)
 * Log failed host when preparing incremental repair (CASSANDRA-8228)
 * Force config client mode in CQLSSTableWriter (CASSANDRA-8281)
 * Fix sstableupgrade throws exception (CASSANDRA-8688)
 * Fix hang when repairing empty keyspace (CASSANDRA-8694)
Merged from 2.0:
 * Fix IllegalArgumentException in dynamic snitch (CASSANDRA-8448)
 * Add support for UPDATE ... IF EXISTS (CASSANDRA-8610)
 * Fix reversal of list prepends (CASSANDRA-8733)
 * Prevent non-zero default_time_to_live on tables with counters
   (CASSANDRA-8678)
 * Fix SSTableSimpleUnsortedWriter ConcurrentModificationException
   (CASSANDRA-8619)
 * Round up time deltas lower than 1ms in BulkLoader (CASSANDRA-8645)
 * Add batch remove iterator to ABSC (CASSANDRA-8414, 8666)
 * Round up time deltas lower than 1ms in BulkLoader (CASSANDRA-8645)
 * Fix isClientMode check in Keyspace (CASSANDRA-8687)
 * Use more efficient slice size for querying internal secondary
   index tables (CASSANDRA-8550)
 * Fix potentially returning deleted rows with range tombstone (CASSANDRA-8558)
 * Check for available disk space before starting a compaction (CASSANDRA-8562)
 * Fix DISTINCT queries with LIMITs or paging when some partitions
   contain only tombstones (CASSANDRA-8490)
 * Introduce background cache refreshing to permissions cache
   (CASSANDRA-8194)
 * Fix race condition in StreamTransferTask that could lead to
   infinite loops and premature sstable deletion (CASSANDRA-7704)
 * Add an extra version check to MigrationTask (CASSANDRA-8462)
 * Ensure SSTableWriter cleans up properly after failure (CASSANDRA-8499)
 * Increase bf true positive count on key cache hit (CASSANDRA-8525)
 * Move MeteredFlusher to its own thread (CASSANDRA-8485)
 * Fix non-distinct results in DISTNCT queries on static columns when
   paging is enabled (CASSANDRA-8087)
 * Move all hints related tasks to hints internal executor (CASSANDRA-8285)
 * Fix paging for multi-partition IN queries (CASSANDRA-8408)
 * Fix MOVED_NODE topology event never being emitted when a node
   moves its token (CASSANDRA-8373)
 * Fix validation of indexes in COMPACT tables (CASSANDRA-8156)
 * Avoid StackOverflowError when a large list of IN values
   is used for a clustering column (CASSANDRA-8410)
 * Fix NPE when writetime() or ttl() calls are wrapped by
   another function call (CASSANDRA-8451)
 * Fix NPE after dropping a keyspace (CASSANDRA-8332)
 * Fix error message on read repair timeouts (CASSANDRA-7947)
 * Default DTCS base_time_seconds changed to 60 (CASSANDRA-8417)
 * Refuse Paxos operation with more than one pending endpoint (CASSANDRA-8346, 8640)
 * Throw correct exception when trying to bind a keyspace or table
   name (CASSANDRA-6952)
 * Make HHOM.compact synchronized (CASSANDRA-8416)
 * cancel latency-sampling task when CF is dropped (CASSANDRA-8401)
 * don't block SocketThread for MessagingService (CASSANDRA-8188)
 * Increase quarantine delay on replacement (CASSANDRA-8260)
 * Expose off-heap memory usage stats (CASSANDRA-7897)
 * Ignore Paxos commits for truncated tables (CASSANDRA-7538)
 * Validate size of indexed column values (CASSANDRA-8280)
 * Make LCS split compaction results over all data directories (CASSANDRA-8329)
 * Fix some failing queries that use multi-column relations
   on COMPACT STORAGE tables (CASSANDRA-8264)
 * Fix InvalidRequestException with ORDER BY (CASSANDRA-8286)
 * Disable SSLv3 for POODLE (CASSANDRA-8265)
 * Fix millisecond timestamps in Tracing (CASSANDRA-8297)
 * Include keyspace name in error message when there are insufficient
   live nodes to stream from (CASSANDRA-8221)
 * Avoid overlap in L1 when L0 contains many nonoverlapping
   sstables (CASSANDRA-8211)
 * Improve PropertyFileSnitch logging (CASSANDRA-8183)
 * Add DC-aware sequential repair (CASSANDRA-8193)
 * Use live sstables in snapshot repair if possible (CASSANDRA-8312)
 * Fix hints serialized size calculation (CASSANDRA-8587)


2.1.2
 * (cqlsh) parse_for_table_meta errors out on queries with undefined
   grammars (CASSANDRA-8262)
 * (cqlsh) Fix SELECT ... TOKEN() function broken in C* 2.1.1 (CASSANDRA-8258)
 * Fix Cassandra crash when running on JDK8 update 40 (CASSANDRA-8209)
 * Optimize partitioner tokens (CASSANDRA-8230)
 * Improve compaction of repaired/unrepaired sstables (CASSANDRA-8004)
 * Make cache serializers pluggable (CASSANDRA-8096)
 * Fix issues with CONTAINS (KEY) queries on secondary indexes
   (CASSANDRA-8147)
 * Fix read-rate tracking of sstables for some queries (CASSANDRA-8239)
 * Fix default timestamp in QueryOptions (CASSANDRA-8246)
 * Set socket timeout when reading remote version (CASSANDRA-8188)
 * Refactor how we track live size (CASSANDRA-7852)
 * Make sure unfinished compaction files are removed (CASSANDRA-8124)
 * Fix shutdown when run as Windows service (CASSANDRA-8136)
 * Fix DESCRIBE TABLE with custom indexes (CASSANDRA-8031)
 * Fix race in RecoveryManagerTest (CASSANDRA-8176)
 * Avoid IllegalArgumentException while sorting sstables in
   IndexSummaryManager (CASSANDRA-8182)
 * Shutdown JVM on file descriptor exhaustion (CASSANDRA-7579)
 * Add 'die' policy for commit log and disk failure (CASSANDRA-7927)
 * Fix installing as service on Windows (CASSANDRA-8115)
 * Fix CREATE TABLE for CQL2 (CASSANDRA-8144)
 * Avoid boxing in ColumnStats min/max trackers (CASSANDRA-8109)
Merged from 2.0:
 * Correctly handle non-text column names in cql3 (CASSANDRA-8178)
 * Fix deletion for indexes on primary key columns (CASSANDRA-8206)
 * Add 'nodetool statusgossip' (CASSANDRA-8125)
 * Improve client notification that nodes are ready for requests (CASSANDRA-7510)
 * Handle negative timestamp in writetime method (CASSANDRA-8139)
 * Pig: Remove errant LIMIT clause in CqlNativeStorage (CASSANDRA-8166)
 * Throw ConfigurationException when hsha is used with the default
   rpc_max_threads setting of 'unlimited' (CASSANDRA-8116)
 * Allow concurrent writing of the same table in the same JVM using
   CQLSSTableWriter (CASSANDRA-7463)
 * Fix totalDiskSpaceUsed calculation (CASSANDRA-8205)


2.1.1
 * Fix spin loop in AtomicSortedColumns (CASSANDRA-7546)
 * Dont notify when replacing tmplink files (CASSANDRA-8157)
 * Fix validation with multiple CONTAINS clause (CASSANDRA-8131)
 * Fix validation of collections in TriggerExecutor (CASSANDRA-8146)
 * Fix IllegalArgumentException when a list of IN values containing tuples
   is passed as a single arg to a prepared statement with the v1 or v2
   protocol (CASSANDRA-8062)
 * Fix ClassCastException in DISTINCT query on static columns with
   query paging (CASSANDRA-8108)
 * Fix NPE on null nested UDT inside a set (CASSANDRA-8105)
 * Fix exception when querying secondary index on set items or map keys
   when some clustering columns are specified (CASSANDRA-8073)
 * Send proper error response when there is an error during native
   protocol message decode (CASSANDRA-8118)
 * Gossip should ignore generation numbers too far in the future (CASSANDRA-8113)
 * Fix NPE when creating a table with frozen sets, lists (CASSANDRA-8104)
 * Fix high memory use due to tracking reads on incrementally opened sstable
   readers (CASSANDRA-8066)
 * Fix EXECUTE request with skipMetadata=false returning no metadata
   (CASSANDRA-8054)
 * Allow concurrent use of CQLBulkOutputFormat (CASSANDRA-7776)
 * Shutdown JVM on OOM (CASSANDRA-7507)
 * Upgrade netty version and enable epoll event loop (CASSANDRA-7761)
 * Don't duplicate sstables smaller than split size when using
   the sstablesplitter tool (CASSANDRA-7616)
 * Avoid re-parsing already prepared statements (CASSANDRA-7923)
 * Fix some Thrift slice deletions and updates of COMPACT STORAGE
   tables with some clustering columns omitted (CASSANDRA-7990)
 * Fix filtering for CONTAINS on sets (CASSANDRA-8033)
 * Properly track added size (CASSANDRA-7239)
 * Allow compilation in java 8 (CASSANDRA-7208)
 * Fix Assertion error on RangeTombstoneList diff (CASSANDRA-8013)
 * Release references to overlapping sstables during compaction (CASSANDRA-7819)
 * Send notification when opening compaction results early (CASSANDRA-8034)
 * Make native server start block until properly bound (CASSANDRA-7885)
 * (cqlsh) Fix IPv6 support (CASSANDRA-7988)
 * Ignore fat clients when checking for endpoint collision (CASSANDRA-7939)
 * Make sstablerepairedset take a list of files (CASSANDRA-7995)
 * (cqlsh) Tab completeion for indexes on map keys (CASSANDRA-7972)
 * (cqlsh) Fix UDT field selection in select clause (CASSANDRA-7891)
 * Fix resource leak in event of corrupt sstable
 * (cqlsh) Add command line option for cqlshrc file path (CASSANDRA-7131)
 * Provide visibility into prepared statements churn (CASSANDRA-7921, CASSANDRA-7930)
 * Invalidate prepared statements when their keyspace or table is
   dropped (CASSANDRA-7566)
 * cassandra-stress: fix support for NetworkTopologyStrategy (CASSANDRA-7945)
 * Fix saving caches when a table is dropped (CASSANDRA-7784)
 * Add better error checking of new stress profile (CASSANDRA-7716)
 * Use ThreadLocalRandom and remove FBUtilities.threadLocalRandom (CASSANDRA-7934)
 * Prevent operator mistakes due to simultaneous bootstrap (CASSANDRA-7069)
 * cassandra-stress supports whitelist mode for node config (CASSANDRA-7658)
 * GCInspector more closely tracks GC; cassandra-stress and nodetool report it (CASSANDRA-7916)
 * nodetool won't output bogus ownership info without a keyspace (CASSANDRA-7173)
 * Add human readable option to nodetool commands (CASSANDRA-5433)
 * Don't try to set repairedAt on old sstables (CASSANDRA-7913)
 * Add metrics for tracking PreparedStatement use (CASSANDRA-7719)
 * (cqlsh) tab-completion for triggers (CASSANDRA-7824)
 * (cqlsh) Support for query paging (CASSANDRA-7514)
 * (cqlsh) Show progress of COPY operations (CASSANDRA-7789)
 * Add syntax to remove multiple elements from a map (CASSANDRA-6599)
 * Support non-equals conditions in lightweight transactions (CASSANDRA-6839)
 * Add IF [NOT] EXISTS to create/drop triggers (CASSANDRA-7606)
 * (cqlsh) Display the current logged-in user (CASSANDRA-7785)
 * (cqlsh) Don't ignore CTRL-C during COPY FROM execution (CASSANDRA-7815)
 * (cqlsh) Order UDTs according to cross-type dependencies in DESCRIBE
   output (CASSANDRA-7659)
 * (cqlsh) Fix handling of CAS statement results (CASSANDRA-7671)
 * (cqlsh) COPY TO/FROM improvements (CASSANDRA-7405)
 * Support list index operations with conditions (CASSANDRA-7499)
 * Add max live/tombstoned cells to nodetool cfstats output (CASSANDRA-7731)
 * Validate IPv6 wildcard addresses properly (CASSANDRA-7680)
 * (cqlsh) Error when tracing query (CASSANDRA-7613)
 * Avoid IOOBE when building SyntaxError message snippet (CASSANDRA-7569)
 * SSTableExport uses correct validator to create string representation of partition
   keys (CASSANDRA-7498)
 * Avoid NPEs when receiving type changes for an unknown keyspace (CASSANDRA-7689)
 * Add support for custom 2i validation (CASSANDRA-7575)
 * Pig support for hadoop CqlInputFormat (CASSANDRA-6454)
 * Add duration mode to cassandra-stress (CASSANDRA-7468)
 * Add listen_interface and rpc_interface options (CASSANDRA-7417)
 * Improve schema merge performance (CASSANDRA-7444)
 * Adjust MT depth based on # of partition validating (CASSANDRA-5263)
 * Optimise NativeCell comparisons (CASSANDRA-6755)
 * Configurable client timeout for cqlsh (CASSANDRA-7516)
 * Include snippet of CQL query near syntax error in messages (CASSANDRA-7111)
 * Make repair -pr work with -local (CASSANDRA-7450)
 * Fix error in sstableloader with -cph > 1 (CASSANDRA-8007)
 * Fix snapshot repair error on indexed tables (CASSANDRA-8020)
 * Do not exit nodetool repair when receiving JMX NOTIF_LOST (CASSANDRA-7909)
 * Stream to private IP when available (CASSANDRA-8084)
Merged from 2.0:
 * Reject conditions on DELETE unless full PK is given (CASSANDRA-6430)
 * Properly reject the token function DELETE (CASSANDRA-7747)
 * Force batchlog replay before decommissioning a node (CASSANDRA-7446)
 * Fix hint replay with many accumulated expired hints (CASSANDRA-6998)
 * Fix duplicate results in DISTINCT queries on static columns with query
   paging (CASSANDRA-8108)
 * Add DateTieredCompactionStrategy (CASSANDRA-6602)
 * Properly validate ascii and utf8 string literals in CQL queries (CASSANDRA-8101)
 * (cqlsh) Fix autocompletion for alter keyspace (CASSANDRA-8021)
 * Create backup directories for commitlog archiving during startup (CASSANDRA-8111)
 * Reduce totalBlockFor() for LOCAL_* consistency levels (CASSANDRA-8058)
 * Fix merging schemas with re-dropped keyspaces (CASSANDRA-7256)
 * Fix counters in supercolumns during live upgrades from 1.2 (CASSANDRA-7188)
 * Notify DT subscribers when a column family is truncated (CASSANDRA-8088)
 * Add sanity check of $JAVA on startup (CASSANDRA-7676)
 * Schedule fat client schema pull on join (CASSANDRA-7993)
 * Don't reset nodes' versions when closing IncomingTcpConnections
   (CASSANDRA-7734)
 * Record the real messaging version in all cases in OutboundTcpConnection
   (CASSANDRA-8057)
 * SSL does not work in cassandra-cli (CASSANDRA-7899)
 * Fix potential exception when using ReversedType in DynamicCompositeType
   (CASSANDRA-7898)
 * Better validation of collection values (CASSANDRA-7833)
 * Track min/max timestamps correctly (CASSANDRA-7969)
 * Fix possible overflow while sorting CL segments for replay (CASSANDRA-7992)
 * Increase nodetool Xmx (CASSANDRA-7956)
 * Archive any commitlog segments present at startup (CASSANDRA-6904)
 * CrcCheckChance should adjust based on live CFMetadata not
   sstable metadata (CASSANDRA-7978)
 * token() should only accept columns in the partitioning
   key order (CASSANDRA-6075)
 * Add method to invalidate permission cache via JMX (CASSANDRA-7977)
 * Allow propagating multiple gossip states atomically (CASSANDRA-6125)
 * Log exceptions related to unclean native protocol client disconnects
   at DEBUG or INFO (CASSANDRA-7849)
 * Allow permissions cache to be set via JMX (CASSANDRA-7698)
 * Include schema_triggers CF in readable system resources (CASSANDRA-7967)
 * Fix RowIndexEntry to report correct serializedSize (CASSANDRA-7948)
 * Make CQLSSTableWriter sync within partitions (CASSANDRA-7360)
 * Potentially use non-local replicas in CqlConfigHelper (CASSANDRA-7906)
 * Explicitly disallow mixing multi-column and single-column
   relations on clustering columns (CASSANDRA-7711)
 * Better error message when condition is set on PK column (CASSANDRA-7804)
 * Don't send schema change responses and events for no-op DDL
   statements (CASSANDRA-7600)
 * (Hadoop) fix cluster initialisation for a split fetching (CASSANDRA-7774)
 * Throw InvalidRequestException when queries contain relations on entire
   collection columns (CASSANDRA-7506)
 * (cqlsh) enable CTRL-R history search with libedit (CASSANDRA-7577)
 * (Hadoop) allow ACFRW to limit nodes to local DC (CASSANDRA-7252)
 * (cqlsh) cqlsh should automatically disable tracing when selecting
   from system_traces (CASSANDRA-7641)
 * (Hadoop) Add CqlOutputFormat (CASSANDRA-6927)
 * Don't depend on cassandra config for nodetool ring (CASSANDRA-7508)
 * (cqlsh) Fix failing cqlsh formatting tests (CASSANDRA-7703)
 * Fix IncompatibleClassChangeError from hadoop2 (CASSANDRA-7229)
 * Add 'nodetool sethintedhandoffthrottlekb' (CASSANDRA-7635)
 * (cqlsh) Add tab-completion for CREATE/DROP USER IF [NOT] EXISTS (CASSANDRA-7611)
 * Catch errors when the JVM pulls the rug out from GCInspector (CASSANDRA-5345)
 * cqlsh fails when version number parts are not int (CASSANDRA-7524)
 * Fix NPE when table dropped during streaming (CASSANDRA-7946)
 * Fix wrong progress when streaming uncompressed (CASSANDRA-7878)
 * Fix possible infinite loop in creating repair range (CASSANDRA-7983)
 * Fix unit in nodetool for streaming throughput (CASSANDRA-7375)
Merged from 1.2:
 * Don't index tombstones (CASSANDRA-7828)
 * Improve PasswordAuthenticator default super user setup (CASSANDRA-7788)


2.1.0
 * (cqlsh) Removed "ALTER TYPE <name> RENAME TO <name>" from tab-completion
   (CASSANDRA-7895)
 * Fixed IllegalStateException in anticompaction (CASSANDRA-7892)
 * cqlsh: DESCRIBE support for frozen UDTs, tuples (CASSANDRA-7863)
 * Avoid exposing internal classes over JMX (CASSANDRA-7879)
 * Add null check for keys when freezing collection (CASSANDRA-7869)
 * Improve stress workload realism (CASSANDRA-7519)
Merged from 2.0:
 * Configure system.paxos with LeveledCompactionStrategy (CASSANDRA-7753)
 * Fix ALTER clustering column type from DateType to TimestampType when
   using DESC clustering order (CASSANRDA-7797)
 * Throw EOFException if we run out of chunks in compressed datafile
   (CASSANDRA-7664)
 * Fix PRSI handling of CQL3 row markers for row cleanup (CASSANDRA-7787)
 * Fix dropping collection when it's the last regular column (CASSANDRA-7744)
 * Make StreamReceiveTask thread safe and gc friendly (CASSANDRA-7795)
 * Validate empty cell names from counter updates (CASSANDRA-7798)
Merged from 1.2:
 * Don't allow compacted sstables to be marked as compacting (CASSANDRA-7145)
 * Track expired tombstones (CASSANDRA-7810)


2.1.0-rc7
 * Add frozen keyword and require UDT to be frozen (CASSANDRA-7857)
 * Track added sstable size correctly (CASSANDRA-7239)
 * (cqlsh) Fix case insensitivity (CASSANDRA-7834)
 * Fix failure to stream ranges when moving (CASSANDRA-7836)
 * Correctly remove tmplink files (CASSANDRA-7803)
 * (cqlsh) Fix column name formatting for functions, CAS operations,
   and UDT field selections (CASSANDRA-7806)
 * (cqlsh) Fix COPY FROM handling of null/empty primary key
   values (CASSANDRA-7792)
 * Fix ordering of static cells (CASSANDRA-7763)
Merged from 2.0:
 * Forbid re-adding dropped counter columns (CASSANDRA-7831)
 * Fix CFMetaData#isThriftCompatible() for PK-only tables (CASSANDRA-7832)
 * Always reject inequality on the partition key without token()
   (CASSANDRA-7722)
 * Always send Paxos commit to all replicas (CASSANDRA-7479)
 * Make disruptor_thrift_server invocation pool configurable (CASSANDRA-7594)
 * Make repair no-op when RF=1 (CASSANDRA-7864)


2.1.0-rc6
 * Fix OOM issue from netty caching over time (CASSANDRA-7743)
 * json2sstable couldn't import JSON for CQL table (CASSANDRA-7477)
 * Invalidate all caches on table drop (CASSANDRA-7561)
 * Skip strict endpoint selection for ranges if RF == nodes (CASSANRA-7765)
 * Fix Thrift range filtering without 2ary index lookups (CASSANDRA-7741)
 * Add tracing entries about concurrent range requests (CASSANDRA-7599)
 * (cqlsh) Fix DESCRIBE for NTS keyspaces (CASSANDRA-7729)
 * Remove netty buffer ref-counting (CASSANDRA-7735)
 * Pass mutated cf to index updater for use by PRSI (CASSANDRA-7742)
 * Include stress yaml example in release and deb (CASSANDRA-7717)
 * workaround for netty issue causing corrupted data off the wire (CASSANDRA-7695)
 * cqlsh DESC CLUSTER fails retrieving ring information (CASSANDRA-7687)
 * Fix binding null values inside UDT (CASSANDRA-7685)
 * Fix UDT field selection with empty fields (CASSANDRA-7670)
 * Bogus deserialization of static cells from sstable (CASSANDRA-7684)
 * Fix NPE on compaction leftover cleanup for dropped table (CASSANDRA-7770)
Merged from 2.0:
 * Fix race condition in StreamTransferTask that could lead to
   infinite loops and premature sstable deletion (CASSANDRA-7704)
 * (cqlsh) Wait up to 10 sec for a tracing session (CASSANDRA-7222)
 * Fix NPE in FileCacheService.sizeInBytes (CASSANDRA-7756)
 * Remove duplicates from StorageService.getJoiningNodes (CASSANDRA-7478)
 * Clone token map outside of hot gossip loops (CASSANDRA-7758)
 * Fix MS expiring map timeout for Paxos messages (CASSANDRA-7752)
 * Do not flush on truncate if durable_writes is false (CASSANDRA-7750)
 * Give CRR a default input_cql Statement (CASSANDRA-7226)
 * Better error message when adding a collection with the same name
   than a previously dropped one (CASSANDRA-6276)
 * Fix validation when adding static columns (CASSANDRA-7730)
 * (Thrift) fix range deletion of supercolumns (CASSANDRA-7733)
 * Fix potential AssertionError in RangeTombstoneList (CASSANDRA-7700)
 * Validate arguments of blobAs* functions (CASSANDRA-7707)
 * Fix potential AssertionError with 2ndary indexes (CASSANDRA-6612)
 * Avoid logging CompactionInterrupted at ERROR (CASSANDRA-7694)
 * Minor leak in sstable2jon (CASSANDRA-7709)
 * Add cassandra.auto_bootstrap system property (CASSANDRA-7650)
 * Update java driver (for hadoop) (CASSANDRA-7618)
 * Remove CqlPagingRecordReader/CqlPagingInputFormat (CASSANDRA-7570)
 * Support connecting to ipv6 jmx with nodetool (CASSANDRA-7669)


2.1.0-rc5
 * Reject counters inside user types (CASSANDRA-7672)
 * Switch to notification-based GCInspector (CASSANDRA-7638)
 * (cqlsh) Handle nulls in UDTs and tuples correctly (CASSANDRA-7656)
 * Don't use strict consistency when replacing (CASSANDRA-7568)
 * Fix min/max cell name collection on 2.0 SSTables with range
   tombstones (CASSANDRA-7593)
 * Tolerate min/max cell names of different lengths (CASSANDRA-7651)
 * Filter cached results correctly (CASSANDRA-7636)
 * Fix tracing on the new SEPExecutor (CASSANDRA-7644)
 * Remove shuffle and taketoken (CASSANDRA-7601)
 * Clean up Windows batch scripts (CASSANDRA-7619)
 * Fix native protocol drop user type notification (CASSANDRA-7571)
 * Give read access to system.schema_usertypes to all authenticated users
   (CASSANDRA-7578)
 * (cqlsh) Fix cqlsh display when zero rows are returned (CASSANDRA-7580)
 * Get java version correctly when JAVA_TOOL_OPTIONS is set (CASSANDRA-7572)
 * Fix NPE when dropping index from non-existent keyspace, AssertionError when
   dropping non-existent index with IF EXISTS (CASSANDRA-7590)
 * Fix sstablelevelresetter hang (CASSANDRA-7614)
 * (cqlsh) Fix deserialization of blobs (CASSANDRA-7603)
 * Use "keyspace updated" schema change message for UDT changes in v1 and
   v2 protocols (CASSANDRA-7617)
 * Fix tracing of range slices and secondary index lookups that are local
   to the coordinator (CASSANDRA-7599)
 * Set -Dcassandra.storagedir for all tool shell scripts (CASSANDRA-7587)
 * Don't swap max/min col names when mutating sstable metadata (CASSANDRA-7596)
 * (cqlsh) Correctly handle paged result sets (CASSANDRA-7625)
 * (cqlsh) Improve waiting for a trace to complete (CASSANDRA-7626)
 * Fix tracing of concurrent range slices and 2ary index queries (CASSANDRA-7626)
 * Fix scrub against collection type (CASSANDRA-7665)
Merged from 2.0:
 * Set gc_grace_seconds to seven days for system schema tables (CASSANDRA-7668)
 * SimpleSeedProvider no longer caches seeds forever (CASSANDRA-7663)
 * Always flush on truncate (CASSANDRA-7511)
 * Fix ReversedType(DateType) mapping to native protocol (CASSANDRA-7576)
 * Always merge ranges owned by a single node (CASSANDRA-6930)
 * Track max/min timestamps for range tombstones (CASSANDRA-7647)
 * Fix NPE when listing saved caches dir (CASSANDRA-7632)


2.1.0-rc4
 * Fix word count hadoop example (CASSANDRA-7200)
 * Updated memtable_cleanup_threshold and memtable_flush_writers defaults
   (CASSANDRA-7551)
 * (Windows) fix startup when WMI memory query fails (CASSANDRA-7505)
 * Anti-compaction proceeds if any part of the repair failed (CASSANDRA-7521)
 * Add missing table name to DROP INDEX responses and notifications (CASSANDRA-7539)
 * Bump CQL version to 3.2.0 and update CQL documentation (CASSANDRA-7527)
 * Fix configuration error message when running nodetool ring (CASSANDRA-7508)
 * Support conditional updates, tuple type, and the v3 protocol in cqlsh (CASSANDRA-7509)
 * Handle queries on multiple secondary index types (CASSANDRA-7525)
 * Fix cqlsh authentication with v3 native protocol (CASSANDRA-7564)
 * Fix NPE when unknown prepared statement ID is used (CASSANDRA-7454)
Merged from 2.0:
 * (Windows) force range-based repair to non-sequential mode (CASSANDRA-7541)
 * Fix range merging when DES scores are zero (CASSANDRA-7535)
 * Warn when SSL certificates have expired (CASSANDRA-7528)
 * Fix error when doing reversed queries with static columns (CASSANDRA-7490)
Merged from 1.2:
 * Set correct stream ID on responses when non-Exception Throwables
   are thrown while handling native protocol messages (CASSANDRA-7470)


2.1.0-rc3
 * Consider expiry when reconciling otherwise equal cells (CASSANDRA-7403)
 * Introduce CQL support for stress tool (CASSANDRA-6146)
 * Fix ClassCastException processing expired messages (CASSANDRA-7496)
 * Fix prepared marker for collections inside UDT (CASSANDRA-7472)
 * Remove left-over populate_io_cache_on_flush and replicate_on_write
   uses (CASSANDRA-7493)
 * (Windows) handle spaces in path names (CASSANDRA-7451)
 * Ensure writes have completed after dropping a table, before recycling
   commit log segments (CASSANDRA-7437)
 * Remove left-over rows_per_partition_to_cache (CASSANDRA-7493)
 * Fix error when CONTAINS is used with a bind marker (CASSANDRA-7502)
 * Properly reject unknown UDT field (CASSANDRA-7484)
Merged from 2.0:
 * Fix CC#collectTimeOrderedData() tombstone optimisations (CASSANDRA-7394)
 * Support DISTINCT for static columns and fix behaviour when DISTINC is
   not use (CASSANDRA-7305).
 * Workaround JVM NPE on JMX bind failure (CASSANDRA-7254)
 * Fix race in FileCacheService RemovalListener (CASSANDRA-7278)
 * Fix inconsistent use of consistencyForCommit that allowed LOCAL_QUORUM
   operations to incorrect become full QUORUM (CASSANDRA-7345)
 * Properly handle unrecognized opcodes and flags (CASSANDRA-7440)
 * (Hadoop) close CqlRecordWriter clients when finished (CASSANDRA-7459)
 * Commit disk failure policy (CASSANDRA-7429)
 * Make sure high level sstables get compacted (CASSANDRA-7414)
 * Fix AssertionError when using empty clustering columns and static columns
   (CASSANDRA-7455)
 * Add option to disable STCS in L0 (CASSANDRA-6621)
 * Upgrade to snappy-java 1.0.5.2 (CASSANDRA-7476)


2.1.0-rc2
 * Fix heap size calculation for CompoundSparseCellName and
   CompoundSparseCellName.WithCollection (CASSANDRA-7421)
 * Allow counter mutations in UNLOGGED batches (CASSANDRA-7351)
 * Modify reconcile logic to always pick a tombstone over a counter cell
   (CASSANDRA-7346)
 * Avoid incremental compaction on Windows (CASSANDRA-7365)
 * Fix exception when querying a composite-keyed table with a collection index
   (CASSANDRA-7372)
 * Use node's host id in place of counter ids (CASSANDRA-7366)
 * Fix error when doing reversed queries with static columns (CASSANDRA-7490)
 * Backport CASSANDRA-6747 (CASSANDRA-7560)
 * Track max/min timestamps for range tombstones (CASSANDRA-7647)
 * Fix NPE when listing saved caches dir (CASSANDRA-7632)
 * Fix sstableloader unable to connect encrypted node (CASSANDRA-7585)
Merged from 1.2:
 * Clone token map outside of hot gossip loops (CASSANDRA-7758)
 * Add stop method to EmbeddedCassandraService (CASSANDRA-7595)
 * Support connecting to ipv6 jmx with nodetool (CASSANDRA-7669)
 * Set gc_grace_seconds to seven days for system schema tables (CASSANDRA-7668)
 * SimpleSeedProvider no longer caches seeds forever (CASSANDRA-7663)
 * Set correct stream ID on responses when non-Exception Throwables
   are thrown while handling native protocol messages (CASSANDRA-7470)
 * Fix row size miscalculation in LazilyCompactedRow (CASSANDRA-7543)
 * Fix race in background compaction check (CASSANDRA-7745)
 * Don't clear out range tombstones during compaction (CASSANDRA-7808)


2.1.0-rc1
 * Revert flush directory (CASSANDRA-6357)
 * More efficient executor service for fast operations (CASSANDRA-4718)
 * Move less common tools into a new cassandra-tools package (CASSANDRA-7160)
 * Support more concurrent requests in native protocol (CASSANDRA-7231)
 * Add tab-completion to debian nodetool packaging (CASSANDRA-6421)
 * Change concurrent_compactors defaults (CASSANDRA-7139)
 * Add PowerShell Windows launch scripts (CASSANDRA-7001)
 * Make commitlog archive+restore more robust (CASSANDRA-6974)
 * Fix marking commitlogsegments clean (CASSANDRA-6959)
 * Add snapshot "manifest" describing files included (CASSANDRA-6326)
 * Parallel streaming for sstableloader (CASSANDRA-3668)
 * Fix bugs in supercolumns handling (CASSANDRA-7138)
 * Fix ClassClassException on composite dense tables (CASSANDRA-7112)
 * Cleanup and optimize collation and slice iterators (CASSANDRA-7107)
 * Upgrade NBHM lib (CASSANDRA-7128)
 * Optimize netty server (CASSANDRA-6861)
 * Fix repair hang when given CF does not exist (CASSANDRA-7189)
 * Allow c* to be shutdown in an embedded mode (CASSANDRA-5635)
 * Add server side batching to native transport (CASSANDRA-5663)
 * Make batchlog replay asynchronous (CASSANDRA-6134)
 * remove unused classes (CASSANDRA-7197)
 * Limit user types to the keyspace they are defined in (CASSANDRA-6643)
 * Add validate method to CollectionType (CASSANDRA-7208)
 * New serialization format for UDT values (CASSANDRA-7209, CASSANDRA-7261)
 * Fix nodetool netstats (CASSANDRA-7270)
 * Fix potential ClassCastException in HintedHandoffManager (CASSANDRA-7284)
 * Use prepared statements internally (CASSANDRA-6975)
 * Fix broken paging state with prepared statement (CASSANDRA-7120)
 * Fix IllegalArgumentException in CqlStorage (CASSANDRA-7287)
 * Allow nulls/non-existant fields in UDT (CASSANDRA-7206)
 * Add Thrift MultiSliceRequest (CASSANDRA-6757, CASSANDRA-7027)
 * Handle overlapping MultiSlices (CASSANDRA-7279)
 * Fix DataOutputTest on Windows (CASSANDRA-7265)
 * Embedded sets in user defined data-types are not updating (CASSANDRA-7267)
 * Add tuple type to CQL/native protocol (CASSANDRA-7248)
 * Fix CqlPagingRecordReader on tables with few rows (CASSANDRA-7322)
Merged from 2.0:
 * Copy compaction options to make sure they are reloaded (CASSANDRA-7290)
 * Add option to do more aggressive tombstone compactions (CASSANDRA-6563)
 * Don't try to compact already-compacting files in HHOM (CASSANDRA-7288)
 * Always reallocate buffers in HSHA (CASSANDRA-6285)
 * (Hadoop) support authentication in CqlRecordReader (CASSANDRA-7221)
 * (Hadoop) Close java driver Cluster in CQLRR.close (CASSANDRA-7228)
 * Warn when 'USING TIMESTAMP' is used on a CAS BATCH (CASSANDRA-7067)
 * return all cpu values from BackgroundActivityMonitor.readAndCompute (CASSANDRA-7183)
 * Correctly delete scheduled range xfers (CASSANDRA-7143)
 * return all cpu values from BackgroundActivityMonitor.readAndCompute (CASSANDRA-7183)
 * reduce garbage creation in calculatePendingRanges (CASSANDRA-7191)
 * fix c* launch issues on Russian os's due to output of linux 'free' cmd (CASSANDRA-6162)
 * Fix disabling autocompaction (CASSANDRA-7187)
 * Fix potential NumberFormatException when deserializing IntegerType (CASSANDRA-7088)
 * cqlsh can't tab-complete disabling compaction (CASSANDRA-7185)
 * cqlsh: Accept and execute CQL statement(s) from command-line parameter (CASSANDRA-7172)
 * Fix IllegalStateException in CqlPagingRecordReader (CASSANDRA-7198)
 * Fix the InvertedIndex trigger example (CASSANDRA-7211)
 * Add --resolve-ip option to 'nodetool ring' (CASSANDRA-7210)
 * reduce garbage on codec flag deserialization (CASSANDRA-7244)
 * Fix duplicated error messages on directory creation error at startup (CASSANDRA-5818)
 * Proper null handle for IF with map element access (CASSANDRA-7155)
 * Improve compaction visibility (CASSANDRA-7242)
 * Correctly delete scheduled range xfers (CASSANDRA-7143)
 * Make batchlog replica selection rack-aware (CASSANDRA-6551)
 * Fix CFMetaData#getColumnDefinitionFromColumnName() (CASSANDRA-7074)
 * Fix writetime/ttl functions for static columns (CASSANDRA-7081)
 * Suggest CTRL-C or semicolon after three blank lines in cqlsh (CASSANDRA-7142)
 * Fix 2ndary index queries with DESC clustering order (CASSANDRA-6950)
 * Invalid key cache entries on DROP (CASSANDRA-6525)
 * Fix flapping RecoveryManagerTest (CASSANDRA-7084)
 * Add missing iso8601 patterns for date strings (CASSANDRA-6973)
 * Support selecting multiple rows in a partition using IN (CASSANDRA-6875)
 * Add authentication support to shuffle (CASSANDRA-6484)
 * Swap local and global default read repair chances (CASSANDRA-7320)
 * Add conditional CREATE/DROP USER support (CASSANDRA-7264)
 * Cqlsh counts non-empty lines for "Blank lines" warning (CASSANDRA-7325)
Merged from 1.2:
 * Add Cloudstack snitch (CASSANDRA-7147)
 * Update system.peers correctly when relocating tokens (CASSANDRA-7126)
 * Add Google Compute Engine snitch (CASSANDRA-7132)
 * remove duplicate query for local tokens (CASSANDRA-7182)
 * exit CQLSH with error status code if script fails (CASSANDRA-6344)
 * Fix bug with some IN queries missig results (CASSANDRA-7105)
 * Fix availability validation for LOCAL_ONE CL (CASSANDRA-7319)
 * Hint streaming can cause decommission to fail (CASSANDRA-7219)


2.1.0-beta2
 * Increase default CL space to 8GB (CASSANDRA-7031)
 * Add range tombstones to read repair digests (CASSANDRA-6863)
 * Fix BTree.clear for large updates (CASSANDRA-6943)
 * Fail write instead of logging a warning when unable to append to CL
   (CASSANDRA-6764)
 * Eliminate possibility of CL segment appearing twice in active list
   (CASSANDRA-6557)
 * Apply DONTNEED fadvise to commitlog segments (CASSANDRA-6759)
 * Switch CRC component to Adler and include it for compressed sstables
   (CASSANDRA-4165)
 * Allow cassandra-stress to set compaction strategy options (CASSANDRA-6451)
 * Add broadcast_rpc_address option to cassandra.yaml (CASSANDRA-5899)
 * Auto reload GossipingPropertyFileSnitch config (CASSANDRA-5897)
 * Fix overflow of memtable_total_space_in_mb (CASSANDRA-6573)
 * Fix ABTC NPE and apply update function correctly (CASSANDRA-6692)
 * Allow nodetool to use a file or prompt for password (CASSANDRA-6660)
 * Fix AIOOBE when concurrently accessing ABSC (CASSANDRA-6742)
 * Fix assertion error in ALTER TYPE RENAME (CASSANDRA-6705)
 * Scrub should not always clear out repaired status (CASSANDRA-5351)
 * Improve handling of range tombstone for wide partitions (CASSANDRA-6446)
 * Fix ClassCastException for compact table with composites (CASSANDRA-6738)
 * Fix potentially repairing with wrong nodes (CASSANDRA-6808)
 * Change caching option syntax (CASSANDRA-6745)
 * Fix stress to do proper counter reads (CASSANDRA-6835)
 * Fix help message for stress counter_write (CASSANDRA-6824)
 * Fix stress smart Thrift client to pick servers correctly (CASSANDRA-6848)
 * Add logging levels (minimal, normal or verbose) to stress tool (CASSANDRA-6849)
 * Fix race condition in Batch CLE (CASSANDRA-6860)
 * Improve cleanup/scrub/upgradesstables failure handling (CASSANDRA-6774)
 * ByteBuffer write() methods for serializing sstables (CASSANDRA-6781)
 * Proper compare function for CollectionType (CASSANDRA-6783)
 * Update native server to Netty 4 (CASSANDRA-6236)
 * Fix off-by-one error in stress (CASSANDRA-6883)
 * Make OpOrder AutoCloseable (CASSANDRA-6901)
 * Remove sync repair JMX interface (CASSANDRA-6900)
 * Add multiple memory allocation options for memtables (CASSANDRA-6689, 6694)
 * Remove adjusted op rate from stress output (CASSANDRA-6921)
 * Add optimized CF.hasColumns() implementations (CASSANDRA-6941)
 * Serialize batchlog mutations with the version of the target node
   (CASSANDRA-6931)
 * Optimize CounterColumn#reconcile() (CASSANDRA-6953)
 * Properly remove 1.2 sstable support in 2.1 (CASSANDRA-6869)
 * Lock counter cells, not partitions (CASSANDRA-6880)
 * Track presence of legacy counter shards in sstables (CASSANDRA-6888)
 * Ensure safe resource cleanup when replacing sstables (CASSANDRA-6912)
 * Add failure handler to async callback (CASSANDRA-6747)
 * Fix AE when closing SSTable without releasing reference (CASSANDRA-7000)
 * Clean up IndexInfo on keyspace/table drops (CASSANDRA-6924)
 * Only snapshot relative SSTables when sequential repair (CASSANDRA-7024)
 * Require nodetool rebuild_index to specify index names (CASSANDRA-7038)
 * fix cassandra stress errors on reads with native protocol (CASSANDRA-7033)
 * Use OpOrder to guard sstable references for reads (CASSANDRA-6919)
 * Preemptive opening of compaction result (CASSANDRA-6916)
 * Multi-threaded scrub/cleanup/upgradesstables (CASSANDRA-5547)
 * Optimize cellname comparison (CASSANDRA-6934)
 * Native protocol v3 (CASSANDRA-6855)
 * Optimize Cell liveness checks and clean up Cell (CASSANDRA-7119)
 * Support consistent range movements (CASSANDRA-2434)
 * Display min timestamp in sstablemetadata viewer (CASSANDRA-6767)
Merged from 2.0:
 * Avoid race-prone second "scrub" of system keyspace (CASSANDRA-6797)
 * Pool CqlRecordWriter clients by inetaddress rather than Range
   (CASSANDRA-6665)
 * Fix compaction_history timestamps (CASSANDRA-6784)
 * Compare scores of full replica ordering in DES (CASSANDRA-6683)
 * fix CME in SessionInfo updateProgress affecting netstats (CASSANDRA-6577)
 * Allow repairing between specific replicas (CASSANDRA-6440)
 * Allow per-dc enabling of hints (CASSANDRA-6157)
 * Add compatibility for Hadoop 0.2.x (CASSANDRA-5201)
 * Fix EstimatedHistogram races (CASSANDRA-6682)
 * Failure detector correctly converts initial value to nanos (CASSANDRA-6658)
 * Add nodetool taketoken to relocate vnodes (CASSANDRA-4445)
 * Expose bulk loading progress over JMX (CASSANDRA-4757)
 * Correctly handle null with IF conditions and TTL (CASSANDRA-6623)
 * Account for range/row tombstones in tombstone drop
   time histogram (CASSANDRA-6522)
 * Stop CommitLogSegment.close() from calling sync() (CASSANDRA-6652)
 * Make commitlog failure handling configurable (CASSANDRA-6364)
 * Avoid overlaps in LCS (CASSANDRA-6688)
 * Improve support for paginating over composites (CASSANDRA-4851)
 * Fix count(*) queries in a mixed cluster (CASSANDRA-6707)
 * Improve repair tasks(snapshot, differencing) concurrency (CASSANDRA-6566)
 * Fix replaying pre-2.0 commit logs (CASSANDRA-6714)
 * Add static columns to CQL3 (CASSANDRA-6561)
 * Optimize single partition batch statements (CASSANDRA-6737)
 * Disallow post-query re-ordering when paging (CASSANDRA-6722)
 * Fix potential paging bug with deleted columns (CASSANDRA-6748)
 * Fix NPE on BulkLoader caused by losing StreamEvent (CASSANDRA-6636)
 * Fix truncating compression metadata (CASSANDRA-6791)
 * Add CMSClassUnloadingEnabled JVM option (CASSANDRA-6541)
 * Catch memtable flush exceptions during shutdown (CASSANDRA-6735)
 * Fix upgradesstables NPE for non-CF-based indexes (CASSANDRA-6645)
 * Fix UPDATE updating PRIMARY KEY columns implicitly (CASSANDRA-6782)
 * Fix IllegalArgumentException when updating from 1.2 with SuperColumns
   (CASSANDRA-6733)
 * FBUtilities.singleton() should use the CF comparator (CASSANDRA-6778)
 * Fix CQLSStableWriter.addRow(Map<String, Object>) (CASSANDRA-6526)
 * Fix HSHA server introducing corrupt data (CASSANDRA-6285)
 * Fix CAS conditions for COMPACT STORAGE tables (CASSANDRA-6813)
 * Starting threads in OutboundTcpConnectionPool constructor causes race conditions (CASSANDRA-7177)
 * Allow overriding cassandra-rackdc.properties file (CASSANDRA-7072)
 * Set JMX RMI port to 7199 (CASSANDRA-7087)
 * Use LOCAL_QUORUM for data reads at LOCAL_SERIAL (CASSANDRA-6939)
 * Log a warning for large batches (CASSANDRA-6487)
 * Put nodes in hibernate when join_ring is false (CASSANDRA-6961)
 * Avoid early loading of non-system keyspaces before compaction-leftovers
   cleanup at startup (CASSANDRA-6913)
 * Restrict Windows to parallel repairs (CASSANDRA-6907)
 * (Hadoop) Allow manually specifying start/end tokens in CFIF (CASSANDRA-6436)
 * Fix NPE in MeteredFlusher (CASSANDRA-6820)
 * Fix race processing range scan responses (CASSANDRA-6820)
 * Allow deleting snapshots from dropped keyspaces (CASSANDRA-6821)
 * Add uuid() function (CASSANDRA-6473)
 * Omit tombstones from schema digests (CASSANDRA-6862)
 * Include correct consistencyLevel in LWT timeout (CASSANDRA-6884)
 * Lower chances for losing new SSTables during nodetool refresh and
   ColumnFamilyStore.loadNewSSTables (CASSANDRA-6514)
 * Add support for DELETE ... IF EXISTS to CQL3 (CASSANDRA-5708)
 * Update hadoop_cql3_word_count example (CASSANDRA-6793)
 * Fix handling of RejectedExecution in sync Thrift server (CASSANDRA-6788)
 * Log more information when exceeding tombstone_warn_threshold (CASSANDRA-6865)
 * Fix truncate to not abort due to unreachable fat clients (CASSANDRA-6864)
 * Fix schema concurrency exceptions (CASSANDRA-6841)
 * Fix leaking validator FH in StreamWriter (CASSANDRA-6832)
 * Fix saving triggers to schema (CASSANDRA-6789)
 * Fix trigger mutations when base mutation list is immutable (CASSANDRA-6790)
 * Fix accounting in FileCacheService to allow re-using RAR (CASSANDRA-6838)
 * Fix static counter columns (CASSANDRA-6827)
 * Restore expiring->deleted (cell) compaction optimization (CASSANDRA-6844)
 * Fix CompactionManager.needsCleanup (CASSANDRA-6845)
 * Correctly compare BooleanType values other than 0 and 1 (CASSANDRA-6779)
 * Read message id as string from earlier versions (CASSANDRA-6840)
 * Properly use the Paxos consistency for (non-protocol) batch (CASSANDRA-6837)
 * Add paranoid disk failure option (CASSANDRA-6646)
 * Improve PerRowSecondaryIndex performance (CASSANDRA-6876)
 * Extend triggers to support CAS updates (CASSANDRA-6882)
 * Static columns with IF NOT EXISTS don't always work as expected (CASSANDRA-6873)
 * Fix paging with SELECT DISTINCT (CASSANDRA-6857)
 * Fix UnsupportedOperationException on CAS timeout (CASSANDRA-6923)
 * Improve MeteredFlusher handling of MF-unaffected column families
   (CASSANDRA-6867)
 * Add CqlRecordReader using native pagination (CASSANDRA-6311)
 * Add QueryHandler interface (CASSANDRA-6659)
 * Track liveRatio per-memtable, not per-CF (CASSANDRA-6945)
 * Make sure upgradesstables keeps sstable level (CASSANDRA-6958)
 * Fix LIMIT with static columns (CASSANDRA-6956)
 * Fix clash with CQL column name in thrift validation (CASSANDRA-6892)
 * Fix error with super columns in mixed 1.2-2.0 clusters (CASSANDRA-6966)
 * Fix bad skip of sstables on slice query with composite start/finish (CASSANDRA-6825)
 * Fix unintended update with conditional statement (CASSANDRA-6893)
 * Fix map element access in IF (CASSANDRA-6914)
 * Avoid costly range calculations for range queries on system keyspaces
   (CASSANDRA-6906)
 * Fix SSTable not released if stream session fails (CASSANDRA-6818)
 * Avoid build failure due to ANTLR timeout (CASSANDRA-6991)
 * Queries on compact tables can return more rows that requested (CASSANDRA-7052)
 * USING TIMESTAMP for batches does not work (CASSANDRA-7053)
 * Fix performance regression from CASSANDRA-5614 (CASSANDRA-6949)
 * Ensure that batchlog and hint timeouts do not produce hints (CASSANDRA-7058)
 * Merge groupable mutations in TriggerExecutor#execute() (CASSANDRA-7047)
 * Plug holes in resource release when wiring up StreamSession (CASSANDRA-7073)
 * Re-add parameter columns to tracing session (CASSANDRA-6942)
 * Preserves CQL metadata when updating table from thrift (CASSANDRA-6831)
Merged from 1.2:
 * Fix nodetool display with vnodes (CASSANDRA-7082)
 * Add UNLOGGED, COUNTER options to BATCH documentation (CASSANDRA-6816)
 * add extra SSL cipher suites (CASSANDRA-6613)
 * fix nodetool getsstables for blob PK (CASSANDRA-6803)
 * Fix BatchlogManager#deleteBatch() use of millisecond timestamps
   (CASSANDRA-6822)
 * Continue assassinating even if the endpoint vanishes (CASSANDRA-6787)
 * Schedule schema pulls on change (CASSANDRA-6971)
 * Non-droppable verbs shouldn't be dropped from OTC (CASSANDRA-6980)
 * Shutdown batchlog executor in SS#drain() (CASSANDRA-7025)
 * Fix batchlog to account for CF truncation records (CASSANDRA-6999)
 * Fix CQLSH parsing of functions and BLOB literals (CASSANDRA-7018)
 * Properly load trustore in the native protocol (CASSANDRA-6847)
 * Always clean up references in SerializingCache (CASSANDRA-6994)
 * Don't shut MessagingService down when replacing a node (CASSANDRA-6476)
 * fix npe when doing -Dcassandra.fd_initial_value_ms (CASSANDRA-6751)


2.1.0-beta1
 * Add flush directory distinct from compaction directories (CASSANDRA-6357)
 * Require JNA by default (CASSANDRA-6575)
 * add listsnapshots command to nodetool (CASSANDRA-5742)
 * Introduce AtomicBTreeColumns (CASSANDRA-6271, 6692)
 * Multithreaded commitlog (CASSANDRA-3578)
 * allocate fixed index summary memory pool and resample cold index summaries
   to use less memory (CASSANDRA-5519)
 * Removed multithreaded compaction (CASSANDRA-6142)
 * Parallelize fetching rows for low-cardinality indexes (CASSANDRA-1337)
 * change logging from log4j to logback (CASSANDRA-5883)
 * switch to LZ4 compression for internode communication (CASSANDRA-5887)
 * Stop using Thrift-generated Index* classes internally (CASSANDRA-5971)
 * Remove 1.2 network compatibility code (CASSANDRA-5960)
 * Remove leveled json manifest migration code (CASSANDRA-5996)
 * Remove CFDefinition (CASSANDRA-6253)
 * Use AtomicIntegerFieldUpdater in RefCountedMemory (CASSANDRA-6278)
 * User-defined types for CQL3 (CASSANDRA-5590)
 * Use of o.a.c.metrics in nodetool (CASSANDRA-5871, 6406)
 * Batch read from OTC's queue and cleanup (CASSANDRA-1632)
 * Secondary index support for collections (CASSANDRA-4511, 6383)
 * SSTable metadata(Stats.db) format change (CASSANDRA-6356)
 * Push composites support in the storage engine
   (CASSANDRA-5417, CASSANDRA-6520)
 * Add snapshot space used to cfstats (CASSANDRA-6231)
 * Add cardinality estimator for key count estimation (CASSANDRA-5906)
 * CF id is changed to be non-deterministic. Data dir/key cache are created
   uniquely for CF id (CASSANDRA-5202)
 * New counters implementation (CASSANDRA-6504)
 * Replace UnsortedColumns, EmptyColumns, TreeMapBackedSortedColumns with new
   ArrayBackedSortedColumns (CASSANDRA-6630, CASSANDRA-6662, CASSANDRA-6690)
 * Add option to use row cache with a given amount of rows (CASSANDRA-5357)
 * Avoid repairing already repaired data (CASSANDRA-5351)
 * Reject counter updates with USING TTL/TIMESTAMP (CASSANDRA-6649)
 * Replace index_interval with min/max_index_interval (CASSANDRA-6379)
 * Lift limitation that order by columns must be selected for IN queries (CASSANDRA-4911)


2.0.5
 * Reduce garbage generated by bloom filter lookups (CASSANDRA-6609)
 * Add ks.cf names to tombstone logging (CASSANDRA-6597)
 * Use LOCAL_QUORUM for LWT operations at LOCAL_SERIAL (CASSANDRA-6495)
 * Wait for gossip to settle before accepting client connections (CASSANDRA-4288)
 * Delete unfinished compaction incrementally (CASSANDRA-6086)
 * Allow specifying custom secondary index options in CQL3 (CASSANDRA-6480)
 * Improve replica pinning for cache efficiency in DES (CASSANDRA-6485)
 * Fix LOCAL_SERIAL from thrift (CASSANDRA-6584)
 * Don't special case received counts in CAS timeout exceptions (CASSANDRA-6595)
 * Add support for 2.1 global counter shards (CASSANDRA-6505)
 * Fix NPE when streaming connection is not yet established (CASSANDRA-6210)
 * Avoid rare duplicate read repair triggering (CASSANDRA-6606)
 * Fix paging discardFirst (CASSANDRA-6555)
 * Fix ArrayIndexOutOfBoundsException in 2ndary index query (CASSANDRA-6470)
 * Release sstables upon rebuilding 2i (CASSANDRA-6635)
 * Add AbstractCompactionStrategy.startup() method (CASSANDRA-6637)
 * SSTableScanner may skip rows during cleanup (CASSANDRA-6638)
 * sstables from stalled repair sessions can resurrect deleted data (CASSANDRA-6503)
 * Switch stress to use ITransportFactory (CASSANDRA-6641)
 * Fix IllegalArgumentException during prepare (CASSANDRA-6592)
 * Fix possible loss of 2ndary index entries during compaction (CASSANDRA-6517)
 * Fix direct Memory on architectures that do not support unaligned long access
   (CASSANDRA-6628)
 * Let scrub optionally skip broken counter partitions (CASSANDRA-5930)
Merged from 1.2:
 * fsync compression metadata (CASSANDRA-6531)
 * Validate CF existence on execution for prepared statement (CASSANDRA-6535)
 * Add ability to throttle batchlog replay (CASSANDRA-6550)
 * Fix executing LOCAL_QUORUM with SimpleStrategy (CASSANDRA-6545)
 * Avoid StackOverflow when using large IN queries (CASSANDRA-6567)
 * Nodetool upgradesstables includes secondary indexes (CASSANDRA-6598)
 * Paginate batchlog replay (CASSANDRA-6569)
 * skip blocking on streaming during drain (CASSANDRA-6603)
 * Improve error message when schema doesn't match loaded sstable (CASSANDRA-6262)
 * Add properties to adjust FD initial value and max interval (CASSANDRA-4375)
 * Fix preparing with batch and delete from collection (CASSANDRA-6607)
 * Fix ABSC reverse iterator's remove() method (CASSANDRA-6629)
 * Handle host ID conflicts properly (CASSANDRA-6615)
 * Move handling of migration event source to solve bootstrap race. (CASSANDRA-6648)
 * Make sure compaction throughput value doesn't overflow with int math (CASSANDRA-6647)


2.0.4
 * Allow removing snapshots of no-longer-existing CFs (CASSANDRA-6418)
 * add StorageService.stopDaemon() (CASSANDRA-4268)
 * add IRE for invalid CF supplied to get_count (CASSANDRA-5701)
 * add client encryption support to sstableloader (CASSANDRA-6378)
 * Fix accept() loop for SSL sockets post-shutdown (CASSANDRA-6468)
 * Fix size-tiered compaction in LCS L0 (CASSANDRA-6496)
 * Fix assertion failure in filterColdSSTables (CASSANDRA-6483)
 * Fix row tombstones in larger-than-memory compactions (CASSANDRA-6008)
 * Fix cleanup ClassCastException (CASSANDRA-6462)
 * Reduce gossip memory use by interning VersionedValue strings (CASSANDRA-6410)
 * Allow specifying datacenters to participate in a repair (CASSANDRA-6218)
 * Fix divide-by-zero in PCI (CASSANDRA-6403)
 * Fix setting last compacted key in the wrong level for LCS (CASSANDRA-6284)
 * Add millisecond precision formats to the timestamp parser (CASSANDRA-6395)
 * Expose a total memtable size metric for a CF (CASSANDRA-6391)
 * cqlsh: handle symlinks properly (CASSANDRA-6425)
 * Fix potential infinite loop when paging query with IN (CASSANDRA-6464)
 * Fix assertion error in AbstractQueryPager.discardFirst (CASSANDRA-6447)
 * Fix streaming older SSTable yields unnecessary tombstones (CASSANDRA-6527)
Merged from 1.2:
 * Improved error message on bad properties in DDL queries (CASSANDRA-6453)
 * Randomize batchlog candidates selection (CASSANDRA-6481)
 * Fix thundering herd on endpoint cache invalidation (CASSANDRA-6345, 6485)
 * Improve batchlog write performance with vnodes (CASSANDRA-6488)
 * cqlsh: quote single quotes in strings inside collections (CASSANDRA-6172)
 * Improve gossip performance for typical messages (CASSANDRA-6409)
 * Throw IRE if a prepared statement has more markers than supported
   (CASSANDRA-5598)
 * Expose Thread metrics for the native protocol server (CASSANDRA-6234)
 * Change snapshot response message verb to INTERNAL to avoid dropping it
   (CASSANDRA-6415)
 * Warn when collection read has > 65K elements (CASSANDRA-5428)
 * Fix cache persistence when both row and key cache are enabled
   (CASSANDRA-6413)
 * (Hadoop) add describe_local_ring (CASSANDRA-6268)
 * Fix handling of concurrent directory creation failure (CASSANDRA-6459)
 * Allow executing CREATE statements multiple times (CASSANDRA-6471)
 * Don't send confusing info with timeouts (CASSANDRA-6491)
 * Don't resubmit counter mutation runnables internally (CASSANDRA-6427)
 * Don't drop local mutations without a hint (CASSANDRA-6510)
 * Don't allow null max_hint_window_in_ms (CASSANDRA-6419)
 * Validate SliceRange start and finish lengths (CASSANDRA-6521)


2.0.3
 * Fix FD leak on slice read path (CASSANDRA-6275)
 * Cancel read meter task when closing SSTR (CASSANDRA-6358)
 * free off-heap IndexSummary during bulk (CASSANDRA-6359)
 * Recover from IOException in accept() thread (CASSANDRA-6349)
 * Improve Gossip tolerance of abnormally slow tasks (CASSANDRA-6338)
 * Fix trying to hint timed out counter writes (CASSANDRA-6322)
 * Allow restoring specific columnfamilies from archived CL (CASSANDRA-4809)
 * Avoid flushing compaction_history after each operation (CASSANDRA-6287)
 * Fix repair assertion error when tombstones expire (CASSANDRA-6277)
 * Skip loading corrupt key cache (CASSANDRA-6260)
 * Fixes for compacting larger-than-memory rows (CASSANDRA-6274)
 * Compact hottest sstables first and optionally omit coldest from
   compaction entirely (CASSANDRA-6109)
 * Fix modifying column_metadata from thrift (CASSANDRA-6182)
 * cqlsh: fix LIST USERS output (CASSANDRA-6242)
 * Add IRequestSink interface (CASSANDRA-6248)
 * Update memtable size while flushing (CASSANDRA-6249)
 * Provide hooks around CQL2/CQL3 statement execution (CASSANDRA-6252)
 * Require Permission.SELECT for CAS updates (CASSANDRA-6247)
 * New CQL-aware SSTableWriter (CASSANDRA-5894)
 * Reject CAS operation when the protocol v1 is used (CASSANDRA-6270)
 * Correctly throw error when frame too large (CASSANDRA-5981)
 * Fix serialization bug in PagedRange with 2ndary indexes (CASSANDRA-6299)
 * Fix CQL3 table validation in Thrift (CASSANDRA-6140)
 * Fix bug missing results with IN clauses (CASSANDRA-6327)
 * Fix paging with reversed slices (CASSANDRA-6343)
 * Set minTimestamp correctly to be able to drop expired sstables (CASSANDRA-6337)
 * Support NaN and Infinity as float literals (CASSANDRA-6003)
 * Remove RF from nodetool ring output (CASSANDRA-6289)
 * Fix attempting to flush empty rows (CASSANDRA-6374)
 * Fix potential out of bounds exception when paging (CASSANDRA-6333)
Merged from 1.2:
 * Optimize FD phi calculation (CASSANDRA-6386)
 * Improve initial FD phi estimate when starting up (CASSANDRA-6385)
 * Don't list CQL3 table in CLI describe even if named explicitely
   (CASSANDRA-5750)
 * Invalidate row cache when dropping CF (CASSANDRA-6351)
 * add non-jamm path for cached statements (CASSANDRA-6293)
 * add windows bat files for shell commands (CASSANDRA-6145)
 * Require logging in for Thrift CQL2/3 statement preparation (CASSANDRA-6254)
 * restrict max_num_tokens to 1536 (CASSANDRA-6267)
 * Nodetool gets default JMX port from cassandra-env.sh (CASSANDRA-6273)
 * make calculatePendingRanges asynchronous (CASSANDRA-6244)
 * Remove blocking flushes in gossip thread (CASSANDRA-6297)
 * Fix potential socket leak in connectionpool creation (CASSANDRA-6308)
 * Allow LOCAL_ONE/LOCAL_QUORUM to work with SimpleStrategy (CASSANDRA-6238)
 * cqlsh: handle 'null' as session duration (CASSANDRA-6317)
 * Fix json2sstable handling of range tombstones (CASSANDRA-6316)
 * Fix missing one row in reverse query (CASSANDRA-6330)
 * Fix reading expired row value from row cache (CASSANDRA-6325)
 * Fix AssertionError when doing set element deletion (CASSANDRA-6341)
 * Make CL code for the native protocol match the one in C* 2.0
   (CASSANDRA-6347)
 * Disallow altering CQL3 table from thrift (CASSANDRA-6370)
 * Fix size computation of prepared statement (CASSANDRA-6369)


2.0.2
 * Update FailureDetector to use nanontime (CASSANDRA-4925)
 * Fix FileCacheService regressions (CASSANDRA-6149)
 * Never return WriteTimeout for CL.ANY (CASSANDRA-6132)
 * Fix race conditions in bulk loader (CASSANDRA-6129)
 * Add configurable metrics reporting (CASSANDRA-4430)
 * drop queries exceeding a configurable number of tombstones (CASSANDRA-6117)
 * Track and persist sstable read activity (CASSANDRA-5515)
 * Fixes for speculative retry (CASSANDRA-5932, CASSANDRA-6194)
 * Improve memory usage of metadata min/max column names (CASSANDRA-6077)
 * Fix thrift validation refusing row markers on CQL3 tables (CASSANDRA-6081)
 * Fix insertion of collections with CAS (CASSANDRA-6069)
 * Correctly send metadata on SELECT COUNT (CASSANDRA-6080)
 * Track clients' remote addresses in ClientState (CASSANDRA-6070)
 * Create snapshot dir if it does not exist when migrating
   leveled manifest (CASSANDRA-6093)
 * make sequential nodetool repair the default (CASSANDRA-5950)
 * Add more hooks for compaction strategy implementations (CASSANDRA-6111)
 * Fix potential NPE on composite 2ndary indexes (CASSANDRA-6098)
 * Delete can potentially be skipped in batch (CASSANDRA-6115)
 * Allow alter keyspace on system_traces (CASSANDRA-6016)
 * Disallow empty column names in cql (CASSANDRA-6136)
 * Use Java7 file-handling APIs and fix file moving on Windows (CASSANDRA-5383)
 * Save compaction history to system keyspace (CASSANDRA-5078)
 * Fix NPE if StorageService.getOperationMode() is executed before full startup (CASSANDRA-6166)
 * CQL3: support pre-epoch longs for TimestampType (CASSANDRA-6212)
 * Add reloadtriggers command to nodetool (CASSANDRA-4949)
 * cqlsh: ignore empty 'value alias' in DESCRIBE (CASSANDRA-6139)
 * Fix sstable loader (CASSANDRA-6205)
 * Reject bootstrapping if the node already exists in gossip (CASSANDRA-5571)
 * Fix NPE while loading paxos state (CASSANDRA-6211)
 * cqlsh: add SHOW SESSION <tracing-session> command (CASSANDRA-6228)
Merged from 1.2:
 * (Hadoop) Require CFRR batchSize to be at least 2 (CASSANDRA-6114)
 * Add a warning for small LCS sstable size (CASSANDRA-6191)
 * Add ability to list specific KS/CF combinations in nodetool cfstats (CASSANDRA-4191)
 * Mark CF clean if a mutation raced the drop and got it marked dirty (CASSANDRA-5946)
 * Add a LOCAL_ONE consistency level (CASSANDRA-6202)
 * Limit CQL prepared statement cache by size instead of count (CASSANDRA-6107)
 * Tracing should log write failure rather than raw exceptions (CASSANDRA-6133)
 * lock access to TM.endpointToHostIdMap (CASSANDRA-6103)
 * Allow estimated memtable size to exceed slab allocator size (CASSANDRA-6078)
 * Start MeteredFlusher earlier to prevent OOM during CL replay (CASSANDRA-6087)
 * Avoid sending Truncate command to fat clients (CASSANDRA-6088)
 * Allow where clause conditions to be in parenthesis (CASSANDRA-6037)
 * Do not open non-ssl storage port if encryption option is all (CASSANDRA-3916)
 * Move batchlog replay to its own executor (CASSANDRA-6079)
 * Add tombstone debug threshold and histogram (CASSANDRA-6042, 6057)
 * Enable tcp keepalive on incoming connections (CASSANDRA-4053)
 * Fix fat client schema pull NPE (CASSANDRA-6089)
 * Fix memtable flushing for indexed tables (CASSANDRA-6112)
 * Fix skipping columns with multiple slices (CASSANDRA-6119)
 * Expose connected thrift + native client counts (CASSANDRA-5084)
 * Optimize auth setup (CASSANDRA-6122)
 * Trace index selection (CASSANDRA-6001)
 * Update sstablesPerReadHistogram to use biased sampling (CASSANDRA-6164)
 * Log UnknownColumnfamilyException when closing socket (CASSANDRA-5725)
 * Properly error out on CREATE INDEX for counters table (CASSANDRA-6160)
 * Handle JMX notification failure for repair (CASSANDRA-6097)
 * (Hadoop) Fetch no more than 128 splits in parallel (CASSANDRA-6169)
 * stress: add username/password authentication support (CASSANDRA-6068)
 * Fix indexed queries with row cache enabled on parent table (CASSANDRA-5732)
 * Fix compaction race during columnfamily drop (CASSANDRA-5957)
 * Fix validation of empty column names for compact tables (CASSANDRA-6152)
 * Skip replaying mutations that pass CRC but fail to deserialize (CASSANDRA-6183)
 * Rework token replacement to use replace_address (CASSANDRA-5916)
 * Fix altering column types (CASSANDRA-6185)
 * cqlsh: fix CREATE/ALTER WITH completion (CASSANDRA-6196)
 * add windows bat files for shell commands (CASSANDRA-6145)
 * Fix potential stack overflow during range tombstones insertion (CASSANDRA-6181)
 * (Hadoop) Make LOCAL_ONE the default consistency level (CASSANDRA-6214)


2.0.1
 * Fix bug that could allow reading deleted data temporarily (CASSANDRA-6025)
 * Improve memory use defaults (CASSANDRA-6059)
 * Make ThriftServer more easlly extensible (CASSANDRA-6058)
 * Remove Hadoop dependency from ITransportFactory (CASSANDRA-6062)
 * add file_cache_size_in_mb setting (CASSANDRA-5661)
 * Improve error message when yaml contains invalid properties (CASSANDRA-5958)
 * Improve leveled compaction's ability to find non-overlapping L0 compactions
   to work on concurrently (CASSANDRA-5921)
 * Notify indexer of columns shadowed by range tombstones (CASSANDRA-5614)
 * Log Merkle tree stats (CASSANDRA-2698)
 * Switch from crc32 to adler32 for compressed sstable checksums (CASSANDRA-5862)
 * Improve offheap memcpy performance (CASSANDRA-5884)
 * Use a range aware scanner for cleanup (CASSANDRA-2524)
 * Cleanup doesn't need to inspect sstables that contain only local data
   (CASSANDRA-5722)
 * Add ability for CQL3 to list partition keys (CASSANDRA-4536)
 * Improve native protocol serialization (CASSANDRA-5664)
 * Upgrade Thrift to 0.9.1 (CASSANDRA-5923)
 * Require superuser status for adding triggers (CASSANDRA-5963)
 * Make standalone scrubber handle old and new style leveled manifest
   (CASSANDRA-6005)
 * Fix paxos bugs (CASSANDRA-6012, 6013, 6023)
 * Fix paged ranges with multiple replicas (CASSANDRA-6004)
 * Fix potential AssertionError during tracing (CASSANDRA-6041)
 * Fix NPE in sstablesplit (CASSANDRA-6027)
 * Migrate pre-2.0 key/value/column aliases to system.schema_columns
   (CASSANDRA-6009)
 * Paging filter empty rows too agressively (CASSANDRA-6040)
 * Support variadic parameters for IN clauses (CASSANDRA-4210)
 * cqlsh: return the result of CAS writes (CASSANDRA-5796)
 * Fix validation of IN clauses with 2ndary indexes (CASSANDRA-6050)
 * Support named bind variables in CQL (CASSANDRA-6033)
Merged from 1.2:
 * Allow cache-keys-to-save to be set at runtime (CASSANDRA-5980)
 * Avoid second-guessing out-of-space state (CASSANDRA-5605)
 * Tuning knobs for dealing with large blobs and many CFs (CASSANDRA-5982)
 * (Hadoop) Fix CQLRW for thrift tables (CASSANDRA-6002)
 * Fix possible divide-by-zero in HHOM (CASSANDRA-5990)
 * Allow local batchlog writes for CL.ANY (CASSANDRA-5967)
 * Upgrade metrics-core to version 2.2.0 (CASSANDRA-5947)
 * Fix CqlRecordWriter with composite keys (CASSANDRA-5949)
 * Add snitch, schema version, cluster, partitioner to JMX (CASSANDRA-5881)
 * Allow disabling SlabAllocator (CASSANDRA-5935)
 * Make user-defined compaction JMX blocking (CASSANDRA-4952)
 * Fix streaming does not transfer wrapped range (CASSANDRA-5948)
 * Fix loading index summary containing empty key (CASSANDRA-5965)
 * Correctly handle limits in CompositesSearcher (CASSANDRA-5975)
 * Pig: handle CQL collections (CASSANDRA-5867)
 * Pass the updated cf to the PRSI index() method (CASSANDRA-5999)
 * Allow empty CQL3 batches (as no-op) (CASSANDRA-5994)
 * Support null in CQL3 functions (CASSANDRA-5910)
 * Replace the deprecated MapMaker with CacheLoader (CASSANDRA-6007)
 * Add SSTableDeletingNotification to DataTracker (CASSANDRA-6010)
 * Fix snapshots in use get deleted during snapshot repair (CASSANDRA-6011)
 * Move hints and exception count to o.a.c.metrics (CASSANDRA-6017)
 * Fix memory leak in snapshot repair (CASSANDRA-6047)
 * Fix sstable2sjon for CQL3 tables (CASSANDRA-5852)


2.0.0
 * Fix thrift validation when inserting into CQL3 tables (CASSANDRA-5138)
 * Fix periodic memtable flushing behavior with clean memtables (CASSANDRA-5931)
 * Fix dateOf() function for pre-2.0 timestamp columns (CASSANDRA-5928)
 * Fix SSTable unintentionally loads BF when opened for batch (CASSANDRA-5938)
 * Add stream session progress to JMX (CASSANDRA-4757)
 * Fix NPE during CAS operation (CASSANDRA-5925)
Merged from 1.2:
 * Fix getBloomFilterDiskSpaceUsed for AlwaysPresentFilter (CASSANDRA-5900)
 * Don't announce schema version until we've loaded the changes locally
   (CASSANDRA-5904)
 * Fix to support off heap bloom filters size greater than 2 GB (CASSANDRA-5903)
 * Properly handle parsing huge map and set literals (CASSANDRA-5893)


2.0.0-rc2
 * enable vnodes by default (CASSANDRA-5869)
 * fix CAS contention timeout (CASSANDRA-5830)
 * fix HsHa to respect max frame size (CASSANDRA-4573)
 * Fix (some) 2i on composite components omissions (CASSANDRA-5851)
 * cqlsh: add DESCRIBE FULL SCHEMA variant (CASSANDRA-5880)
Merged from 1.2:
 * Correctly validate sparse composite cells in scrub (CASSANDRA-5855)
 * Add KeyCacheHitRate metric to CF metrics (CASSANDRA-5868)
 * cqlsh: add support for multiline comments (CASSANDRA-5798)
 * Handle CQL3 SELECT duplicate IN restrictions on clustering columns
   (CASSANDRA-5856)


2.0.0-rc1
 * improve DecimalSerializer performance (CASSANDRA-5837)
 * fix potential spurious wakeup in AsyncOneResponse (CASSANDRA-5690)
 * fix schema-related trigger issues (CASSANDRA-5774)
 * Better validation when accessing CQL3 table from thrift (CASSANDRA-5138)
 * Fix assertion error during repair (CASSANDRA-5801)
 * Fix range tombstone bug (CASSANDRA-5805)
 * DC-local CAS (CASSANDRA-5797)
 * Add a native_protocol_version column to the system.local table (CASSANRDA-5819)
 * Use index_interval from cassandra.yaml when upgraded (CASSANDRA-5822)
 * Fix buffer underflow on socket close (CASSANDRA-5792)
Merged from 1.2:
 * Fix reading DeletionTime from 1.1-format sstables (CASSANDRA-5814)
 * cqlsh: add collections support to COPY (CASSANDRA-5698)
 * retry important messages for any IOException (CASSANDRA-5804)
 * Allow empty IN relations in SELECT/UPDATE/DELETE statements (CASSANDRA-5626)
 * cqlsh: fix crashing on Windows due to libedit detection (CASSANDRA-5812)
 * fix bulk-loading compressed sstables (CASSANDRA-5820)
 * (Hadoop) fix quoting in CqlPagingRecordReader and CqlRecordWriter
   (CASSANDRA-5824)
 * update default LCS sstable size to 160MB (CASSANDRA-5727)
 * Allow compacting 2Is via nodetool (CASSANDRA-5670)
 * Hex-encode non-String keys in OPP (CASSANDRA-5793)
 * nodetool history logging (CASSANDRA-5823)
 * (Hadoop) fix support for Thrift tables in CqlPagingRecordReader
   (CASSANDRA-5752)
 * add "all time blocked" to StatusLogger output (CASSANDRA-5825)
 * Future-proof inter-major-version schema migrations (CASSANDRA-5845)
 * (Hadoop) add CqlPagingRecordReader support for ReversedType in Thrift table
   (CASSANDRA-5718)
 * Add -no-snapshot option to scrub (CASSANDRA-5891)
 * Fix to support off heap bloom filters size greater than 2 GB (CASSANDRA-5903)
 * Properly handle parsing huge map and set literals (CASSANDRA-5893)
 * Fix LCS L0 compaction may overlap in L1 (CASSANDRA-5907)
 * New sstablesplit tool to split large sstables offline (CASSANDRA-4766)
 * Fix potential deadlock in native protocol server (CASSANDRA-5926)
 * Disallow incompatible type change in CQL3 (CASSANDRA-5882)
Merged from 1.1:
 * Correctly validate sparse composite cells in scrub (CASSANDRA-5855)


2.0.0-beta2
 * Replace countPendingHints with Hints Created metric (CASSANDRA-5746)
 * Allow nodetool with no args, and with help to run without a server (CASSANDRA-5734)
 * Cleanup AbstractType/TypeSerializer classes (CASSANDRA-5744)
 * Remove unimplemented cli option schema-mwt (CASSANDRA-5754)
 * Support range tombstones in thrift (CASSANDRA-5435)
 * Normalize table-manipulating CQL3 statements' class names (CASSANDRA-5759)
 * cqlsh: add missing table options to DESCRIBE output (CASSANDRA-5749)
 * Fix assertion error during repair (CASSANDRA-5757)
 * Fix bulkloader (CASSANDRA-5542)
 * Add LZ4 compression to the native protocol (CASSANDRA-5765)
 * Fix bugs in the native protocol v2 (CASSANDRA-5770)
 * CAS on 'primary key only' table (CASSANDRA-5715)
 * Support streaming SSTables of old versions (CASSANDRA-5772)
 * Always respect protocol version in native protocol (CASSANDRA-5778)
 * Fix ConcurrentModificationException during streaming (CASSANDRA-5782)
 * Update deletion timestamp in Commit#updatesWithPaxosTime (CASSANDRA-5787)
 * Thrift cas() method crashes if input columns are not sorted (CASSANDRA-5786)
 * Order columns names correctly when querying for CAS (CASSANDRA-5788)
 * Fix streaming retry (CASSANDRA-5775)
Merged from 1.2:
 * if no seeds can be a reached a node won't start in a ring by itself (CASSANDRA-5768)
 * add cassandra.unsafesystem property (CASSANDRA-5704)
 * (Hadoop) quote identifiers in CqlPagingRecordReader (CASSANDRA-5763)
 * Add replace_node functionality for vnodes (CASSANDRA-5337)
 * Add timeout events to query traces (CASSANDRA-5520)
 * Fix serialization of the LEFT gossip value (CASSANDRA-5696)
 * Pig: support for cql3 tables (CASSANDRA-5234)
 * Fix skipping range tombstones with reverse queries (CASSANDRA-5712)
 * Expire entries out of ThriftSessionManager (CASSANDRA-5719)
 * Don't keep ancestor information in memory (CASSANDRA-5342)
 * Expose native protocol server status in nodetool info (CASSANDRA-5735)
 * Fix pathetic performance of range tombstones (CASSANDRA-5677)
 * Fix querying with an empty (impossible) range (CASSANDRA-5573)
 * cqlsh: handle CUSTOM 2i in DESCRIBE output (CASSANDRA-5760)
 * Fix minor bug in Range.intersects(Bound) (CASSANDRA-5771)
 * cqlsh: handle disabled compression in DESCRIBE output (CASSANDRA-5766)
 * Ensure all UP events are notified on the native protocol (CASSANDRA-5769)
 * Fix formatting of sstable2json with multiple -k arguments (CASSANDRA-5781)
 * Don't rely on row marker for queries in general to hide lost markers
   after TTL expires (CASSANDRA-5762)
 * Sort nodetool help output (CASSANDRA-5776)
 * Fix column expiring during 2 phases compaction (CASSANDRA-5799)
 * now() is being rejected in INSERTs when inside collections (CASSANDRA-5795)


2.0.0-beta1
 * Add support for indexing clustered columns (CASSANDRA-5125)
 * Removed on-heap row cache (CASSANDRA-5348)
 * use nanotime consistently for node-local timeouts (CASSANDRA-5581)
 * Avoid unnecessary second pass on name-based queries (CASSANDRA-5577)
 * Experimental triggers (CASSANDRA-1311)
 * JEMalloc support for off-heap allocation (CASSANDRA-3997)
 * Single-pass compaction (CASSANDRA-4180)
 * Removed token range bisection (CASSANDRA-5518)
 * Removed compatibility with pre-1.2.5 sstables and network messages
   (CASSANDRA-5511)
 * removed PBSPredictor (CASSANDRA-5455)
 * CAS support (CASSANDRA-5062, 5441, 5442, 5443, 5619, 5667)
 * Leveled compaction performs size-tiered compactions in L0
   (CASSANDRA-5371, 5439)
 * Add yaml network topology snitch for mixed ec2/other envs (CASSANDRA-5339)
 * Log when a node is down longer than the hint window (CASSANDRA-4554)
 * Optimize tombstone creation for ExpiringColumns (CASSANDRA-4917)
 * Improve LeveledScanner work estimation (CASSANDRA-5250, 5407)
 * Replace compaction lock with runWithCompactionsDisabled (CASSANDRA-3430)
 * Change Message IDs to ints (CASSANDRA-5307)
 * Move sstable level information into the Stats component, removing the
   need for a separate Manifest file (CASSANDRA-4872)
 * avoid serializing to byte[] on commitlog append (CASSANDRA-5199)
 * make index_interval configurable per columnfamily (CASSANDRA-3961, CASSANDRA-5650)
 * add default_time_to_live (CASSANDRA-3974)
 * add memtable_flush_period_in_ms (CASSANDRA-4237)
 * replace supercolumns internally by composites (CASSANDRA-3237, 5123)
 * upgrade thrift to 0.9.0 (CASSANDRA-3719)
 * drop unnecessary keyspace parameter from user-defined compaction API
   (CASSANDRA-5139)
 * more robust solution to incomplete compactions + counters (CASSANDRA-5151)
 * Change order of directory searching for c*.in.sh (CASSANDRA-3983)
 * Add tool to reset SSTable compaction level for LCS (CASSANDRA-5271)
 * Allow custom configuration loader (CASSANDRA-5045)
 * Remove memory emergency pressure valve logic (CASSANDRA-3534)
 * Reduce request latency with eager retry (CASSANDRA-4705)
 * cqlsh: Remove ASSUME command (CASSANDRA-5331)
 * Rebuild BF when loading sstables if bloom_filter_fp_chance
   has changed since compaction (CASSANDRA-5015)
 * remove row-level bloom filters (CASSANDRA-4885)
 * Change Kernel Page Cache skipping into row preheating (disabled by default)
   (CASSANDRA-4937)
 * Improve repair by deciding on a gcBefore before sending
   out TreeRequests (CASSANDRA-4932)
 * Add an official way to disable compactions (CASSANDRA-5074)
 * Reenable ALTER TABLE DROP with new semantics (CASSANDRA-3919)
 * Add binary protocol versioning (CASSANDRA-5436)
 * Swap THshaServer for TThreadedSelectorServer (CASSANDRA-5530)
 * Add alias support to SELECT statement (CASSANDRA-5075)
 * Don't create empty RowMutations in CommitLogReplayer (CASSANDRA-5541)
 * Use range tombstones when dropping cfs/columns from schema (CASSANDRA-5579)
 * cqlsh: drop CQL2/CQL3-beta support (CASSANDRA-5585)
 * Track max/min column names in sstables to be able to optimize slice
   queries (CASSANDRA-5514, CASSANDRA-5595, CASSANDRA-5600)
 * Binary protocol: allow batching already prepared statements (CASSANDRA-4693)
 * Allow preparing timestamp, ttl and limit in CQL3 queries (CASSANDRA-4450)
 * Support native link w/o JNA in Java7 (CASSANDRA-3734)
 * Use SASL authentication in binary protocol v2 (CASSANDRA-5545)
 * Replace Thrift HsHa with LMAX Disruptor based implementation (CASSANDRA-5582)
 * cqlsh: Add row count to SELECT output (CASSANDRA-5636)
 * Include a timestamp with all read commands to determine column expiration
   (CASSANDRA-5149)
 * Streaming 2.0 (CASSANDRA-5286, 5699)
 * Conditional create/drop ks/table/index statements in CQL3 (CASSANDRA-2737)
 * more pre-table creation property validation (CASSANDRA-5693)
 * Redesign repair messages (CASSANDRA-5426)
 * Fix ALTER RENAME post-5125 (CASSANDRA-5702)
 * Disallow renaming a 2ndary indexed column (CASSANDRA-5705)
 * Rename Table to Keyspace (CASSANDRA-5613)
 * Ensure changing column_index_size_in_kb on different nodes don't corrupt the
   sstable (CASSANDRA-5454)
 * Move resultset type information into prepare, not execute (CASSANDRA-5649)
 * Auto paging in binary protocol (CASSANDRA-4415, 5714)
 * Don't tie client side use of AbstractType to JDBC (CASSANDRA-4495)
 * Adds new TimestampType to replace DateType (CASSANDRA-5723, CASSANDRA-5729)
Merged from 1.2:
 * make starting native protocol server idempotent (CASSANDRA-5728)
 * Fix loading key cache when a saved entry is no longer valid (CASSANDRA-5706)
 * Fix serialization of the LEFT gossip value (CASSANDRA-5696)
 * cqlsh: Don't show 'null' in place of empty values (CASSANDRA-5675)
 * Race condition in detecting version on a mixed 1.1/1.2 cluster
   (CASSANDRA-5692)
 * Fix skipping range tombstones with reverse queries (CASSANDRA-5712)
 * Expire entries out of ThriftSessionManager (CASSANRDA-5719)
 * Don't keep ancestor information in memory (CASSANDRA-5342)
 * cqlsh: fix handling of semicolons inside BATCH queries (CASSANDRA-5697)


1.2.6
 * Fix tracing when operation completes before all responses arrive
   (CASSANDRA-5668)
 * Fix cross-DC mutation forwarding (CASSANDRA-5632)
 * Reduce SSTableLoader memory usage (CASSANDRA-5555)
 * Scale hinted_handoff_throttle_in_kb to cluster size (CASSANDRA-5272)
 * (Hadoop) Add CQL3 input/output formats (CASSANDRA-4421, 5622)
 * (Hadoop) Fix InputKeyRange in CFIF (CASSANDRA-5536)
 * Fix dealing with ridiculously large max sstable sizes in LCS (CASSANDRA-5589)
 * Ignore pre-truncate hints (CASSANDRA-4655)
 * Move System.exit on OOM into a separate thread (CASSANDRA-5273)
 * Write row markers when serializing schema (CASSANDRA-5572)
 * Check only SSTables for the requested range when streaming (CASSANDRA-5569)
 * Improve batchlog replay behavior and hint ttl handling (CASSANDRA-5314)
 * Exclude localTimestamp from validation for tombstones (CASSANDRA-5398)
 * cqlsh: add custom prompt support (CASSANDRA-5539)
 * Reuse prepared statements in hot auth queries (CASSANDRA-5594)
 * cqlsh: add vertical output option (see EXPAND) (CASSANDRA-5597)
 * Add a rate limit option to stress (CASSANDRA-5004)
 * have BulkLoader ignore snapshots directories (CASSANDRA-5587)
 * fix SnitchProperties logging context (CASSANDRA-5602)
 * Expose whether jna is enabled and memory is locked via JMX (CASSANDRA-5508)
 * cqlsh: fix COPY FROM with ReversedType (CASSANDRA-5610)
 * Allow creating CUSTOM indexes on collections (CASSANDRA-5615)
 * Evaluate now() function at execution time (CASSANDRA-5616)
 * Expose detailed read repair metrics (CASSANDRA-5618)
 * Correct blob literal + ReversedType parsing (CASSANDRA-5629)
 * Allow GPFS to prefer the internal IP like EC2MRS (CASSANDRA-5630)
 * fix help text for -tspw cassandra-cli (CASSANDRA-5643)
 * don't throw away initial causes exceptions for internode encryption issues
   (CASSANDRA-5644)
 * Fix message spelling errors for cql select statements (CASSANDRA-5647)
 * Suppress custom exceptions thru jmx (CASSANDRA-5652)
 * Update CREATE CUSTOM INDEX syntax (CASSANDRA-5639)
 * Fix PermissionDetails.equals() method (CASSANDRA-5655)
 * Never allow partition key ranges in CQL3 without token() (CASSANDRA-5666)
 * Gossiper incorrectly drops AppState for an upgrading node (CASSANDRA-5660)
 * Connection thrashing during multi-region ec2 during upgrade, due to
   messaging version (CASSANDRA-5669)
 * Avoid over reconnecting in EC2MRS (CASSANDRA-5678)
 * Fix ReadResponseSerializer.serializedSize() for digest reads (CASSANDRA-5476)
 * allow sstable2json on 2i CFs (CASSANDRA-5694)
Merged from 1.1:
 * Remove buggy thrift max message length option (CASSANDRA-5529)
 * Fix NPE in Pig's widerow mode (CASSANDRA-5488)
 * Add split size parameter to Pig and disable split combination (CASSANDRA-5544)


1.2.5
 * make BytesToken.toString only return hex bytes (CASSANDRA-5566)
 * Ensure that submitBackground enqueues at least one task (CASSANDRA-5554)
 * fix 2i updates with identical values and timestamps (CASSANDRA-5540)
 * fix compaction throttling bursty-ness (CASSANDRA-4316)
 * reduce memory consumption of IndexSummary (CASSANDRA-5506)
 * remove per-row column name bloom filters (CASSANDRA-5492)
 * Include fatal errors in trace events (CASSANDRA-5447)
 * Ensure that PerRowSecondaryIndex is notified of row-level deletes
   (CASSANDRA-5445)
 * Allow empty blob literals in CQL3 (CASSANDRA-5452)
 * Fix streaming RangeTombstones at column index boundary (CASSANDRA-5418)
 * Fix preparing statements when current keyspace is not set (CASSANDRA-5468)
 * Fix SemanticVersion.isSupportedBy minor/patch handling (CASSANDRA-5496)
 * Don't provide oldCfId for post-1.1 system cfs (CASSANDRA-5490)
 * Fix primary range ignores replication strategy (CASSANDRA-5424)
 * Fix shutdown of binary protocol server (CASSANDRA-5507)
 * Fix repair -snapshot not working (CASSANDRA-5512)
 * Set isRunning flag later in binary protocol server (CASSANDRA-5467)
 * Fix use of CQL3 functions with descending clustering order (CASSANDRA-5472)
 * Disallow renaming columns one at a time for thrift table in CQL3
   (CASSANDRA-5531)
 * cqlsh: add CLUSTERING ORDER BY support to DESCRIBE (CASSANDRA-5528)
 * Add custom secondary index support to CQL3 (CASSANDRA-5484)
 * Fix repair hanging silently on unexpected error (CASSANDRA-5229)
 * Fix Ec2Snitch regression introduced by CASSANDRA-5171 (CASSANDRA-5432)
 * Add nodetool enablebackup/disablebackup (CASSANDRA-5556)
 * cqlsh: fix DESCRIBE after case insensitive USE (CASSANDRA-5567)
Merged from 1.1
 * Add retry mechanism to OTC for non-droppable_verbs (CASSANDRA-5393)
 * Use allocator information to improve memtable memory usage estimate
   (CASSANDRA-5497)
 * Fix trying to load deleted row into row cache on startup (CASSANDRA-4463)
 * fsync leveled manifest to avoid corruption (CASSANDRA-5535)
 * Fix Bound intersection computation (CASSANDRA-5551)
 * sstablescrub now respects max memory size in cassandra.in.sh (CASSANDRA-5562)


1.2.4
 * Ensure that PerRowSecondaryIndex updates see the most recent values
   (CASSANDRA-5397)
 * avoid duplicate index entries ind PrecompactedRow and
   ParallelCompactionIterable (CASSANDRA-5395)
 * remove the index entry on oldColumn when new column is a tombstone
   (CASSANDRA-5395)
 * Change default stream throughput from 400 to 200 mbps (CASSANDRA-5036)
 * Gossiper logs DOWN for symmetry with UP (CASSANDRA-5187)
 * Fix mixing prepared statements between keyspaces (CASSANDRA-5352)
 * Fix consistency level during bootstrap - strike 3 (CASSANDRA-5354)
 * Fix transposed arguments in AlreadyExistsException (CASSANDRA-5362)
 * Improve asynchronous hint delivery (CASSANDRA-5179)
 * Fix Guava dependency version (12.0 -> 13.0.1) for Maven (CASSANDRA-5364)
 * Validate that provided CQL3 collection value are < 64K (CASSANDRA-5355)
 * Make upgradeSSTable skip current version sstables by default (CASSANDRA-5366)
 * Optimize min/max timestamp collection (CASSANDRA-5373)
 * Invalid streamId in cql binary protocol when using invalid CL
   (CASSANDRA-5164)
 * Fix validation for IN where clauses with collections (CASSANDRA-5376)
 * Copy resultSet on count query to avoid ConcurrentModificationException
   (CASSANDRA-5382)
 * Correctly typecheck in CQL3 even with ReversedType (CASSANDRA-5386)
 * Fix streaming compressed files when using encryption (CASSANDRA-5391)
 * cassandra-all 1.2.0 pom missing netty dependency (CASSANDRA-5392)
 * Fix writetime/ttl functions on null values (CASSANDRA-5341)
 * Fix NPE during cql3 select with token() (CASSANDRA-5404)
 * IndexHelper.skipBloomFilters won't skip non-SHA filters (CASSANDRA-5385)
 * cqlsh: Print maps ordered by key, sort sets (CASSANDRA-5413)
 * Add null syntax support in CQL3 for inserts (CASSANDRA-3783)
 * Allow unauthenticated set_keyspace() calls (CASSANDRA-5423)
 * Fix potential incremental backups race (CASSANDRA-5410)
 * Fix prepared BATCH statements with batch-level timestamps (CASSANDRA-5415)
 * Allow overriding superuser setup delay (CASSANDRA-5430)
 * cassandra-shuffle with JMX usernames and passwords (CASSANDRA-5431)
Merged from 1.1:
 * cli: Quote ks and cf names in schema output when needed (CASSANDRA-5052)
 * Fix bad default for min/max timestamp in SSTableMetadata (CASSANDRA-5372)
 * Fix cf name extraction from manifest in Directories.migrateFile()
   (CASSANDRA-5242)
 * Support pluggable internode authentication (CASSANDRA-5401)


1.2.3
 * add check for sstable overlap within a level on startup (CASSANDRA-5327)
 * replace ipv6 colons in jmx object names (CASSANDRA-5298, 5328)
 * Avoid allocating SSTableBoundedScanner during repair when the range does
   not intersect the sstable (CASSANDRA-5249)
 * Don't lowercase property map keys (this breaks NTS) (CASSANDRA-5292)
 * Fix composite comparator with super columns (CASSANDRA-5287)
 * Fix insufficient validation of UPDATE queries against counter cfs
   (CASSANDRA-5300)
 * Fix PropertyFileSnitch default DC/Rack behavior (CASSANDRA-5285)
 * Handle null values when executing prepared statement (CASSANDRA-5081)
 * Add netty to pom dependencies (CASSANDRA-5181)
 * Include type arguments in Thrift CQLPreparedResult (CASSANDRA-5311)
 * Fix compaction not removing columns when bf_fp_ratio is 1 (CASSANDRA-5182)
 * cli: Warn about missing CQL3 tables in schema descriptions (CASSANDRA-5309)
 * Re-enable unknown option in replication/compaction strategies option for
   backward compatibility (CASSANDRA-4795)
 * Add binary protocol support to stress (CASSANDRA-4993)
 * cqlsh: Fix COPY FROM value quoting and null handling (CASSANDRA-5305)
 * Fix repair -pr for vnodes (CASSANDRA-5329)
 * Relax CL for auth queries for non-default users (CASSANDRA-5310)
 * Fix AssertionError during repair (CASSANDRA-5245)
 * Don't announce migrations to pre-1.2 nodes (CASSANDRA-5334)
Merged from 1.1:
 * Update offline scrub for 1.0 -> 1.1 directory structure (CASSANDRA-5195)
 * add tmp flag to Descriptor hashcode (CASSANDRA-4021)
 * fix logging of "Found table data in data directories" when only system tables
   are present (CASSANDRA-5289)
 * cli: Add JMX authentication support (CASSANDRA-5080)
 * nodetool: ability to repair specific range (CASSANDRA-5280)
 * Fix possible assertion triggered in SliceFromReadCommand (CASSANDRA-5284)
 * cqlsh: Add inet type support on Windows (ipv4-only) (CASSANDRA-4801)
 * Fix race when initializing ColumnFamilyStore (CASSANDRA-5350)
 * Add UseTLAB JVM flag (CASSANDRA-5361)


1.2.2
 * fix potential for multiple concurrent compactions of the same sstables
   (CASSANDRA-5256)
 * avoid no-op caching of byte[] on commitlog append (CASSANDRA-5199)
 * fix symlinks under data dir not working (CASSANDRA-5185)
 * fix bug in compact storage metadata handling (CASSANDRA-5189)
 * Validate login for USE queries (CASSANDRA-5207)
 * cli: remove default username and password (CASSANDRA-5208)
 * configure populate_io_cache_on_flush per-CF (CASSANDRA-4694)
 * allow configuration of internode socket buffer (CASSANDRA-3378)
 * Make sstable directory picking blacklist-aware again (CASSANDRA-5193)
 * Correctly expire gossip states for edge cases (CASSANDRA-5216)
 * Improve handling of directory creation failures (CASSANDRA-5196)
 * Expose secondary indicies to the rest of nodetool (CASSANDRA-4464)
 * Binary protocol: avoid sending notification for 0.0.0.0 (CASSANDRA-5227)
 * add UseCondCardMark XX jvm settings on jdk 1.7 (CASSANDRA-4366)
 * CQL3 refactor to allow conversion function (CASSANDRA-5226)
 * Fix drop of sstables in some circumstance (CASSANDRA-5232)
 * Implement caching of authorization results (CASSANDRA-4295)
 * Add support for LZ4 compression (CASSANDRA-5038)
 * Fix missing columns in wide rows queries (CASSANDRA-5225)
 * Simplify auth setup and make system_auth ks alterable (CASSANDRA-5112)
 * Stop compactions from hanging during bootstrap (CASSANDRA-5244)
 * fix compressed streaming sending extra chunk (CASSANDRA-5105)
 * Add CQL3-based implementations of IAuthenticator and IAuthorizer
   (CASSANDRA-4898)
 * Fix timestamp-based tomstone removal logic (CASSANDRA-5248)
 * cli: Add JMX authentication support (CASSANDRA-5080)
 * Fix forceFlush behavior (CASSANDRA-5241)
 * cqlsh: Add username autocompletion (CASSANDRA-5231)
 * Fix CQL3 composite partition key error (CASSANDRA-5240)
 * Allow IN clause on last clustering key (CASSANDRA-5230)
Merged from 1.1:
 * fix start key/end token validation for wide row iteration (CASSANDRA-5168)
 * add ConfigHelper support for Thrift frame and max message sizes (CASSANDRA-5188)
 * fix nodetool repair not fail on node down (CASSANDRA-5203)
 * always collect tombstone hints (CASSANDRA-5068)
 * Fix error when sourcing file in cqlsh (CASSANDRA-5235)


1.2.1
 * stream undelivered hints on decommission (CASSANDRA-5128)
 * GossipingPropertyFileSnitch loads saved dc/rack info if needed (CASSANDRA-5133)
 * drain should flush system CFs too (CASSANDRA-4446)
 * add inter_dc_tcp_nodelay setting (CASSANDRA-5148)
 * re-allow wrapping ranges for start_token/end_token range pairitspwng (CASSANDRA-5106)
 * fix validation compaction of empty rows (CASSANDRA-5136)
 * nodetool methods to enable/disable hint storage/delivery (CASSANDRA-4750)
 * disallow bloom filter false positive chance of 0 (CASSANDRA-5013)
 * add threadpool size adjustment methods to JMXEnabledThreadPoolExecutor and
   CompactionManagerMBean (CASSANDRA-5044)
 * fix hinting for dropped local writes (CASSANDRA-4753)
 * off-heap cache doesn't need mutable column container (CASSANDRA-5057)
 * apply disk_failure_policy to bad disks on initial directory creation
   (CASSANDRA-4847)
 * Optimize name-based queries to use ArrayBackedSortedColumns (CASSANDRA-5043)
 * Fall back to old manifest if most recent is unparseable (CASSANDRA-5041)
 * pool [Compressed]RandomAccessReader objects on the partitioned read path
   (CASSANDRA-4942)
 * Add debug logging to list filenames processed by Directories.migrateFile
   method (CASSANDRA-4939)
 * Expose black-listed directories via JMX (CASSANDRA-4848)
 * Log compaction merge counts (CASSANDRA-4894)
 * Minimize byte array allocation by AbstractData{Input,Output} (CASSANDRA-5090)
 * Add SSL support for the binary protocol (CASSANDRA-5031)
 * Allow non-schema system ks modification for shuffle to work (CASSANDRA-5097)
 * cqlsh: Add default limit to SELECT statements (CASSANDRA-4972)
 * cqlsh: fix DESCRIBE for 1.1 cfs in CQL3 (CASSANDRA-5101)
 * Correctly gossip with nodes >= 1.1.7 (CASSANDRA-5102)
 * Ensure CL guarantees on digest mismatch (CASSANDRA-5113)
 * Validate correctly selects on composite partition key (CASSANDRA-5122)
 * Fix exception when adding collection (CASSANDRA-5117)
 * Handle states for non-vnode clusters correctly (CASSANDRA-5127)
 * Refuse unrecognized replication and compaction strategy options (CASSANDRA-4795)
 * Pick the correct value validator in sstable2json for cql3 tables (CASSANDRA-5134)
 * Validate login for describe_keyspace, describe_keyspaces and set_keyspace
   (CASSANDRA-5144)
 * Fix inserting empty maps (CASSANDRA-5141)
 * Don't remove tokens from System table for node we know (CASSANDRA-5121)
 * fix streaming progress report for compresed files (CASSANDRA-5130)
 * Coverage analysis for low-CL queries (CASSANDRA-4858)
 * Stop interpreting dates as valid timeUUID value (CASSANDRA-4936)
 * Adds E notation for floating point numbers (CASSANDRA-4927)
 * Detect (and warn) unintentional use of the cql2 thrift methods when cql3 was
   intended (CASSANDRA-5172)
 * cli: Quote ks and cf names in schema output when needed (CASSANDRA-5052)
 * Fix cf name extraction from manifest in Directories.migrateFile() (CASSANDRA-5242)
 * Replace mistaken usage of commons-logging with slf4j (CASSANDRA-5464)
 * Ensure Jackson dependency matches lib (CASSANDRA-5126)
 * Expose droppable tombstone ratio stats over JMX (CASSANDRA-5159)
Merged from 1.1:
 * Simplify CompressedRandomAccessReader to work around JDK FD bug (CASSANDRA-5088)
 * Improve handling a changing target throttle rate mid-compaction (CASSANDRA-5087)
 * Pig: correctly decode row keys in widerow mode (CASSANDRA-5098)
 * nodetool repair command now prints progress (CASSANDRA-4767)
 * fix user defined compaction to run against 1.1 data directory (CASSANDRA-5118)
 * Fix CQL3 BATCH authorization caching (CASSANDRA-5145)
 * fix get_count returns incorrect value with TTL (CASSANDRA-5099)
 * better handling for mid-compaction failure (CASSANDRA-5137)
 * convert default marshallers list to map for better readability (CASSANDRA-5109)
 * fix ConcurrentModificationException in getBootstrapSource (CASSANDRA-5170)
 * fix sstable maxtimestamp for row deletes and pre-1.1.1 sstables (CASSANDRA-5153)
 * Fix thread growth on node removal (CASSANDRA-5175)
 * Make Ec2Region's datacenter name configurable (CASSANDRA-5155)


1.2.0
 * Disallow counters in collections (CASSANDRA-5082)
 * cqlsh: add unit tests (CASSANDRA-3920)
 * fix default bloom_filter_fp_chance for LeveledCompactionStrategy (CASSANDRA-5093)
Merged from 1.1:
 * add validation for get_range_slices with start_key and end_token (CASSANDRA-5089)


1.2.0-rc2
 * fix nodetool ownership display with vnodes (CASSANDRA-5065)
 * cqlsh: add DESCRIBE KEYSPACES command (CASSANDRA-5060)
 * Fix potential infinite loop when reloading CFS (CASSANDRA-5064)
 * Fix SimpleAuthorizer example (CASSANDRA-5072)
 * cqlsh: force CL.ONE for tracing and system.schema* queries (CASSANDRA-5070)
 * Includes cassandra-shuffle in the debian package (CASSANDRA-5058)
Merged from 1.1:
 * fix multithreaded compaction deadlock (CASSANDRA-4492)
 * fix temporarily missing schema after upgrade from pre-1.1.5 (CASSANDRA-5061)
 * Fix ALTER TABLE overriding compression options with defaults
   (CASSANDRA-4996, 5066)
 * fix specifying and altering crc_check_chance (CASSANDRA-5053)
 * fix Murmur3Partitioner ownership% calculation (CASSANDRA-5076)
 * Don't expire columns sooner than they should in 2ndary indexes (CASSANDRA-5079)


1.2-rc1
 * rename rpc_timeout settings to request_timeout (CASSANDRA-5027)
 * add BF with 0.1 FP to LCS by default (CASSANDRA-5029)
 * Fix preparing insert queries (CASSANDRA-5016)
 * Fix preparing queries with counter increment (CASSANDRA-5022)
 * Fix preparing updates with collections (CASSANDRA-5017)
 * Don't generate UUID based on other node address (CASSANDRA-5002)
 * Fix message when trying to alter a clustering key type (CASSANDRA-5012)
 * Update IAuthenticator to match the new IAuthorizer (CASSANDRA-5003)
 * Fix inserting only a key in CQL3 (CASSANDRA-5040)
 * Fix CQL3 token() function when used with strings (CASSANDRA-5050)
Merged from 1.1:
 * reduce log spam from invalid counter shards (CASSANDRA-5026)
 * Improve schema propagation performance (CASSANDRA-5025)
 * Fix for IndexHelper.IndexFor throws OOB Exception (CASSANDRA-5030)
 * cqlsh: make it possible to describe thrift CFs (CASSANDRA-4827)
 * cqlsh: fix timestamp formatting on some platforms (CASSANDRA-5046)


1.2-beta3
 * make consistency level configurable in cqlsh (CASSANDRA-4829)
 * fix cqlsh rendering of blob fields (CASSANDRA-4970)
 * fix cqlsh DESCRIBE command (CASSANDRA-4913)
 * save truncation position in system table (CASSANDRA-4906)
 * Move CompressionMetadata off-heap (CASSANDRA-4937)
 * allow CLI to GET cql3 columnfamily data (CASSANDRA-4924)
 * Fix rare race condition in getExpireTimeForEndpoint (CASSANDRA-4402)
 * acquire references to overlapping sstables during compaction so bloom filter
   doesn't get free'd prematurely (CASSANDRA-4934)
 * Don't share slice query filter in CQL3 SelectStatement (CASSANDRA-4928)
 * Separate tracing from Log4J (CASSANDRA-4861)
 * Exclude gcable tombstones from merkle-tree computation (CASSANDRA-4905)
 * Better printing of AbstractBounds for tracing (CASSANDRA-4931)
 * Optimize mostRecentTombstone check in CC.collectAllData (CASSANDRA-4883)
 * Change stream session ID to UUID to avoid collision from same node (CASSANDRA-4813)
 * Use Stats.db when bulk loading if present (CASSANDRA-4957)
 * Skip repair on system_trace and keyspaces with RF=1 (CASSANDRA-4956)
 * (cql3) Remove arbitrary SELECT limit (CASSANDRA-4918)
 * Correctly handle prepared operation on collections (CASSANDRA-4945)
 * Fix CQL3 LIMIT (CASSANDRA-4877)
 * Fix Stress for CQL3 (CASSANDRA-4979)
 * Remove cassandra specific exceptions from JMX interface (CASSANDRA-4893)
 * (CQL3) Force using ALLOW FILTERING on potentially inefficient queries (CASSANDRA-4915)
 * (cql3) Fix adding column when the table has collections (CASSANDRA-4982)
 * (cql3) Fix allowing collections with compact storage (CASSANDRA-4990)
 * (cql3) Refuse ttl/writetime function on collections (CASSANDRA-4992)
 * Replace IAuthority with new IAuthorizer (CASSANDRA-4874)
 * clqsh: fix KEY pseudocolumn escaping when describing Thrift tables
   in CQL3 mode (CASSANDRA-4955)
 * add basic authentication support for Pig CassandraStorage (CASSANDRA-3042)
 * fix CQL2 ALTER TABLE compaction_strategy_class altering (CASSANDRA-4965)
Merged from 1.1:
 * Fall back to old describe_splits if d_s_ex is not available (CASSANDRA-4803)
 * Improve error reporting when streaming ranges fail (CASSANDRA-5009)
 * Fix cqlsh timestamp formatting of timezone info (CASSANDRA-4746)
 * Fix assertion failure with leveled compaction (CASSANDRA-4799)
 * Check for null end_token in get_range_slice (CASSANDRA-4804)
 * Remove all remnants of removed nodes (CASSANDRA-4840)
 * Add aut-reloading of the log4j file in debian package (CASSANDRA-4855)
 * Fix estimated row cache entry size (CASSANDRA-4860)
 * reset getRangeSlice filter after finishing a row for get_paged_slice
   (CASSANDRA-4919)
 * expunge row cache post-truncate (CASSANDRA-4940)
 * Allow static CF definition with compact storage (CASSANDRA-4910)
 * Fix endless loop/compaction of schema_* CFs due to broken timestamps (CASSANDRA-4880)
 * Fix 'wrong class type' assertion in CounterColumn (CASSANDRA-4976)


1.2-beta2
 * fp rate of 1.0 disables BF entirely; LCS defaults to 1.0 (CASSANDRA-4876)
 * off-heap bloom filters for row keys (CASSANDRA_4865)
 * add extension point for sstable components (CASSANDRA-4049)
 * improve tracing output (CASSANDRA-4852, 4862)
 * make TRACE verb droppable (CASSANDRA-4672)
 * fix BulkLoader recognition of CQL3 columnfamilies (CASSANDRA-4755)
 * Sort commitlog segments for replay by id instead of mtime (CASSANDRA-4793)
 * Make hint delivery asynchronous (CASSANDRA-4761)
 * Pluggable Thrift transport factories for CLI and cqlsh (CASSANDRA-4609, 4610)
 * cassandra-cli: allow Double value type to be inserted to a column (CASSANDRA-4661)
 * Add ability to use custom TServerFactory implementations (CASSANDRA-4608)
 * optimize batchlog flushing to skip successful batches (CASSANDRA-4667)
 * include metadata for system keyspace itself in schema tables (CASSANDRA-4416)
 * add check to PropertyFileSnitch to verify presence of location for
   local node (CASSANDRA-4728)
 * add PBSPredictor consistency modeler (CASSANDRA-4261)
 * remove vestiges of Thrift unframed mode (CASSANDRA-4729)
 * optimize single-row PK lookups (CASSANDRA-4710)
 * adjust blockFor calculation to account for pending ranges due to node
   movement (CASSANDRA-833)
 * Change CQL version to 3.0.0 and stop accepting 3.0.0-beta1 (CASSANDRA-4649)
 * (CQL3) Make prepared statement global instead of per connection
   (CASSANDRA-4449)
 * Fix scrubbing of CQL3 created tables (CASSANDRA-4685)
 * (CQL3) Fix validation when using counter and regular columns in the same
   table (CASSANDRA-4706)
 * Fix bug starting Cassandra with simple authentication (CASSANDRA-4648)
 * Add support for batchlog in CQL3 (CASSANDRA-4545, 4738)
 * Add support for multiple column family outputs in CFOF (CASSANDRA-4208)
 * Support repairing only the local DC nodes (CASSANDRA-4747)
 * Use rpc_address for binary protocol and change default port (CASSANDRA-4751)
 * Fix use of collections in prepared statements (CASSANDRA-4739)
 * Store more information into peers table (CASSANDRA-4351, 4814)
 * Configurable bucket size for size tiered compaction (CASSANDRA-4704)
 * Run leveled compaction in parallel (CASSANDRA-4310)
 * Fix potential NPE during CFS reload (CASSANDRA-4786)
 * Composite indexes may miss results (CASSANDRA-4796)
 * Move consistency level to the protocol level (CASSANDRA-4734, 4824)
 * Fix Subcolumn slice ends not respected (CASSANDRA-4826)
 * Fix Assertion error in cql3 select (CASSANDRA-4783)
 * Fix list prepend logic (CQL3) (CASSANDRA-4835)
 * Add booleans as literals in CQL3 (CASSANDRA-4776)
 * Allow renaming PK columns in CQL3 (CASSANDRA-4822)
 * Fix binary protocol NEW_NODE event (CASSANDRA-4679)
 * Fix potential infinite loop in tombstone compaction (CASSANDRA-4781)
 * Remove system tables accounting from schema (CASSANDRA-4850)
 * (cql3) Force provided columns in clustering key order in
   'CLUSTERING ORDER BY' (CASSANDRA-4881)
 * Fix composite index bug (CASSANDRA-4884)
 * Fix short read protection for CQL3 (CASSANDRA-4882)
 * Add tracing support to the binary protocol (CASSANDRA-4699)
 * (cql3) Don't allow prepared marker inside collections (CASSANDRA-4890)
 * Re-allow order by on non-selected columns (CASSANDRA-4645)
 * Bug when composite index is created in a table having collections (CASSANDRA-4909)
 * log index scan subject in CompositesSearcher (CASSANDRA-4904)
Merged from 1.1:
 * add get[Row|Key]CacheEntries to CacheServiceMBean (CASSANDRA-4859)
 * fix get_paged_slice to wrap to next row correctly (CASSANDRA-4816)
 * fix indexing empty column values (CASSANDRA-4832)
 * allow JdbcDate to compose null Date objects (CASSANDRA-4830)
 * fix possible stackoverflow when compacting 1000s of sstables
   (CASSANDRA-4765)
 * fix wrong leveled compaction progress calculation (CASSANDRA-4807)
 * add a close() method to CRAR to prevent leaking file descriptors (CASSANDRA-4820)
 * fix potential infinite loop in get_count (CASSANDRA-4833)
 * fix compositeType.{get/from}String methods (CASSANDRA-4842)
 * (CQL) fix CREATE COLUMNFAMILY permissions check (CASSANDRA-4864)
 * Fix DynamicCompositeType same type comparison (CASSANDRA-4711)
 * Fix duplicate SSTable reference when stream session failed (CASSANDRA-3306)
 * Allow static CF definition with compact storage (CASSANDRA-4910)
 * Fix endless loop/compaction of schema_* CFs due to broken timestamps (CASSANDRA-4880)
 * Fix 'wrong class type' assertion in CounterColumn (CASSANDRA-4976)


1.2-beta1
 * add atomic_batch_mutate (CASSANDRA-4542, -4635)
 * increase default max_hint_window_in_ms to 3h (CASSANDRA-4632)
 * include message initiation time to replicas so they can more
   accurately drop timed-out requests (CASSANDRA-2858)
 * fix clientutil.jar dependencies (CASSANDRA-4566)
 * optimize WriteResponse (CASSANDRA-4548)
 * new metrics (CASSANDRA-4009)
 * redesign KEYS indexes to avoid read-before-write (CASSANDRA-2897)
 * debug tracing (CASSANDRA-1123)
 * parallelize row cache loading (CASSANDRA-4282)
 * Make compaction, flush JBOD-aware (CASSANDRA-4292)
 * run local range scans on the read stage (CASSANDRA-3687)
 * clean up ioexceptions (CASSANDRA-2116)
 * add disk_failure_policy (CASSANDRA-2118)
 * Introduce new json format with row level deletion (CASSANDRA-4054)
 * remove redundant "name" column from schema_keyspaces (CASSANDRA-4433)
 * improve "nodetool ring" handling of multi-dc clusters (CASSANDRA-3047)
 * update NTS calculateNaturalEndpoints to be O(N log N) (CASSANDRA-3881)
 * split up rpc timeout by operation type (CASSANDRA-2819)
 * rewrite key cache save/load to use only sequential i/o (CASSANDRA-3762)
 * update MS protocol with a version handshake + broadcast address id
   (CASSANDRA-4311)
 * multithreaded hint replay (CASSANDRA-4189)
 * add inter-node message compression (CASSANDRA-3127)
 * remove COPP (CASSANDRA-2479)
 * Track tombstone expiration and compact when tombstone content is
   higher than a configurable threshold, default 20% (CASSANDRA-3442, 4234)
 * update MurmurHash to version 3 (CASSANDRA-2975)
 * (CLI) track elapsed time for `delete' operation (CASSANDRA-4060)
 * (CLI) jline version is bumped to 1.0 to properly  support
   'delete' key function (CASSANDRA-4132)
 * Save IndexSummary into new SSTable 'Summary' component (CASSANDRA-2392, 4289)
 * Add support for range tombstones (CASSANDRA-3708)
 * Improve MessagingService efficiency (CASSANDRA-3617)
 * Avoid ID conflicts from concurrent schema changes (CASSANDRA-3794)
 * Set thrift HSHA server thread limit to unlimited by default (CASSANDRA-4277)
 * Avoids double serialization of CF id in RowMutation messages
   (CASSANDRA-4293)
 * stream compressed sstables directly with java nio (CASSANDRA-4297)
 * Support multiple ranges in SliceQueryFilter (CASSANDRA-3885)
 * Add column metadata to system column families (CASSANDRA-4018)
 * (cql3) Always use composite types by default (CASSANDRA-4329)
 * (cql3) Add support for set, map and list (CASSANDRA-3647)
 * Validate date type correctly (CASSANDRA-4441)
 * (cql3) Allow definitions with only a PK (CASSANDRA-4361)
 * (cql3) Add support for row key composites (CASSANDRA-4179)
 * improve DynamicEndpointSnitch by using reservoir sampling (CASSANDRA-4038)
 * (cql3) Add support for 2ndary indexes (CASSANDRA-3680)
 * (cql3) fix defining more than one PK to be invalid (CASSANDRA-4477)
 * remove schema agreement checking from all external APIs (Thrift, CQL and CQL3) (CASSANDRA-4487)
 * add Murmur3Partitioner and make it default for new installations (CASSANDRA-3772, 4621)
 * (cql3) update pseudo-map syntax to use map syntax (CASSANDRA-4497)
 * Finer grained exceptions hierarchy and provides error code with exceptions (CASSANDRA-3979)
 * Adds events push to binary protocol (CASSANDRA-4480)
 * Rewrite nodetool help (CASSANDRA-2293)
 * Make CQL3 the default for CQL (CASSANDRA-4640)
 * update stress tool to be able to use CQL3 (CASSANDRA-4406)
 * Accept all thrift update on CQL3 cf but don't expose their metadata (CASSANDRA-4377)
 * Replace Throttle with Guava's RateLimiter for HintedHandOff (CASSANDRA-4541)
 * fix counter add/get using CQL2 and CQL3 in stress tool (CASSANDRA-4633)
 * Add sstable count per level to cfstats (CASSANDRA-4537)
 * (cql3) Add ALTER KEYSPACE statement (CASSANDRA-4611)
 * (cql3) Allow defining default consistency levels (CASSANDRA-4448)
 * (cql3) Fix queries using LIMIT missing results (CASSANDRA-4579)
 * fix cross-version gossip messaging (CASSANDRA-4576)
 * added inet data type (CASSANDRA-4627)


1.1.6
 * Wait for writes on synchronous read digest mismatch (CASSANDRA-4792)
 * fix commitlog replay for nanotime-infected sstables (CASSANDRA-4782)
 * preflight check ttl for maximum of 20 years (CASSANDRA-4771)
 * (Pig) fix widerow input with single column rows (CASSANDRA-4789)
 * Fix HH to compact with correct gcBefore, which avoids wiping out
   undelivered hints (CASSANDRA-4772)
 * LCS will merge up to 32 L0 sstables as intended (CASSANDRA-4778)
 * NTS will default unconfigured DC replicas to zero (CASSANDRA-4675)
 * use default consistency level in counter validation if none is
   explicitly provide (CASSANDRA-4700)
 * Improve IAuthority interface by introducing fine-grained
   access permissions and grant/revoke commands (CASSANDRA-4490, 4644)
 * fix assumption error in CLI when updating/describing keyspace
   (CASSANDRA-4322)
 * Adds offline sstablescrub to debian packaging (CASSANDRA-4642)
 * Automatic fixing of overlapping leveled sstables (CASSANDRA-4644)
 * fix error when using ORDER BY with extended selections (CASSANDRA-4689)
 * (CQL3) Fix validation for IN queries for non-PK cols (CASSANDRA-4709)
 * fix re-created keyspace disappering after 1.1.5 upgrade
   (CASSANDRA-4698, 4752)
 * (CLI) display elapsed time in 2 fraction digits (CASSANDRA-3460)
 * add authentication support to sstableloader (CASSANDRA-4712)
 * Fix CQL3 'is reversed' logic (CASSANDRA-4716, 4759)
 * (CQL3) Don't return ReversedType in result set metadata (CASSANDRA-4717)
 * Backport adding AlterKeyspace statement (CASSANDRA-4611)
 * (CQL3) Correcty accept upper-case data types (CASSANDRA-4770)
 * Add binary protocol events for schema changes (CASSANDRA-4684)
Merged from 1.0:
 * Switch from NBHM to CHM in MessagingService's callback map, which
   prevents OOM in long-running instances (CASSANDRA-4708)


1.1.5
 * add SecondaryIndex.reload API (CASSANDRA-4581)
 * use millis + atomicint for commitlog segment creation instead of
   nanotime, which has issues under some hypervisors (CASSANDRA-4601)
 * fix FD leak in slice queries (CASSANDRA-4571)
 * avoid recursion in leveled compaction (CASSANDRA-4587)
 * increase stack size under Java7 to 180K
 * Log(info) schema changes (CASSANDRA-4547)
 * Change nodetool setcachecapcity to manipulate global caches (CASSANDRA-4563)
 * (cql3) fix setting compaction strategy (CASSANDRA-4597)
 * fix broken system.schema_* timestamps on system startup (CASSANDRA-4561)
 * fix wrong skip of cache saving (CASSANDRA-4533)
 * Avoid NPE when lost+found is in data dir (CASSANDRA-4572)
 * Respect five-minute flush moratorium after initial CL replay (CASSANDRA-4474)
 * Adds ntp as recommended in debian packaging (CASSANDRA-4606)
 * Configurable transport in CF Record{Reader|Writer} (CASSANDRA-4558)
 * (cql3) fix potential NPE with both equal and unequal restriction (CASSANDRA-4532)
 * (cql3) improves ORDER BY validation (CASSANDRA-4624)
 * Fix potential deadlock during counter writes (CASSANDRA-4578)
 * Fix cql error with ORDER BY when using IN (CASSANDRA-4612)
Merged from 1.0:
 * increase Xss to 160k to accomodate latest 1.6 JVMs (CASSANDRA-4602)
 * fix toString of hint destination tokens (CASSANDRA-4568)
 * Fix multiple values for CurrentLocal NodeID (CASSANDRA-4626)


1.1.4
 * fix offline scrub to catch >= out of order rows (CASSANDRA-4411)
 * fix cassandra-env.sh on RHEL and other non-dash-based systems
   (CASSANDRA-4494)
Merged from 1.0:
 * (Hadoop) fix setting key length for old-style mapred api (CASSANDRA-4534)
 * (Hadoop) fix iterating through a resultset consisting entirely
   of tombstoned rows (CASSANDRA-4466)


1.1.3
 * (cqlsh) add COPY TO (CASSANDRA-4434)
 * munmap commitlog segments before rename (CASSANDRA-4337)
 * (JMX) rename getRangeKeySample to sampleKeyRange to avoid returning
   multi-MB results as an attribute (CASSANDRA-4452)
 * flush based on data size, not throughput; overwritten columns no
   longer artificially inflate liveRatio (CASSANDRA-4399)
 * update default commitlog segment size to 32MB and total commitlog
   size to 32/1024 MB for 32/64 bit JVMs, respectively (CASSANDRA-4422)
 * avoid using global partitioner to estimate ranges in index sstables
   (CASSANDRA-4403)
 * restore pre-CASSANDRA-3862 approach to removing expired tombstones
   from row cache during compaction (CASSANDRA-4364)
 * (stress) support for CQL prepared statements (CASSANDRA-3633)
 * Correctly catch exception when Snappy cannot be loaded (CASSANDRA-4400)
 * (cql3) Support ORDER BY when IN condition is given in WHERE clause (CASSANDRA-4327)
 * (cql3) delete "component_index" column on DROP TABLE call (CASSANDRA-4420)
 * change nanoTime() to currentTimeInMillis() in schema related code (CASSANDRA-4432)
 * add a token generation tool (CASSANDRA-3709)
 * Fix LCS bug with sstable containing only 1 row (CASSANDRA-4411)
 * fix "Can't Modify Index Name" problem on CF update (CASSANDRA-4439)
 * Fix assertion error in getOverlappingSSTables during repair (CASSANDRA-4456)
 * fix nodetool's setcompactionthreshold command (CASSANDRA-4455)
 * Ensure compacted files are never used, to avoid counter overcount (CASSANDRA-4436)
Merged from 1.0:
 * Push the validation of secondary index values to the SecondaryIndexManager (CASSANDRA-4240)
 * allow dropping columns shadowed by not-yet-expired supercolumn or row
   tombstones in PrecompactedRow (CASSANDRA-4396)


1.1.2
 * Fix cleanup not deleting index entries (CASSANDRA-4379)
 * Use correct partitioner when saving + loading caches (CASSANDRA-4331)
 * Check schema before trying to export sstable (CASSANDRA-2760)
 * Raise a meaningful exception instead of NPE when PFS encounters
   an unconfigured node + no default (CASSANDRA-4349)
 * fix bug in sstable blacklisting with LCS (CASSANDRA-4343)
 * LCS no longer promotes tiny sstables out of L0 (CASSANDRA-4341)
 * skip tombstones during hint replay (CASSANDRA-4320)
 * fix NPE in compactionstats (CASSANDRA-4318)
 * enforce 1m min keycache for auto (CASSANDRA-4306)
 * Have DeletedColumn.isMFD always return true (CASSANDRA-4307)
 * (cql3) exeption message for ORDER BY constraints said primary filter can be
    an IN clause, which is misleading (CASSANDRA-4319)
 * (cql3) Reject (not yet supported) creation of 2ndardy indexes on tables with
   composite primary keys (CASSANDRA-4328)
 * Set JVM stack size to 160k for java 7 (CASSANDRA-4275)
 * cqlsh: add COPY command to load data from CSV flat files (CASSANDRA-4012)
 * CFMetaData.fromThrift to throw ConfigurationException upon error (CASSANDRA-4353)
 * Use CF comparator to sort indexed columns in SecondaryIndexManager
   (CASSANDRA-4365)
 * add strategy_options to the KSMetaData.toString() output (CASSANDRA-4248)
 * (cql3) fix range queries containing unqueried results (CASSANDRA-4372)
 * (cql3) allow updating column_alias types (CASSANDRA-4041)
 * (cql3) Fix deletion bug (CASSANDRA-4193)
 * Fix computation of overlapping sstable for leveled compaction (CASSANDRA-4321)
 * Improve scrub and allow to run it offline (CASSANDRA-4321)
 * Fix assertionError in StorageService.bulkLoad (CASSANDRA-4368)
 * (cqlsh) add option to authenticate to a keyspace at startup (CASSANDRA-4108)
 * (cqlsh) fix ASSUME functionality (CASSANDRA-4352)
 * Fix ColumnFamilyRecordReader to not return progress > 100% (CASSANDRA-3942)
Merged from 1.0:
 * Set gc_grace on index CF to 0 (CASSANDRA-4314)


1.1.1
 * add populate_io_cache_on_flush option (CASSANDRA-2635)
 * allow larger cache capacities than 2GB (CASSANDRA-4150)
 * add getsstables command to nodetool (CASSANDRA-4199)
 * apply parent CF compaction settings to secondary index CFs (CASSANDRA-4280)
 * preserve commitlog size cap when recycling segments at startup
   (CASSANDRA-4201)
 * (Hadoop) fix split generation regression (CASSANDRA-4259)
 * ignore min/max compactions settings in LCS, while preserving
   behavior that min=max=0 disables autocompaction (CASSANDRA-4233)
 * log number of rows read from saved cache (CASSANDRA-4249)
 * calculate exact size required for cleanup operations (CASSANDRA-1404)
 * avoid blocking additional writes during flush when the commitlog
   gets behind temporarily (CASSANDRA-1991)
 * enable caching on index CFs based on data CF cache setting (CASSANDRA-4197)
 * warn on invalid replication strategy creation options (CASSANDRA-4046)
 * remove [Freeable]Memory finalizers (CASSANDRA-4222)
 * include tombstone size in ColumnFamily.size, which can prevent OOM
   during sudden mass delete operations by yielding a nonzero liveRatio
   (CASSANDRA-3741)
 * Open 1 sstableScanner per level for leveled compaction (CASSANDRA-4142)
 * Optimize reads when row deletion timestamps allow us to restrict
   the set of sstables we check (CASSANDRA-4116)
 * add support for commitlog archiving and point-in-time recovery
   (CASSANDRA-3690)
 * avoid generating redundant compaction tasks during streaming
   (CASSANDRA-4174)
 * add -cf option to nodetool snapshot, and takeColumnFamilySnapshot to
   StorageService mbean (CASSANDRA-556)
 * optimize cleanup to drop entire sstables where possible (CASSANDRA-4079)
 * optimize truncate when autosnapshot is disabled (CASSANDRA-4153)
 * update caches to use byte[] keys to reduce memory overhead (CASSANDRA-3966)
 * add column limit to cli (CASSANDRA-3012, 4098)
 * clean up and optimize DataOutputBuffer, used by CQL compression and
   CompositeType (CASSANDRA-4072)
 * optimize commitlog checksumming (CASSANDRA-3610)
 * identify and blacklist corrupted SSTables from future compactions
   (CASSANDRA-2261)
 * Move CfDef and KsDef validation out of thrift (CASSANDRA-4037)
 * Expose API to repair a user provided range (CASSANDRA-3912)
 * Add way to force the cassandra-cli to refresh its schema (CASSANDRA-4052)
 * Avoid having replicate on write tasks stacking up at CL.ONE (CASSANDRA-2889)
 * (cql3) Backwards compatibility for composite comparators in non-cql3-aware
   clients (CASSANDRA-4093)
 * (cql3) Fix order by for reversed queries (CASSANDRA-4160)
 * (cql3) Add ReversedType support (CASSANDRA-4004)
 * (cql3) Add timeuuid type (CASSANDRA-4194)
 * (cql3) Minor fixes (CASSANDRA-4185)
 * (cql3) Fix prepared statement in BATCH (CASSANDRA-4202)
 * (cql3) Reduce the list of reserved keywords (CASSANDRA-4186)
 * (cql3) Move max/min compaction thresholds to compaction strategy options
   (CASSANDRA-4187)
 * Fix exception during move when localhost is the only source (CASSANDRA-4200)
 * (cql3) Allow paging through non-ordered partitioner results (CASSANDRA-3771)
 * (cql3) Fix drop index (CASSANDRA-4192)
 * (cql3) Don't return range ghosts anymore (CASSANDRA-3982)
 * fix re-creating Keyspaces/ColumnFamilies with the same name as dropped
   ones (CASSANDRA-4219)
 * fix SecondaryIndex LeveledManifest save upon snapshot (CASSANDRA-4230)
 * fix missing arrayOffset in FBUtilities.hash (CASSANDRA-4250)
 * (cql3) Add name of parameters in CqlResultSet (CASSANDRA-4242)
 * (cql3) Correctly validate order by queries (CASSANDRA-4246)
 * rename stress to cassandra-stress for saner packaging (CASSANDRA-4256)
 * Fix exception on colum metadata with non-string comparator (CASSANDRA-4269)
 * Check for unknown/invalid compression options (CASSANDRA-4266)
 * (cql3) Adds simple access to column timestamp and ttl (CASSANDRA-4217)
 * (cql3) Fix range queries with secondary indexes (CASSANDRA-4257)
 * Better error messages from improper input in cli (CASSANDRA-3865)
 * Try to stop all compaction upon Keyspace or ColumnFamily drop (CASSANDRA-4221)
 * (cql3) Allow keyspace properties to contain hyphens (CASSANDRA-4278)
 * (cql3) Correctly validate keyspace access in create table (CASSANDRA-4296)
 * Avoid deadlock in migration stage (CASSANDRA-3882)
 * Take supercolumn names and deletion info into account in memtable throughput
   (CASSANDRA-4264)
 * Add back backward compatibility for old style replication factor (CASSANDRA-4294)
 * Preserve compatibility with pre-1.1 index queries (CASSANDRA-4262)
Merged from 1.0:
 * Fix super columns bug where cache is not updated (CASSANDRA-4190)
 * fix maxTimestamp to include row tombstones (CASSANDRA-4116)
 * (CLI) properly handle quotes in create/update keyspace commands (CASSANDRA-4129)
 * Avoids possible deadlock during bootstrap (CASSANDRA-4159)
 * fix stress tool that hangs forever on timeout or error (CASSANDRA-4128)
 * stress tool to return appropriate exit code on failure (CASSANDRA-4188)
 * fix compaction NPE when out of disk space and assertions disabled
   (CASSANDRA-3985)
 * synchronize LCS getEstimatedTasks to avoid CME (CASSANDRA-4255)
 * ensure unique streaming session id's (CASSANDRA-4223)
 * kick off background compaction when min/max thresholds change
   (CASSANDRA-4279)
 * improve ability of STCS.getBuckets to deal with 100s of 1000s of
   sstables, such as when convertinb back from LCS (CASSANDRA-4287)
 * Oversize integer in CQL throws NumberFormatException (CASSANDRA-4291)
 * fix 1.0.x node join to mixed version cluster, other nodes >= 1.1 (CASSANDRA-4195)
 * Fix LCS splitting sstable base on uncompressed size (CASSANDRA-4419)
 * Push the validation of secondary index values to the SecondaryIndexManager (CASSANDRA-4240)
 * Don't purge columns during upgradesstables (CASSANDRA-4462)
 * Make cqlsh work with piping (CASSANDRA-4113)
 * Validate arguments for nodetool decommission (CASSANDRA-4061)
 * Report thrift status in nodetool info (CASSANDRA-4010)


1.1.0-final
 * average a reduced liveRatio estimate with the previous one (CASSANDRA-4065)
 * Allow KS and CF names up to 48 characters (CASSANDRA-4157)
 * fix stress build (CASSANDRA-4140)
 * add time remaining estimate to nodetool compactionstats (CASSANDRA-4167)
 * (cql) fix NPE in cql3 ALTER TABLE (CASSANDRA-4163)
 * (cql) Add support for CL.TWO and CL.THREE in CQL (CASSANDRA-4156)
 * (cql) Fix type in CQL3 ALTER TABLE preventing update (CASSANDRA-4170)
 * (cql) Throw invalid exception from CQL3 on obsolete options (CASSANDRA-4171)
 * (cqlsh) fix recognizing uppercase SELECT keyword (CASSANDRA-4161)
 * Pig: wide row support (CASSANDRA-3909)
Merged from 1.0:
 * avoid streaming empty files with bulk loader if sstablewriter errors out
   (CASSANDRA-3946)


1.1-rc1
 * Include stress tool in binary builds (CASSANDRA-4103)
 * (Hadoop) fix wide row iteration when last row read was deleted
   (CASSANDRA-4154)
 * fix read_repair_chance to really default to 0.1 in the cli (CASSANDRA-4114)
 * Adds caching and bloomFilterFpChange to CQL options (CASSANDRA-4042)
 * Adds posibility to autoconfigure size of the KeyCache (CASSANDRA-4087)
 * fix KEYS index from skipping results (CASSANDRA-3996)
 * Remove sliced_buffer_size_in_kb dead option (CASSANDRA-4076)
 * make loadNewSStable preserve sstable version (CASSANDRA-4077)
 * Respect 1.0 cache settings as much as possible when upgrading
   (CASSANDRA-4088)
 * relax path length requirement for sstable files when upgrading on
   non-Windows platforms (CASSANDRA-4110)
 * fix terminination of the stress.java when errors were encountered
   (CASSANDRA-4128)
 * Move CfDef and KsDef validation out of thrift (CASSANDRA-4037)
 * Fix get_paged_slice (CASSANDRA-4136)
 * CQL3: Support slice with exclusive start and stop (CASSANDRA-3785)
Merged from 1.0:
 * support PropertyFileSnitch in bulk loader (CASSANDRA-4145)
 * add auto_snapshot option allowing disabling snapshot before drop/truncate
   (CASSANDRA-3710)
 * allow short snitch names (CASSANDRA-4130)


1.1-beta2
 * rename loaded sstables to avoid conflicts with local snapshots
   (CASSANDRA-3967)
 * start hint replay as soon as FD notifies that the target is back up
   (CASSANDRA-3958)
 * avoid unproductive deserializing of cached rows during compaction
   (CASSANDRA-3921)
 * fix concurrency issues with CQL keyspace creation (CASSANDRA-3903)
 * Show Effective Owership via Nodetool ring <keyspace> (CASSANDRA-3412)
 * Update ORDER BY syntax for CQL3 (CASSANDRA-3925)
 * Fix BulkRecordWriter to not throw NPE if reducer gets no map data from Hadoop (CASSANDRA-3944)
 * Fix bug with counters in super columns (CASSANDRA-3821)
 * Remove deprecated merge_shard_chance (CASSANDRA-3940)
 * add a convenient way to reset a node's schema (CASSANDRA-2963)
 * fix for intermittent SchemaDisagreementException (CASSANDRA-3884)
 * CLI `list <CF>` to limit number of columns and their order (CASSANDRA-3012)
 * ignore deprecated KsDef/CfDef/ColumnDef fields in native schema (CASSANDRA-3963)
 * CLI to report when unsupported column_metadata pair was given (CASSANDRA-3959)
 * reincarnate removed and deprecated KsDef/CfDef attributes (CASSANDRA-3953)
 * Fix race between writes and read for cache (CASSANDRA-3862)
 * perform static initialization of StorageProxy on start-up (CASSANDRA-3797)
 * support trickling fsync() on writes (CASSANDRA-3950)
 * expose counters for unavailable/timeout exceptions given to thrift clients (CASSANDRA-3671)
 * avoid quadratic startup time in LeveledManifest (CASSANDRA-3952)
 * Add type information to new schema_ columnfamilies and remove thrift
   serialization for schema (CASSANDRA-3792)
 * add missing column validator options to the CLI help (CASSANDRA-3926)
 * skip reading saved key cache if CF's caching strategy is NONE or ROWS_ONLY (CASSANDRA-3954)
 * Unify migration code (CASSANDRA-4017)
Merged from 1.0:
 * cqlsh: guess correct version of Python for Arch Linux (CASSANDRA-4090)
 * (CLI) properly handle quotes in create/update keyspace commands (CASSANDRA-4129)
 * Avoids possible deadlock during bootstrap (CASSANDRA-4159)
 * fix stress tool that hangs forever on timeout or error (CASSANDRA-4128)
 * Fix super columns bug where cache is not updated (CASSANDRA-4190)
 * stress tool to return appropriate exit code on failure (CASSANDRA-4188)


1.0.9
 * improve index sampling performance (CASSANDRA-4023)
 * always compact away deleted hints immediately after handoff (CASSANDRA-3955)
 * delete hints from dropped ColumnFamilies on handoff instead of
   erroring out (CASSANDRA-3975)
 * add CompositeType ref to the CLI doc for create/update column family (CASSANDRA-3980)
 * Pig: support Counter ColumnFamilies (CASSANDRA-3973)
 * Pig: Composite column support (CASSANDRA-3684)
 * Avoid NPE during repair when a keyspace has no CFs (CASSANDRA-3988)
 * Fix division-by-zero error on get_slice (CASSANDRA-4000)
 * don't change manifest level for cleanup, scrub, and upgradesstables
   operations under LeveledCompactionStrategy (CASSANDRA-3989, 4112)
 * fix race leading to super columns assertion failure (CASSANDRA-3957)
 * fix NPE on invalid CQL delete command (CASSANDRA-3755)
 * allow custom types in CLI's assume command (CASSANDRA-4081)
 * fix totalBytes count for parallel compactions (CASSANDRA-3758)
 * fix intermittent NPE in get_slice (CASSANDRA-4095)
 * remove unnecessary asserts in native code interfaces (CASSANDRA-4096)
 * Validate blank keys in CQL to avoid assertion errors (CASSANDRA-3612)
 * cqlsh: fix bad decoding of some column names (CASSANDRA-4003)
 * cqlsh: fix incorrect padding with unicode chars (CASSANDRA-4033)
 * Fix EC2 snitch incorrectly reporting region (CASSANDRA-4026)
 * Shut down thrift during decommission (CASSANDRA-4086)
 * Expose nodetool cfhistograms for 2ndary indexes (CASSANDRA-4063)
Merged from 0.8:
 * Fix ConcurrentModificationException in gossiper (CASSANDRA-4019)


1.1-beta1
 * (cqlsh)
   + add SOURCE and CAPTURE commands, and --file option (CASSANDRA-3479)
   + add ALTER COLUMNFAMILY WITH (CASSANDRA-3523)
   + bundle Python dependencies with Cassandra (CASSANDRA-3507)
   + added to Debian package (CASSANDRA-3458)
   + display byte data instead of erroring out on decode failure
     (CASSANDRA-3874)
 * add nodetool rebuild_index (CASSANDRA-3583)
 * add nodetool rangekeysample (CASSANDRA-2917)
 * Fix streaming too much data during move operations (CASSANDRA-3639)
 * Nodetool and CLI connect to localhost by default (CASSANDRA-3568)
 * Reduce memory used by primary index sample (CASSANDRA-3743)
 * (Hadoop) separate input/output configurations (CASSANDRA-3197, 3765)
 * avoid returning internal Cassandra classes over JMX (CASSANDRA-2805)
 * add row-level isolation via SnapTree (CASSANDRA-2893)
 * Optimize key count estimation when opening sstable on startup
   (CASSANDRA-2988)
 * multi-dc replication optimization supporting CL > ONE (CASSANDRA-3577)
 * add command to stop compactions (CASSANDRA-1740, 3566, 3582)
 * multithreaded streaming (CASSANDRA-3494)
 * removed in-tree redhat spec (CASSANDRA-3567)
 * "defragment" rows for name-based queries under STCS, again (CASSANDRA-2503)
 * Recycle commitlog segments for improved performance
   (CASSANDRA-3411, 3543, 3557, 3615)
 * update size-tiered compaction to prioritize small tiers (CASSANDRA-2407)
 * add message expiration logic to OutboundTcpConnection (CASSANDRA-3005)
 * off-heap cache to use sun.misc.Unsafe instead of JNA (CASSANDRA-3271)
 * EACH_QUORUM is only supported for writes (CASSANDRA-3272)
 * replace compactionlock use in schema migration by checking CFS.isValid
   (CASSANDRA-3116)
 * recognize that "SELECT first ... *" isn't really "SELECT *" (CASSANDRA-3445)
 * Use faster bytes comparison (CASSANDRA-3434)
 * Bulk loader is no longer a fat client, (HADOOP) bulk load output format
   (CASSANDRA-3045)
 * (Hadoop) add support for KeyRange.filter
 * remove assumption that keys and token are in bijection
   (CASSANDRA-1034, 3574, 3604)
 * always remove endpoints from delevery queue in HH (CASSANDRA-3546)
 * fix race between cf flush and its 2ndary indexes flush (CASSANDRA-3547)
 * fix potential race in AES when a repair fails (CASSANDRA-3548)
 * Remove columns shadowed by a deleted container even when we cannot purge
   (CASSANDRA-3538)
 * Improve memtable slice iteration performance (CASSANDRA-3545)
 * more efficient allocation of small bloom filters (CASSANDRA-3618)
 * Use separate writer thread in SSTableSimpleUnsortedWriter (CASSANDRA-3619)
 * fsync the directory after new sstable or commitlog segment are created (CASSANDRA-3250)
 * fix minor issues reported by FindBugs (CASSANDRA-3658)
 * global key/row caches (CASSANDRA-3143, 3849)
 * optimize memtable iteration during range scan (CASSANDRA-3638)
 * introduce 'crc_check_chance' in CompressionParameters to support
   a checksum percentage checking chance similarly to read-repair (CASSANDRA-3611)
 * a way to deactivate global key/row cache on per-CF basis (CASSANDRA-3667)
 * fix LeveledCompactionStrategy broken because of generation pre-allocation
   in LeveledManifest (CASSANDRA-3691)
 * finer-grained control over data directories (CASSANDRA-2749)
 * Fix ClassCastException during hinted handoff (CASSANDRA-3694)
 * Upgrade Thrift to 0.7 (CASSANDRA-3213)
 * Make stress.java insert operation to use microseconds (CASSANDRA-3725)
 * Allows (internally) doing a range query with a limit of columns instead of
   rows (CASSANDRA-3742)
 * Allow rangeSlice queries to be start/end inclusive/exclusive (CASSANDRA-3749)
 * Fix BulkLoader to support new SSTable layout and add stream
   throttling to prevent an NPE when there is no yaml config (CASSANDRA-3752)
 * Allow concurrent schema migrations (CASSANDRA-1391, 3832)
 * Add SnapshotCommand to trigger snapshot on remote node (CASSANDRA-3721)
 * Make CFMetaData conversions to/from thrift/native schema inverses
   (CASSANDRA_3559)
 * Add initial code for CQL 3.0-beta (CASSANDRA-2474, 3781, 3753)
 * Add wide row support for ColumnFamilyInputFormat (CASSANDRA-3264)
 * Allow extending CompositeType comparator (CASSANDRA-3657)
 * Avoids over-paging during get_count (CASSANDRA-3798)
 * Add new command to rebuild a node without (repair) merkle tree calculations
   (CASSANDRA-3483, 3922)
 * respect not only row cache capacity but caching mode when
   trying to read data (CASSANDRA-3812)
 * fix system tests (CASSANDRA-3827)
 * CQL support for altering row key type in ALTER TABLE (CASSANDRA-3781)
 * turn compression on by default (CASSANDRA-3871)
 * make hexToBytes refuse invalid input (CASSANDRA-2851)
 * Make secondary indexes CF inherit compression and compaction from their
   parent CF (CASSANDRA-3877)
 * Finish cleanup up tombstone purge code (CASSANDRA-3872)
 * Avoid NPE on aboarted stream-out sessions (CASSANDRA-3904)
 * BulkRecordWriter throws NPE for counter columns (CASSANDRA-3906)
 * Support compression using BulkWriter (CASSANDRA-3907)


1.0.8
 * fix race between cleanup and flush on secondary index CFSes (CASSANDRA-3712)
 * avoid including non-queried nodes in rangeslice read repair
   (CASSANDRA-3843)
 * Only snapshot CF being compacted for snapshot_before_compaction
   (CASSANDRA-3803)
 * Log active compactions in StatusLogger (CASSANDRA-3703)
 * Compute more accurate compaction score per level (CASSANDRA-3790)
 * Return InvalidRequest when using a keyspace that doesn't exist
   (CASSANDRA-3764)
 * disallow user modification of System keyspace (CASSANDRA-3738)
 * allow using sstable2json on secondary index data (CASSANDRA-3738)
 * (cqlsh) add DESCRIBE COLUMNFAMILIES (CASSANDRA-3586)
 * (cqlsh) format blobs correctly and use colors to improve output
   readability (CASSANDRA-3726)
 * synchronize BiMap of bootstrapping tokens (CASSANDRA-3417)
 * show index options in CLI (CASSANDRA-3809)
 * add optional socket timeout for streaming (CASSANDRA-3838)
 * fix truncate not to leave behind non-CFS backed secondary indexes
   (CASSANDRA-3844)
 * make CLI `show schema` to use output stream directly instead
   of StringBuilder (CASSANDRA-3842)
 * remove the wait on hint future during write (CASSANDRA-3870)
 * (cqlsh) ignore missing CfDef opts (CASSANDRA-3933)
 * (cqlsh) look for cqlshlib relative to realpath (CASSANDRA-3767)
 * Fix short read protection (CASSANDRA-3934)
 * Make sure infered and actual schema match (CASSANDRA-3371)
 * Fix NPE during HH delivery (CASSANDRA-3677)
 * Don't put boostrapping node in 'hibernate' status (CASSANDRA-3737)
 * Fix double quotes in windows bat files (CASSANDRA-3744)
 * Fix bad validator lookup (CASSANDRA-3789)
 * Fix soft reset in EC2MultiRegionSnitch (CASSANDRA-3835)
 * Don't leave zombie connections with THSHA thrift server (CASSANDRA-3867)
 * (cqlsh) fix deserialization of data (CASSANDRA-3874)
 * Fix removetoken force causing an inconsistent state (CASSANDRA-3876)
 * Fix ahndling of some types with Pig (CASSANDRA-3886)
 * Don't allow to drop the system keyspace (CASSANDRA-3759)
 * Make Pig deletes disabled by default and configurable (CASSANDRA-3628)
Merged from 0.8:
 * (Pig) fix CassandraStorage to use correct comparator in Super ColumnFamily
   case (CASSANDRA-3251)
 * fix thread safety issues in commitlog replay, primarily affecting
   systems with many (100s) of CF definitions (CASSANDRA-3751)
 * Fix relevant tombstone ignored with super columns (CASSANDRA-3875)


1.0.7
 * fix regression in HH page size calculation (CASSANDRA-3624)
 * retry failed stream on IOException (CASSANDRA-3686)
 * allow configuring bloom_filter_fp_chance (CASSANDRA-3497)
 * attempt hint delivery every ten minutes, or when failure detector
   notifies us that a node is back up, whichever comes first.  hint
   handoff throttle delay default changed to 1ms, from 50 (CASSANDRA-3554)
 * add nodetool setstreamthroughput (CASSANDRA-3571)
 * fix assertion when dropping a columnfamily with no sstables (CASSANDRA-3614)
 * more efficient allocation of small bloom filters (CASSANDRA-3618)
 * CLibrary.createHardLinkWithExec() to check for errors (CASSANDRA-3101)
 * Avoid creating empty and non cleaned writer during compaction (CASSANDRA-3616)
 * stop thrift service in shutdown hook so we can quiesce MessagingService
   (CASSANDRA-3335)
 * (CQL) compaction_strategy_options and compression_parameters for
   CREATE COLUMNFAMILY statement (CASSANDRA-3374)
 * Reset min/max compaction threshold when creating size tiered compaction
   strategy (CASSANDRA-3666)
 * Don't ignore IOException during compaction (CASSANDRA-3655)
 * Fix assertion error for CF with gc_grace=0 (CASSANDRA-3579)
 * Shutdown ParallelCompaction reducer executor after use (CASSANDRA-3711)
 * Avoid < 0 value for pending tasks in leveled compaction (CASSANDRA-3693)
 * (Hadoop) Support TimeUUID in Pig CassandraStorage (CASSANDRA-3327)
 * Check schema is ready before continuing boostrapping (CASSANDRA-3629)
 * Catch overflows during parsing of chunk_length_kb (CASSANDRA-3644)
 * Improve stream protocol mismatch errors (CASSANDRA-3652)
 * Avoid multiple thread doing HH to the same target (CASSANDRA-3681)
 * Add JMX property for rp_timeout_in_ms (CASSANDRA-2940)
 * Allow DynamicCompositeType to compare component of different types
   (CASSANDRA-3625)
 * Flush non-cfs backed secondary indexes (CASSANDRA-3659)
 * Secondary Indexes should report memory consumption (CASSANDRA-3155)
 * fix for SelectStatement start/end key are not set correctly
   when a key alias is involved (CASSANDRA-3700)
 * fix CLI `show schema` command insert of an extra comma in
   column_metadata (CASSANDRA-3714)
Merged from 0.8:
 * avoid logging (harmless) exception when GC takes < 1ms (CASSANDRA-3656)
 * prevent new nodes from thinking down nodes are up forever (CASSANDRA-3626)
 * use correct list of replicas for LOCAL_QUORUM reads when read repair
   is disabled (CASSANDRA-3696)
 * block on flush before compacting hints (may prevent OOM) (CASSANDRA-3733)


1.0.6
 * (CQL) fix cqlsh support for replicate_on_write (CASSANDRA-3596)
 * fix adding to leveled manifest after streaming (CASSANDRA-3536)
 * filter out unavailable cipher suites when using encryption (CASSANDRA-3178)
 * (HADOOP) add old-style api support for CFIF and CFRR (CASSANDRA-2799)
 * Support TimeUUIDType column names in Stress.java tool (CASSANDRA-3541)
 * (CQL) INSERT/UPDATE/DELETE/TRUNCATE commands should allow CF names to
   be qualified by keyspace (CASSANDRA-3419)
 * always remove endpoints from delevery queue in HH (CASSANDRA-3546)
 * fix race between cf flush and its 2ndary indexes flush (CASSANDRA-3547)
 * fix potential race in AES when a repair fails (CASSANDRA-3548)
 * fix default value validation usage in CLI SET command (CASSANDRA-3553)
 * Optimize componentsFor method for compaction and startup time
   (CASSANDRA-3532)
 * (CQL) Proper ColumnFamily metadata validation on CREATE COLUMNFAMILY
   (CASSANDRA-3565)
 * fix compression "chunk_length_kb" option to set correct kb value for
   thrift/avro (CASSANDRA-3558)
 * fix missing response during range slice repair (CASSANDRA-3551)
 * 'describe ring' moved from CLI to nodetool and available through JMX (CASSANDRA-3220)
 * add back partitioner to sstable metadata (CASSANDRA-3540)
 * fix NPE in get_count for counters (CASSANDRA-3601)
Merged from 0.8:
 * remove invalid assertion that table was opened before dropping it
   (CASSANDRA-3580)
 * range and index scans now only send requests to enough replicas to
   satisfy requested CL + RR (CASSANDRA-3598)
 * use cannonical host for local node in nodetool info (CASSANDRA-3556)
 * remove nonlocal DC write optimization since it only worked with
   CL.ONE or CL.LOCAL_QUORUM (CASSANDRA-3577, 3585)
 * detect misuses of CounterColumnType (CASSANDRA-3422)
 * turn off string interning in json2sstable, take 2 (CASSANDRA-2189)
 * validate compression parameters on add/update of the ColumnFamily
   (CASSANDRA-3573)
 * Check for 0.0.0.0 is incorrect in CFIF (CASSANDRA-3584)
 * Increase vm.max_map_count in debian packaging (CASSANDRA-3563)
 * gossiper will never add itself to saved endpoints (CASSANDRA-3485)


1.0.5
 * revert CASSANDRA-3407 (see CASSANDRA-3540)
 * fix assertion error while forwarding writes to local nodes (CASSANDRA-3539)


1.0.4
 * fix self-hinting of timed out read repair updates and make hinted handoff
   less prone to OOMing a coordinator (CASSANDRA-3440)
 * expose bloom filter sizes via JMX (CASSANDRA-3495)
 * enforce RP tokens 0..2**127 (CASSANDRA-3501)
 * canonicalize paths exposed through JMX (CASSANDRA-3504)
 * fix "liveSize" stat when sstables are removed (CASSANDRA-3496)
 * add bloom filter FP rates to nodetool cfstats (CASSANDRA-3347)
 * record partitioner in sstable metadata component (CASSANDRA-3407)
 * add new upgradesstables nodetool command (CASSANDRA-3406)
 * skip --debug requirement to see common exceptions in CLI (CASSANDRA-3508)
 * fix incorrect query results due to invalid max timestamp (CASSANDRA-3510)
 * make sstableloader recognize compressed sstables (CASSANDRA-3521)
 * avoids race in OutboundTcpConnection in multi-DC setups (CASSANDRA-3530)
 * use SETLOCAL in cassandra.bat (CASSANDRA-3506)
 * fix ConcurrentModificationException in Table.all() (CASSANDRA-3529)
Merged from 0.8:
 * fix concurrence issue in the FailureDetector (CASSANDRA-3519)
 * fix array out of bounds error in counter shard removal (CASSANDRA-3514)
 * avoid dropping tombstones when they might still be needed to shadow
   data in a different sstable (CASSANDRA-2786)


1.0.3
 * revert name-based query defragmentation aka CASSANDRA-2503 (CASSANDRA-3491)
 * fix invalidate-related test failures (CASSANDRA-3437)
 * add next-gen cqlsh to bin/ (CASSANDRA-3188, 3131, 3493)
 * (CQL) fix handling of rows with no columns (CASSANDRA-3424, 3473)
 * fix querying supercolumns by name returning only a subset of
   subcolumns or old subcolumn versions (CASSANDRA-3446)
 * automatically compute sha1 sum for uncompressed data files (CASSANDRA-3456)
 * fix reading metadata/statistics component for version < h (CASSANDRA-3474)
 * add sstable forward-compatibility (CASSANDRA-3478)
 * report compression ratio in CFSMBean (CASSANDRA-3393)
 * fix incorrect size exception during streaming of counters (CASSANDRA-3481)
 * (CQL) fix for counter decrement syntax (CASSANDRA-3418)
 * Fix race introduced by CASSANDRA-2503 (CASSANDRA-3482)
 * Fix incomplete deletion of delivered hints (CASSANDRA-3466)
 * Avoid rescheduling compactions when no compaction was executed
   (CASSANDRA-3484)
 * fix handling of the chunk_length_kb compression options (CASSANDRA-3492)
Merged from 0.8:
 * fix updating CF row_cache_provider (CASSANDRA-3414)
 * CFMetaData.convertToThrift method to set RowCacheProvider (CASSANDRA-3405)
 * acquire compactionlock during truncate (CASSANDRA-3399)
 * fix displaying cfdef entries for super columnfamilies (CASSANDRA-3415)
 * Make counter shard merging thread safe (CASSANDRA-3178)
 * Revert CASSANDRA-2855
 * Fix bug preventing the use of efficient cross-DC writes (CASSANDRA-3472)
 * `describe ring` command for CLI (CASSANDRA-3220)
 * (Hadoop) skip empty rows when entire row is requested, redux (CASSANDRA-2855)


1.0.2
 * "defragment" rows for name-based queries under STCS (CASSANDRA-2503)
 * Add timing information to cassandra-cli GET/SET/LIST queries (CASSANDRA-3326)
 * Only create one CompressionMetadata object per sstable (CASSANDRA-3427)
 * cleanup usage of StorageService.setMode() (CASSANDRA-3388)
 * Avoid large array allocation for compressed chunk offsets (CASSANDRA-3432)
 * fix DecimalType bytebuffer marshalling (CASSANDRA-3421)
 * fix bug that caused first column in per row indexes to be ignored
   (CASSANDRA-3441)
 * add JMX call to clean (failed) repair sessions (CASSANDRA-3316)
 * fix sstableloader reference acquisition bug (CASSANDRA-3438)
 * fix estimated row size regression (CASSANDRA-3451)
 * make sure we don't return more columns than asked (CASSANDRA-3303, 3395)
Merged from 0.8:
 * acquire compactionlock during truncate (CASSANDRA-3399)
 * fix displaying cfdef entries for super columnfamilies (CASSANDRA-3415)


1.0.1
 * acquire references during index build to prevent delete problems
   on Windows (CASSANDRA-3314)
 * describe_ring should include datacenter/topology information (CASSANDRA-2882)
 * Thrift sockets are not properly buffered (CASSANDRA-3261)
 * performance improvement for bytebufferutil compare function (CASSANDRA-3286)
 * add system.versions ColumnFamily (CASSANDRA-3140)
 * reduce network copies (CASSANDRA-3333, 3373)
 * limit nodetool to 32MB of heap (CASSANDRA-3124)
 * (CQL) update parser to accept "timestamp" instead of "date" (CASSANDRA-3149)
 * Fix CLI `show schema` to include "compression_options" (CASSANDRA-3368)
 * Snapshot to include manifest under LeveledCompactionStrategy (CASSANDRA-3359)
 * (CQL) SELECT query should allow CF name to be qualified by keyspace (CASSANDRA-3130)
 * (CQL) Fix internal application error specifying 'using consistency ...'
   in lower case (CASSANDRA-3366)
 * fix Deflate compression when compression actually makes the data bigger
   (CASSANDRA-3370)
 * optimize UUIDGen to avoid lock contention on InetAddress.getLocalHost
   (CASSANDRA-3387)
 * tolerate index being dropped mid-mutation (CASSANDRA-3334, 3313)
 * CompactionManager is now responsible for checking for new candidates
   post-task execution, enabling more consistent leveled compaction
   (CASSANDRA-3391)
 * Cache HSHA threads (CASSANDRA-3372)
 * use CF/KS names as snapshot prefix for drop + truncate operations
   (CASSANDRA-2997)
 * Break bloom filters up to avoid heap fragmentation (CASSANDRA-2466)
 * fix cassandra hanging on jsvc stop (CASSANDRA-3302)
 * Avoid leveled compaction getting blocked on errors (CASSANDRA-3408)
 * Make reloading the compaction strategy safe (CASSANDRA-3409)
 * ignore 0.8 hints even if compaction begins before we try to purge
   them (CASSANDRA-3385)
 * remove procrun (bin\daemon) from Cassandra source tree and
   artifacts (CASSANDRA-3331)
 * make cassandra compile under JDK7 (CASSANDRA-3275)
 * remove dependency of clientutil.jar to FBUtilities (CASSANDRA-3299)
 * avoid truncation errors by using long math on long values (CASSANDRA-3364)
 * avoid clock drift on some Windows machine (CASSANDRA-3375)
 * display cache provider in cli 'describe keyspace' command (CASSANDRA-3384)
 * fix incomplete topology information in describe_ring (CASSANDRA-3403)
 * expire dead gossip states based on time (CASSANDRA-2961)
 * improve CompactionTask extensibility (CASSANDRA-3330)
 * Allow one leveled compaction task to kick off another (CASSANDRA-3363)
 * allow encryption only between datacenters (CASSANDRA-2802)
Merged from 0.8:
 * fix truncate allowing data to be replayed post-restart (CASSANDRA-3297)
 * make iwriter final in IndexWriter to avoid NPE (CASSANDRA-2863)
 * (CQL) update grammar to require key clause in DELETE statement
   (CASSANDRA-3349)
 * (CQL) allow numeric keyspace names in USE statement (CASSANDRA-3350)
 * (Hadoop) skip empty rows when slicing the entire row (CASSANDRA-2855)
 * Fix handling of tombstone by SSTableExport/Import (CASSANDRA-3357)
 * fix ColumnIndexer to use long offsets (CASSANDRA-3358)
 * Improved CLI exceptions (CASSANDRA-3312)
 * Fix handling of tombstone by SSTableExport/Import (CASSANDRA-3357)
 * Only count compaction as active (for throttling) when they have
   successfully acquired the compaction lock (CASSANDRA-3344)
 * Display CLI version string on startup (CASSANDRA-3196)
 * (Hadoop) make CFIF try rpc_address or fallback to listen_address
   (CASSANDRA-3214)
 * (Hadoop) accept comma delimited lists of initial thrift connections
   (CASSANDRA-3185)
 * ColumnFamily min_compaction_threshold should be >= 2 (CASSANDRA-3342)
 * (Pig) add 0.8+ types and key validation type in schema (CASSANDRA-3280)
 * Fix completely removing column metadata using CLI (CASSANDRA-3126)
 * CLI `describe cluster;` output should be on separate lines for separate versions
   (CASSANDRA-3170)
 * fix changing durable_writes keyspace option during CF creation
   (CASSANDRA-3292)
 * avoid locking on update when no indexes are involved (CASSANDRA-3386)
 * fix assertionError during repair with ordered partitioners (CASSANDRA-3369)
 * correctly serialize key_validation_class for avro (CASSANDRA-3391)
 * don't expire counter tombstone after streaming (CASSANDRA-3394)
 * prevent nodes that failed to join from hanging around forever
   (CASSANDRA-3351)
 * remove incorrect optimization from slice read path (CASSANDRA-3390)
 * Fix race in AntiEntropyService (CASSANDRA-3400)


1.0.0-final
 * close scrubbed sstable fd before deleting it (CASSANDRA-3318)
 * fix bug preventing obsolete commitlog segments from being removed
   (CASSANDRA-3269)
 * tolerate whitespace in seed CDL (CASSANDRA-3263)
 * Change default heap thresholds to max(min(1/2 ram, 1G), min(1/4 ram, 8GB))
   (CASSANDRA-3295)
 * Fix broken CompressedRandomAccessReaderTest (CASSANDRA-3298)
 * (CQL) fix type information returned for wildcard queries (CASSANDRA-3311)
 * add estimated tasks to LeveledCompactionStrategy (CASSANDRA-3322)
 * avoid including compaction cache-warming in keycache stats (CASSANDRA-3325)
 * run compaction and hinted handoff threads at MIN_PRIORITY (CASSANDRA-3308)
 * default hsha thrift server to cpu core count in rpc pool (CASSANDRA-3329)
 * add bin\daemon to binary tarball for Windows service (CASSANDRA-3331)
 * Fix places where uncompressed size of sstables was use in place of the
   compressed one (CASSANDRA-3338)
 * Fix hsha thrift server (CASSANDRA-3346)
 * Make sure repair only stream needed sstables (CASSANDRA-3345)


1.0.0-rc2
 * Log a meaningful warning when a node receives a message for a repair session
   that doesn't exist anymore (CASSANDRA-3256)
 * test for NUMA policy support as well as numactl presence (CASSANDRA-3245)
 * Fix FD leak when internode encryption is enabled (CASSANDRA-3257)
 * Remove incorrect assertion in mergeIterator (CASSANDRA-3260)
 * FBUtilities.hexToBytes(String) to throw NumberFormatException when string
   contains non-hex characters (CASSANDRA-3231)
 * Keep SimpleSnitch proximity ordering unchanged from what the Strategy
   generates, as intended (CASSANDRA-3262)
 * remove Scrub from compactionstats when finished (CASSANDRA-3255)
 * fix counter entry in jdbc TypesMap (CASSANDRA-3268)
 * fix full queue scenario for ParallelCompactionIterator (CASSANDRA-3270)
 * fix bootstrap process (CASSANDRA-3285)
 * don't try delivering hints if when there isn't any (CASSANDRA-3176)
 * CLI documentation change for ColumnFamily `compression_options` (CASSANDRA-3282)
 * ignore any CF ids sent by client for adding CF/KS (CASSANDRA-3288)
 * remove obsolete hints on first startup (CASSANDRA-3291)
 * use correct ISortedColumns for time-optimized reads (CASSANDRA-3289)
 * Evict gossip state immediately when a token is taken over by a new IP
   (CASSANDRA-3259)


1.0.0-rc1
 * Update CQL to generate microsecond timestamps by default (CASSANDRA-3227)
 * Fix counting CFMetadata towards Memtable liveRatio (CASSANDRA-3023)
 * Kill server on wrapped OOME such as from FileChannel.map (CASSANDRA-3201)
 * remove unnecessary copy when adding to row cache (CASSANDRA-3223)
 * Log message when a full repair operation completes (CASSANDRA-3207)
 * Fix streamOutSession keeping sstables references forever if the remote end
   dies (CASSANDRA-3216)
 * Remove dynamic_snitch boolean from example configuration (defaulting to
   true) and set default badness threshold to 0.1 (CASSANDRA-3229)
 * Base choice of random or "balanced" token on bootstrap on whether
   schema definitions were found (CASSANDRA-3219)
 * Fixes for LeveledCompactionStrategy score computation, prioritization,
   scheduling, and performance (CASSANDRA-3224, 3234)
 * parallelize sstable open at server startup (CASSANDRA-2988)
 * fix handling of exceptions writing to OutboundTcpConnection (CASSANDRA-3235)
 * Allow using quotes in "USE <keyspace>;" CLI command (CASSANDRA-3208)
 * Don't allow any cache loading exceptions to halt startup (CASSANDRA-3218)
 * Fix sstableloader --ignores option (CASSANDRA-3247)
 * File descriptor limit increased in packaging (CASSANDRA-3206)
 * Fix deadlock in commit log during flush (CASSANDRA-3253)


1.0.0-beta1
 * removed binarymemtable (CASSANDRA-2692)
 * add commitlog_total_space_in_mb to prevent fragmented logs (CASSANDRA-2427)
 * removed commitlog_rotation_threshold_in_mb configuration (CASSANDRA-2771)
 * make AbstractBounds.normalize de-overlapp overlapping ranges (CASSANDRA-2641)
 * replace CollatingIterator, ReducingIterator with MergeIterator
   (CASSANDRA-2062)
 * Fixed the ability to set compaction strategy in cli using create column
   family command (CASSANDRA-2778)
 * clean up tmp files after failed compaction (CASSANDRA-2468)
 * restrict repair streaming to specific columnfamilies (CASSANDRA-2280)
 * don't bother persisting columns shadowed by a row tombstone (CASSANDRA-2589)
 * reset CF and SC deletion times after gc_grace (CASSANDRA-2317)
 * optimize away seek when compacting wide rows (CASSANDRA-2879)
 * single-pass streaming (CASSANDRA-2677, 2906, 2916, 3003)
 * use reference counting for deleting sstables instead of relying on GC
   (CASSANDRA-2521, 3179)
 * store hints as serialized mutations instead of pointers to data row
   (CASSANDRA-2045)
 * store hints in the coordinator node instead of in the closest replica
   (CASSANDRA-2914)
 * add row_cache_keys_to_save CF option (CASSANDRA-1966)
 * check column family validity in nodetool repair (CASSANDRA-2933)
 * use lazy initialization instead of class initialization in NodeId
   (CASSANDRA-2953)
 * add paging to get_count (CASSANDRA-2894)
 * fix "short reads" in [multi]get (CASSANDRA-2643, 3157, 3192)
 * add optional compression for sstables (CASSANDRA-47, 2994, 3001, 3128)
 * add scheduler JMX metrics (CASSANDRA-2962)
 * add block level checksum for compressed data (CASSANDRA-1717)
 * make column family backed column map pluggable and introduce unsynchronized
   ArrayList backed one to speedup reads (CASSANDRA-2843, 3165, 3205)
 * refactoring of the secondary index api (CASSANDRA-2982)
 * make CL > ONE reads wait for digest reconciliation before returning
   (CASSANDRA-2494)
 * fix missing logging for some exceptions (CASSANDRA-2061)
 * refactor and optimize ColumnFamilyStore.files(...) and Descriptor.fromFilename(String)
   and few other places responsible for work with SSTable files (CASSANDRA-3040)
 * Stop reading from sstables once we know we have the most recent columns,
   for query-by-name requests (CASSANDRA-2498)
 * Add query-by-column mode to stress.java (CASSANDRA-3064)
 * Add "install" command to cassandra.bat (CASSANDRA-292)
 * clean up KSMetadata, CFMetadata from unnecessary
   Thrift<->Avro conversion methods (CASSANDRA-3032)
 * Add timeouts to client request schedulers (CASSANDRA-3079, 3096)
 * Cli to use hashes rather than array of hashes for strategy options (CASSANDRA-3081)
 * LeveledCompactionStrategy (CASSANDRA-1608, 3085, 3110, 3087, 3145, 3154, 3182)
 * Improvements of the CLI `describe` command (CASSANDRA-2630)
 * reduce window where dropped CF sstables may not be deleted (CASSANDRA-2942)
 * Expose gossip/FD info to JMX (CASSANDRA-2806)
 * Fix streaming over SSL when compressed SSTable involved (CASSANDRA-3051)
 * Add support for pluggable secondary index implementations (CASSANDRA-3078)
 * remove compaction_thread_priority setting (CASSANDRA-3104)
 * generate hints for replicas that timeout, not just replicas that are known
   to be down before starting (CASSANDRA-2034)
 * Add throttling for internode streaming (CASSANDRA-3080)
 * make the repair of a range repair all replica (CASSANDRA-2610, 3194)
 * expose the ability to repair the first range (as returned by the
   partitioner) of a node (CASSANDRA-2606)
 * Streams Compression (CASSANDRA-3015)
 * add ability to use multiple threads during a single compaction
   (CASSANDRA-2901)
 * make AbstractBounds.normalize support overlapping ranges (CASSANDRA-2641)
 * fix of the CQL count() behavior (CASSANDRA-3068)
 * use TreeMap backed column families for the SSTable simple writers
   (CASSANDRA-3148)
 * fix inconsistency of the CLI syntax when {} should be used instead of [{}]
   (CASSANDRA-3119)
 * rename CQL type names to match expected SQL behavior (CASSANDRA-3149, 3031)
 * Arena-based allocation for memtables (CASSANDRA-2252, 3162, 3163, 3168)
 * Default RR chance to 0.1 (CASSANDRA-3169)
 * Add RowLevel support to secondary index API (CASSANDRA-3147)
 * Make SerializingCacheProvider the default if JNA is available (CASSANDRA-3183)
 * Fix backwards compatibilty for CQL memtable properties (CASSANDRA-3190)
 * Add five-minute delay before starting compactions on a restarted server
   (CASSANDRA-3181)
 * Reduce copies done for intra-host messages (CASSANDRA-1788, 3144)
 * support of compaction strategy option for stress.java (CASSANDRA-3204)
 * make memtable throughput and column count thresholds no-ops (CASSANDRA-2449)
 * Return schema information along with the resultSet in CQL (CASSANDRA-2734)
 * Add new DecimalType (CASSANDRA-2883)
 * Fix assertion error in RowRepairResolver (CASSANDRA-3156)
 * Reduce unnecessary high buffer sizes (CASSANDRA-3171)
 * Pluggable compaction strategy (CASSANDRA-1610)
 * Add new broadcast_address config option (CASSANDRA-2491)


0.8.7
 * Kill server on wrapped OOME such as from FileChannel.map (CASSANDRA-3201)
 * Allow using quotes in "USE <keyspace>;" CLI command (CASSANDRA-3208)
 * Log message when a full repair operation completes (CASSANDRA-3207)
 * Don't allow any cache loading exceptions to halt startup (CASSANDRA-3218)
 * Fix sstableloader --ignores option (CASSANDRA-3247)
 * File descriptor limit increased in packaging (CASSANDRA-3206)
 * Log a meaningfull warning when a node receive a message for a repair session
   that doesn't exist anymore (CASSANDRA-3256)
 * Fix FD leak when internode encryption is enabled (CASSANDRA-3257)
 * FBUtilities.hexToBytes(String) to throw NumberFormatException when string
   contains non-hex characters (CASSANDRA-3231)
 * Keep SimpleSnitch proximity ordering unchanged from what the Strategy
   generates, as intended (CASSANDRA-3262)
 * remove Scrub from compactionstats when finished (CASSANDRA-3255)
 * Fix tool .bat files when CASSANDRA_HOME contains spaces (CASSANDRA-3258)
 * Force flush of status table when removing/updating token (CASSANDRA-3243)
 * Evict gossip state immediately when a token is taken over by a new IP (CASSANDRA-3259)
 * Fix bug where the failure detector can take too long to mark a host
   down (CASSANDRA-3273)
 * (Hadoop) allow wrapping ranges in queries (CASSANDRA-3137)
 * (Hadoop) check all interfaces for a match with split location
   before falling back to random replica (CASSANDRA-3211)
 * (Hadoop) Make Pig storage handle implements LoadMetadata (CASSANDRA-2777)
 * (Hadoop) Fix exception during PIG 'dump' (CASSANDRA-2810)
 * Fix stress COUNTER_GET option (CASSANDRA-3301)
 * Fix missing fields in CLI `show schema` output (CASSANDRA-3304)
 * Nodetool no longer leaks threads and closes JMX connections (CASSANDRA-3309)
 * fix truncate allowing data to be replayed post-restart (CASSANDRA-3297)
 * Move SimpleAuthority and SimpleAuthenticator to examples (CASSANDRA-2922)
 * Fix handling of tombstone by SSTableExport/Import (CASSANDRA-3357)
 * Fix transposition in cfHistograms (CASSANDRA-3222)
 * Allow using number as DC name when creating keyspace in CQL (CASSANDRA-3239)
 * Force flush of system table after updating/removing a token (CASSANDRA-3243)


0.8.6
 * revert CASSANDRA-2388
 * change TokenRange.endpoints back to listen/broadcast address to match
   pre-1777 behavior, and add TokenRange.rpc_endpoints instead (CASSANDRA-3187)
 * avoid trying to watch cassandra-topology.properties when loaded from jar
   (CASSANDRA-3138)
 * prevent users from creating keyspaces with LocalStrategy replication
   (CASSANDRA-3139)
 * fix CLI `show schema;` to output correct keyspace definition statement
   (CASSANDRA-3129)
 * CustomTThreadPoolServer to log TTransportException at DEBUG level
   (CASSANDRA-3142)
 * allow topology sort to work with non-unique rack names between
   datacenters (CASSANDRA-3152)
 * Improve caching of same-version Messages on digest and repair paths
   (CASSANDRA-3158)
 * Randomize choice of first replica for counter increment (CASSANDRA-2890)
 * Fix using read_repair_chance instead of merge_shard_change (CASSANDRA-3202)
 * Avoid streaming data to nodes that already have it, on move as well as
   decommission (CASSANDRA-3041)
 * Fix divide by zero error in GCInspector (CASSANDRA-3164)
 * allow quoting of the ColumnFamily name in CLI `create column family`
   statement (CASSANDRA-3195)
 * Fix rolling upgrade from 0.7 to 0.8 problem (CASSANDRA-3166)
 * Accomodate missing encryption_options in IncomingTcpConnection.stream
   (CASSANDRA-3212)


0.8.5
 * fix NPE when encryption_options is unspecified (CASSANDRA-3007)
 * include column name in validation failure exceptions (CASSANDRA-2849)
 * make sure truncate clears out the commitlog so replay won't re-
   populate with truncated data (CASSANDRA-2950)
 * fix NPE when debug logging is enabled and dropped CF is present
   in a commitlog segment (CASSANDRA-3021)
 * fix cassandra.bat when CASSANDRA_HOME contains spaces (CASSANDRA-2952)
 * fix to SSTableSimpleUnsortedWriter bufferSize calculation (CASSANDRA-3027)
 * make cleanup and normal compaction able to skip empty rows
   (rows containing nothing but expired tombstones) (CASSANDRA-3039)
 * work around native memory leak in com.sun.management.GarbageCollectorMXBean
   (CASSANDRA-2868)
 * validate that column names in column_metadata are not equal to key_alias
   on create/update of the ColumnFamily and CQL 'ALTER' statement (CASSANDRA-3036)
 * return an InvalidRequestException if an indexed column is assigned
   a value larger than 64KB (CASSANDRA-3057)
 * fix of numeric-only and string column names handling in CLI "drop index"
   (CASSANDRA-3054)
 * prune index scan resultset back to original request for lazy
   resultset expansion case (CASSANDRA-2964)
 * (Hadoop) fail jobs when Cassandra node has failed but TaskTracker
   has not (CASSANDRA-2388)
 * fix dynamic snitch ignoring nodes when read_repair_chance is zero
   (CASSANDRA-2662)
 * avoid retaining references to dropped CFS objects in
   CompactionManager.estimatedCompactions (CASSANDRA-2708)
 * expose rpc timeouts per host in MessagingServiceMBean (CASSANDRA-2941)
 * avoid including cwd in classpath for deb and rpm packages (CASSANDRA-2881)
 * remove gossip state when a new IP takes over a token (CASSANDRA-3071)
 * allow sstable2json to work on index sstable files (CASSANDRA-3059)
 * always hint counters (CASSANDRA-3099)
 * fix log4j initialization in EmbeddedCassandraService (CASSANDRA-2857)
 * remove gossip state when a new IP takes over a token (CASSANDRA-3071)
 * work around native memory leak in com.sun.management.GarbageCollectorMXBean
    (CASSANDRA-2868)
 * fix UnavailableException with writes at CL.EACH_QUORM (CASSANDRA-3084)
 * fix parsing of the Keyspace and ColumnFamily names in numeric
   and string representations in CLI (CASSANDRA-3075)
 * fix corner cases in Range.differenceToFetch (CASSANDRA-3084)
 * fix ip address String representation in the ring cache (CASSANDRA-3044)
 * fix ring cache compatibility when mixing pre-0.8.4 nodes with post-
   in the same cluster (CASSANDRA-3023)
 * make repair report failure when a node participating dies (instead of
   hanging forever) (CASSANDRA-2433)
 * fix handling of the empty byte buffer by ReversedType (CASSANDRA-3111)
 * Add validation that Keyspace names are case-insensitively unique (CASSANDRA-3066)
 * catch invalid key_validation_class before instantiating UpdateColumnFamily (CASSANDRA-3102)
 * make Range and Bounds objects client-safe (CASSANDRA-3108)
 * optionally skip log4j configuration (CASSANDRA-3061)
 * bundle sstableloader with the debian package (CASSANDRA-3113)
 * don't try to build secondary indexes when there is none (CASSANDRA-3123)
 * improve SSTableSimpleUnsortedWriter speed for large rows (CASSANDRA-3122)
 * handle keyspace arguments correctly in nodetool snapshot (CASSANDRA-3038)
 * Fix SSTableImportTest on windows (CASSANDRA-3043)
 * expose compactionThroughputMbPerSec through JMX (CASSANDRA-3117)
 * log keyspace and CF of large rows being compacted


0.8.4
 * change TokenRing.endpoints to be a list of rpc addresses instead of
   listen/broadcast addresses (CASSANDRA-1777)
 * include files-to-be-streamed in StreamInSession.getSources (CASSANDRA-2972)
 * use JAVA env var in cassandra-env.sh (CASSANDRA-2785, 2992)
 * avoid doing read for no-op replicate-on-write at CL=1 (CASSANDRA-2892)
 * refuse counter write for CL.ANY (CASSANDRA-2990)
 * switch back to only logging recent dropped messages (CASSANDRA-3004)
 * always deserialize RowMutation for counters (CASSANDRA-3006)
 * ignore saved replication_factor strategy_option for NTS (CASSANDRA-3011)
 * make sure pre-truncate CL segments are discarded (CASSANDRA-2950)


0.8.3
 * add ability to drop local reads/writes that are going to timeout
   (CASSANDRA-2943)
 * revamp token removal process, keep gossip states for 3 days (CASSANDRA-2496)
 * don't accept extra args for 0-arg nodetool commands (CASSANDRA-2740)
 * log unavailableexception details at debug level (CASSANDRA-2856)
 * expose data_dir though jmx (CASSANDRA-2770)
 * don't include tmp files as sstable when create cfs (CASSANDRA-2929)
 * log Java classpath on startup (CASSANDRA-2895)
 * keep gossipped version in sync with actual on migration coordinator
   (CASSANDRA-2946)
 * use lazy initialization instead of class initialization in NodeId
   (CASSANDRA-2953)
 * check column family validity in nodetool repair (CASSANDRA-2933)
 * speedup bytes to hex conversions dramatically (CASSANDRA-2850)
 * Flush memtables on shutdown when durable writes are disabled
   (CASSANDRA-2958)
 * improved POSIX compatibility of start scripts (CASsANDRA-2965)
 * add counter support to Hadoop InputFormat (CASSANDRA-2981)
 * fix bug where dirty commitlog segments were removed (and avoid keeping
   segments with no post-flush activity permanently dirty) (CASSANDRA-2829)
 * fix throwing exception with batch mutation of counter super columns
   (CASSANDRA-2949)
 * ignore system tables during repair (CASSANDRA-2979)
 * throw exception when NTS is given replication_factor as an option
   (CASSANDRA-2960)
 * fix assertion error during compaction of counter CFs (CASSANDRA-2968)
 * avoid trying to create index names, when no index exists (CASSANDRA-2867)
 * don't sample the system table when choosing a bootstrap token
   (CASSANDRA-2825)
 * gossiper notifies of local state changes (CASSANDRA-2948)
 * add asynchronous and half-sync/half-async (hsha) thrift servers
   (CASSANDRA-1405)
 * fix potential use of free'd native memory in SerializingCache
   (CASSANDRA-2951)
 * prune index scan resultset back to original request for lazy
   resultset expansion case (CASSANDRA-2964)
 * (Hadoop) fail jobs when Cassandra node has failed but TaskTracker
    has not (CASSANDRA-2388)


0.8.2
 * CQL:
   - include only one row per unique key for IN queries (CASSANDRA-2717)
   - respect client timestamp on full row deletions (CASSANDRA-2912)
 * improve thread-safety in StreamOutSession (CASSANDRA-2792)
 * allow deleting a row and updating indexed columns in it in the
   same mutation (CASSANDRA-2773)
 * Expose number of threads blocked on submitting memtable to flush
   in JMX (CASSANDRA-2817)
 * add ability to return "endpoints" to nodetool (CASSANDRA-2776)
 * Add support for multiple (comma-delimited) coordinator addresses
   to ColumnFamilyInputFormat (CASSANDRA-2807)
 * fix potential NPE while scheduling read repair for range slice
   (CASSANDRA-2823)
 * Fix race in SystemTable.getCurrentLocalNodeId (CASSANDRA-2824)
 * Correctly set default for replicate_on_write (CASSANDRA-2835)
 * improve nodetool compactionstats formatting (CASSANDRA-2844)
 * fix index-building status display (CASSANDRA-2853)
 * fix CLI perpetuating obsolete KsDef.replication_factor (CASSANDRA-2846)
 * improve cli treatment of multiline comments (CASSANDRA-2852)
 * handle row tombstones correctly in EchoedRow (CASSANDRA-2786)
 * add MessagingService.get[Recently]DroppedMessages and
   StorageService.getExceptionCount (CASSANDRA-2804)
 * fix possibility of spurious UnavailableException for LOCAL_QUORUM
   reads with dynamic snitch + read repair disabled (CASSANDRA-2870)
 * add ant-optional as dependence for the debian package (CASSANDRA-2164)
 * add option to specify limit for get_slice in the CLI (CASSANDRA-2646)
 * decrease HH page size (CASSANDRA-2832)
 * reset cli keyspace after dropping the current one (CASSANDRA-2763)
 * add KeyRange option to Hadoop inputformat (CASSANDRA-1125)
 * fix protocol versioning (CASSANDRA-2818, 2860)
 * support spaces in path to log4j configuration (CASSANDRA-2383)
 * avoid including inferred types in CF update (CASSANDRA-2809)
 * fix JMX bulkload call (CASSANDRA-2908)
 * fix updating KS with durable_writes=false (CASSANDRA-2907)
 * add simplified facade to SSTableWriter for bulk loading use
   (CASSANDRA-2911)
 * fix re-using index CF sstable names after drop/recreate (CASSANDRA-2872)
 * prepend CF to default index names (CASSANDRA-2903)
 * fix hint replay (CASSANDRA-2928)
 * Properly synchronize repair's merkle tree computation (CASSANDRA-2816)


0.8.1
 * CQL:
   - support for insert, delete in BATCH (CASSANDRA-2537)
   - support for IN to SELECT, UPDATE (CASSANDRA-2553)
   - timestamp support for INSERT, UPDATE, and BATCH (CASSANDRA-2555)
   - TTL support (CASSANDRA-2476)
   - counter support (CASSANDRA-2473)
   - ALTER COLUMNFAMILY (CASSANDRA-1709)
   - DROP INDEX (CASSANDRA-2617)
   - add SCHEMA/TABLE as aliases for KS/CF (CASSANDRA-2743)
   - server handles wait-for-schema-agreement (CASSANDRA-2756)
   - key alias support (CASSANDRA-2480)
 * add support for comparator parameters and a generic ReverseType
   (CASSANDRA-2355)
 * add CompositeType and DynamicCompositeType (CASSANDRA-2231)
 * optimize batches containing multiple updates to the same row
   (CASSANDRA-2583)
 * adjust hinted handoff page size to avoid OOM with large columns
   (CASSANDRA-2652)
 * mark BRAF buffer invalid post-flush so we don't re-flush partial
   buffers again, especially on CL writes (CASSANDRA-2660)
 * add DROP INDEX support to CLI (CASSANDRA-2616)
 * don't perform HH to client-mode [storageproxy] nodes (CASSANDRA-2668)
 * Improve forceDeserialize/getCompactedRow encapsulation (CASSANDRA-2659)
 * Don't write CounterUpdateColumn to disk in tests (CASSANDRA-2650)
 * Add sstable bulk loading utility (CASSANDRA-1278)
 * avoid replaying hints to dropped columnfamilies (CASSANDRA-2685)
 * add placeholders for missing rows in range query pseudo-RR (CASSANDRA-2680)
 * remove no-op HHOM.renameHints (CASSANDRA-2693)
 * clone super columns to avoid modifying them during flush (CASSANDRA-2675)
 * allow writes to bypass the commitlog for certain keyspaces (CASSANDRA-2683)
 * avoid NPE when bypassing commitlog during memtable flush (CASSANDRA-2781)
 * Added support for making bootstrap retry if nodes flap (CASSANDRA-2644)
 * Added statusthrift to nodetool to report if thrift server is running (CASSANDRA-2722)
 * Fixed rows being cached if they do not exist (CASSANDRA-2723)
 * Support passing tableName and cfName to RowCacheProviders (CASSANDRA-2702)
 * close scrub file handles (CASSANDRA-2669)
 * throttle migration replay (CASSANDRA-2714)
 * optimize column serializer creation (CASSANDRA-2716)
 * Added support for making bootstrap retry if nodes flap (CASSANDRA-2644)
 * Added statusthrift to nodetool to report if thrift server is running
   (CASSANDRA-2722)
 * Fixed rows being cached if they do not exist (CASSANDRA-2723)
 * fix truncate/compaction race (CASSANDRA-2673)
 * workaround large resultsets causing large allocation retention
   by nio sockets (CASSANDRA-2654)
 * fix nodetool ring use with Ec2Snitch (CASSANDRA-2733)
 * fix removing columns and subcolumns that are supressed by a row or
   supercolumn tombstone during replica resolution (CASSANDRA-2590)
 * support sstable2json against snapshot sstables (CASSANDRA-2386)
 * remove active-pull schema requests (CASSANDRA-2715)
 * avoid marking entire list of sstables as actively being compacted
   in multithreaded compaction (CASSANDRA-2765)
 * seek back after deserializing a row to update cache with (CASSANDRA-2752)
 * avoid skipping rows in scrub for counter column family (CASSANDRA-2759)
 * fix ConcurrentModificationException in repair when dealing with 0.7 node
   (CASSANDRA-2767)
 * use threadsafe collections for StreamInSession (CASSANDRA-2766)
 * avoid infinite loop when creating merkle tree (CASSANDRA-2758)
 * avoids unmarking compacting sstable prematurely in cleanup (CASSANDRA-2769)
 * fix NPE when the commit log is bypassed (CASSANDRA-2718)
 * don't throw an exception in SS.isRPCServerRunning (CASSANDRA-2721)
 * make stress.jar executable (CASSANDRA-2744)
 * add daemon mode to java stress (CASSANDRA-2267)
 * expose the DC and rack of a node through JMX and nodetool ring (CASSANDRA-2531)
 * fix cache mbean getSize (CASSANDRA-2781)
 * Add Date, Float, Double, and Boolean types (CASSANDRA-2530)
 * Add startup flag to renew counter node id (CASSANDRA-2788)
 * add jamm agent to cassandra.bat (CASSANDRA-2787)
 * fix repair hanging if a neighbor has nothing to send (CASSANDRA-2797)
 * purge tombstone even if row is in only one sstable (CASSANDRA-2801)
 * Fix wrong purge of deleted cf during compaction (CASSANDRA-2786)
 * fix race that could result in Hadoop writer failing to throw an
   exception encountered after close() (CASSANDRA-2755)
 * fix scan wrongly throwing assertion error (CASSANDRA-2653)
 * Always use even distribution for merkle tree with RandomPartitionner
   (CASSANDRA-2841)
 * fix describeOwnership for OPP (CASSANDRA-2800)
 * ensure that string tokens do not contain commas (CASSANDRA-2762)


0.8.0-final
 * fix CQL grammar warning and cqlsh regression from CASSANDRA-2622
 * add ant generate-cql-html target (CASSANDRA-2526)
 * update CQL consistency levels (CASSANDRA-2566)
 * debian packaging fixes (CASSANDRA-2481, 2647)
 * fix UUIDType, IntegerType for direct buffers (CASSANDRA-2682, 2684)
 * switch to native Thrift for Hadoop map/reduce (CASSANDRA-2667)
 * fix StackOverflowError when building from eclipse (CASSANDRA-2687)
 * only provide replication_factor to strategy_options "help" for
   SimpleStrategy, OldNetworkTopologyStrategy (CASSANDRA-2678, 2713)
 * fix exception adding validators to non-string columns (CASSANDRA-2696)
 * avoid instantiating DatabaseDescriptor in JDBC (CASSANDRA-2694)
 * fix potential stack overflow during compaction (CASSANDRA-2626)
 * clone super columns to avoid modifying them during flush (CASSANDRA-2675)
 * reset underlying iterator in EchoedRow constructor (CASSANDRA-2653)


0.8.0-rc1
 * faster flushes and compaction from fixing excessively pessimistic
   rebuffering in BRAF (CASSANDRA-2581)
 * fix returning null column values in the python cql driver (CASSANDRA-2593)
 * fix merkle tree splitting exiting early (CASSANDRA-2605)
 * snapshot_before_compaction directory name fix (CASSANDRA-2598)
 * Disable compaction throttling during bootstrap (CASSANDRA-2612)
 * fix CQL treatment of > and < operators in range slices (CASSANDRA-2592)
 * fix potential double-application of counter updates on commitlog replay
   by moving replay position from header to sstable metadata (CASSANDRA-2419)
 * JDBC CQL driver exposes getColumn for access to timestamp
 * JDBC ResultSetMetadata properties added to AbstractType
 * r/m clustertool (CASSANDRA-2607)
 * add support for presenting row key as a column in CQL result sets
   (CASSANDRA-2622)
 * Don't allow {LOCAL|EACH}_QUORUM unless strategy is NTS (CASSANDRA-2627)
 * validate keyspace strategy_options during CQL create (CASSANDRA-2624)
 * fix empty Result with secondary index when limit=1 (CASSANDRA-2628)
 * Fix regression where bootstrapping a node with no schema fails
   (CASSANDRA-2625)
 * Allow removing LocationInfo sstables (CASSANDRA-2632)
 * avoid attempting to replay mutations from dropped keyspaces (CASSANDRA-2631)
 * avoid using cached position of a key when GT is requested (CASSANDRA-2633)
 * fix counting bloom filter true positives (CASSANDRA-2637)
 * initialize local ep state prior to gossip startup if needed (CASSANDRA-2638)
 * fix counter increment lost after restart (CASSANDRA-2642)
 * add quote-escaping via backslash to CLI (CASSANDRA-2623)
 * fix pig example script (CASSANDRA-2487)
 * fix dynamic snitch race in adding latencies (CASSANDRA-2618)
 * Start/stop cassandra after more important services such as mdadm in
   debian packaging (CASSANDRA-2481)


0.8.0-beta2
 * fix NPE compacting index CFs (CASSANDRA-2528)
 * Remove checking all column families on startup for compaction candidates
   (CASSANDRA-2444)
 * validate CQL create keyspace options (CASSANDRA-2525)
 * fix nodetool setcompactionthroughput (CASSANDRA-2550)
 * move	gossip heartbeat back to its own thread (CASSANDRA-2554)
 * validate cql TRUNCATE columnfamily before truncating (CASSANDRA-2570)
 * fix batch_mutate for mixed standard-counter mutations (CASSANDRA-2457)
 * disallow making schema changes to system keyspace (CASSANDRA-2563)
 * fix sending mutation messages multiple times (CASSANDRA-2557)
 * fix incorrect use of NBHM.size in ReadCallback that could cause
   reads to time out even when responses were received (CASSANDRA-2552)
 * trigger read repair correctly for LOCAL_QUORUM reads (CASSANDRA-2556)
 * Allow configuring the number of compaction thread (CASSANDRA-2558)
 * forceUserDefinedCompaction will attempt to compact what it is given
   even if the pessimistic estimate is that there is not enough disk space;
   automatic compactions will only compact 2 or more sstables (CASSANDRA-2575)
 * refuse to apply migrations with older timestamps than the current
   schema (CASSANDRA-2536)
 * remove unframed Thrift transport option
 * include indexes in snapshots (CASSANDRA-2596)
 * improve ignoring of obsolete mutations in index maintenance (CASSANDRA-2401)
 * recognize attempt to drop just the index while leaving the column
   definition alone (CASSANDRA-2619)


0.8.0-beta1
 * remove Avro RPC support (CASSANDRA-926)
 * support for columns that act as incr/decr counters
   (CASSANDRA-1072, 1937, 1944, 1936, 2101, 2093, 2288, 2105, 2384, 2236, 2342,
   2454)
 * CQL (CASSANDRA-1703, 1704, 1705, 1706, 1707, 1708, 1710, 1711, 1940,
   2124, 2302, 2277, 2493)
 * avoid double RowMutation serialization on write path (CASSANDRA-1800)
 * make NetworkTopologyStrategy the default (CASSANDRA-1960)
 * configurable internode encryption (CASSANDRA-1567, 2152)
 * human readable column names in sstable2json output (CASSANDRA-1933)
 * change default JMX port to 7199 (CASSANDRA-2027)
 * backwards compatible internal messaging (CASSANDRA-1015)
 * atomic switch of memtables and sstables (CASSANDRA-2284)
 * add pluggable SeedProvider (CASSANDRA-1669)
 * Fix clustertool to not throw exception when calling get_endpoints (CASSANDRA-2437)
 * upgrade to thrift 0.6 (CASSANDRA-2412)
 * repair works on a token range instead of full ring (CASSANDRA-2324)
 * purge tombstones from row cache (CASSANDRA-2305)
 * push replication_factor into strategy_options (CASSANDRA-1263)
 * give snapshots the same name on each node (CASSANDRA-1791)
 * remove "nodetool loadbalance" (CASSANDRA-2448)
 * multithreaded compaction (CASSANDRA-2191)
 * compaction throttling (CASSANDRA-2156)
 * add key type information and alias (CASSANDRA-2311, 2396)
 * cli no longer divides read_repair_chance by 100 (CASSANDRA-2458)
 * made CompactionInfo.getTaskType return an enum (CASSANDRA-2482)
 * add a server-wide cap on measured memtable memory usage and aggressively
   flush to keep under that threshold (CASSANDRA-2006)
 * add unified UUIDType (CASSANDRA-2233)
 * add off-heap row cache support (CASSANDRA-1969)


0.7.5
 * improvements/fixes to PIG driver (CASSANDRA-1618, CASSANDRA-2387,
   CASSANDRA-2465, CASSANDRA-2484)
 * validate index names (CASSANDRA-1761)
 * reduce contention on Table.flusherLock (CASSANDRA-1954)
 * try harder to detect failures during streaming, cleaning up temporary
   files more reliably (CASSANDRA-2088)
 * shut down server for OOM on a Thrift thread (CASSANDRA-2269)
 * fix tombstone handling in repair and sstable2json (CASSANDRA-2279)
 * preserve version when streaming data from old sstables (CASSANDRA-2283)
 * don't start repair if a neighboring node is marked as dead (CASSANDRA-2290)
 * purge tombstones from row cache (CASSANDRA-2305)
 * Avoid seeking when sstable2json exports the entire file (CASSANDRA-2318)
 * clear Built flag in system table when dropping an index (CASSANDRA-2320)
 * don't allow arbitrary argument for stress.java (CASSANDRA-2323)
 * validate values for index predicates in get_indexed_slice (CASSANDRA-2328)
 * queue secondary indexes for flush before the parent (CASSANDRA-2330)
 * allow job configuration to set the CL used in Hadoop jobs (CASSANDRA-2331)
 * add memtable_flush_queue_size defaulting to 4 (CASSANDRA-2333)
 * Allow overriding of initial_token, storage_port and rpc_port from system
   properties (CASSANDRA-2343)
 * fix comparator used for non-indexed secondary expressions in index scan
   (CASSANDRA-2347)
 * ensure size calculation and write phase of large-row compaction use
   the same threshold for TTL expiration (CASSANDRA-2349)
 * fix race when iterating CFs during add/drop (CASSANDRA-2350)
 * add ConsistencyLevel command to CLI (CASSANDRA-2354)
 * allow negative numbers in the cli (CASSANDRA-2358)
 * hard code serialVersionUID for tokens class (CASSANDRA-2361)
 * fix potential infinite loop in ByteBufferUtil.inputStream (CASSANDRA-2365)
 * fix encoding bugs in HintedHandoffManager, SystemTable when default
   charset is not UTF8 (CASSANDRA-2367)
 * avoids having removed node reappearing in Gossip (CASSANDRA-2371)
 * fix incorrect truncation of long to int when reading columns via block
   index (CASSANDRA-2376)
 * fix NPE during stream session (CASSANDRA-2377)
 * fix race condition that could leave orphaned data files when dropping CF or
   KS (CASSANDRA-2381)
 * fsync statistics component on write (CASSANDRA-2382)
 * fix duplicate results from CFS.scan (CASSANDRA-2406)
 * add IntegerType to CLI help (CASSANDRA-2414)
 * avoid caching token-only decoratedkeys (CASSANDRA-2416)
 * convert mmap assertion to if/throw so scrub can catch it (CASSANDRA-2417)
 * don't overwrite gc log (CASSANDR-2418)
 * invalidate row cache for streamed row to avoid inconsitencies
   (CASSANDRA-2420)
 * avoid copies in range/index scans (CASSANDRA-2425)
 * make sure we don't wipe data during cleanup if the node has not join
   the ring (CASSANDRA-2428)
 * Try harder to close files after compaction (CASSANDRA-2431)
 * re-set bootstrapped flag after move finishes (CASSANDRA-2435)
 * display validation_class in CLI 'describe keyspace' (CASSANDRA-2442)
 * make cleanup compactions cleanup the row cache (CASSANDRA-2451)
 * add column fields validation to scrub (CASSANDRA-2460)
 * use 64KB flush buffer instead of in_memory_compaction_limit (CASSANDRA-2463)
 * fix backslash substitutions in CLI (CASSANDRA-2492)
 * disable cache saving for system CFS (CASSANDRA-2502)
 * fixes for verifying destination availability under hinted conditions
   so UE can be thrown intead of timing out (CASSANDRA-2514)
 * fix update of validation class in column metadata (CASSANDRA-2512)
 * support LOCAL_QUORUM, EACH_QUORUM CLs outside of NTS (CASSANDRA-2516)
 * preserve version when streaming data from old sstables (CASSANDRA-2283)
 * fix backslash substitutions in CLI (CASSANDRA-2492)
 * count a row deletion as one operation towards memtable threshold
   (CASSANDRA-2519)
 * support LOCAL_QUORUM, EACH_QUORUM CLs outside of NTS (CASSANDRA-2516)


0.7.4
 * add nodetool join command (CASSANDRA-2160)
 * fix secondary indexes on pre-existing or streamed data (CASSANDRA-2244)
 * initialize endpoint in gossiper earlier (CASSANDRA-2228)
 * add ability to write to Cassandra from Pig (CASSANDRA-1828)
 * add rpc_[min|max]_threads (CASSANDRA-2176)
 * add CL.TWO, CL.THREE (CASSANDRA-2013)
 * avoid exporting an un-requested row in sstable2json, when exporting
   a key that does not exist (CASSANDRA-2168)
 * add incremental_backups option (CASSANDRA-1872)
 * add configurable row limit to Pig loadfunc (CASSANDRA-2276)
 * validate column values in batches as well as single-Column inserts
   (CASSANDRA-2259)
 * move sample schema from cassandra.yaml to schema-sample.txt,
   a cli scripts (CASSANDRA-2007)
 * avoid writing empty rows when scrubbing tombstoned rows (CASSANDRA-2296)
 * fix assertion error in range and index scans for CL < ALL
   (CASSANDRA-2282)
 * fix commitlog replay when flush position refers to data that didn't
   get synced before server died (CASSANDRA-2285)
 * fix fd leak in sstable2json with non-mmap'd i/o (CASSANDRA-2304)
 * reduce memory use during streaming of multiple sstables (CASSANDRA-2301)
 * purge tombstoned rows from cache after GCGraceSeconds (CASSANDRA-2305)
 * allow zero replicas in a NTS datacenter (CASSANDRA-1924)
 * make range queries respect snitch for local replicas (CASSANDRA-2286)
 * fix HH delivery when column index is larger than 2GB (CASSANDRA-2297)
 * make 2ary indexes use parent CF flush thresholds during initial build
   (CASSANDRA-2294)
 * update memtable_throughput to be a long (CASSANDRA-2158)


0.7.3
 * Keep endpoint state until aVeryLongTime (CASSANDRA-2115)
 * lower-latency read repair (CASSANDRA-2069)
 * add hinted_handoff_throttle_delay_in_ms option (CASSANDRA-2161)
 * fixes for cache save/load (CASSANDRA-2172, -2174)
 * Handle whole-row deletions in CFOutputFormat (CASSANDRA-2014)
 * Make memtable_flush_writers flush in parallel (CASSANDRA-2178)
 * Add compaction_preheat_key_cache option (CASSANDRA-2175)
 * refactor stress.py to have only one copy of the format string
   used for creating row keys (CASSANDRA-2108)
 * validate index names for \w+ (CASSANDRA-2196)
 * Fix Cassandra cli to respect timeout if schema does not settle
   (CASSANDRA-2187)
 * fix for compaction and cleanup writing old-format data into new-version
   sstable (CASSANDRA-2211, -2216)
 * add nodetool scrub (CASSANDRA-2217, -2240)
 * fix sstable2json large-row pagination (CASSANDRA-2188)
 * fix EOFing on requests for the last bytes in a file (CASSANDRA-2213)
 * fix BufferedRandomAccessFile bugs (CASSANDRA-2218, -2241)
 * check for memtable flush_after_mins exceeded every 10s (CASSANDRA-2183)
 * fix cache saving on Windows (CASSANDRA-2207)
 * add validateSchemaAgreement call + synchronization to schema
   modification operations (CASSANDRA-2222)
 * fix for reversed slice queries on large rows (CASSANDRA-2212)
 * fat clients were writing local data (CASSANDRA-2223)
 * set DEFAULT_MEMTABLE_LIFETIME_IN_MINS to 24h
 * improve detection and cleanup of partially-written sstables
   (CASSANDRA-2206)
 * fix supercolumn de/serialization when subcolumn comparator is different
   from supercolumn's (CASSANDRA-2104)
 * fix starting up on Windows when CASSANDRA_HOME contains whitespace
   (CASSANDRA-2237)
 * add [get|set][row|key]cacheSavePeriod to JMX (CASSANDRA-2100)
 * fix Hadoop ColumnFamilyOutputFormat dropping of mutations
   when batch fills up (CASSANDRA-2255)
 * move file deletions off of scheduledtasks executor (CASSANDRA-2253)


0.7.2
 * copy DecoratedKey.key when inserting into caches to avoid retaining
   a reference to the underlying buffer (CASSANDRA-2102)
 * format subcolumn names with subcomparator (CASSANDRA-2136)
 * fix column bloom filter deserialization (CASSANDRA-2165)


0.7.1
 * refactor MessageDigest creation code. (CASSANDRA-2107)
 * buffer network stack to avoid inefficient small TCP messages while avoiding
   the nagle/delayed ack problem (CASSANDRA-1896)
 * check log4j configuration for changes every 10s (CASSANDRA-1525, 1907)
 * more-efficient cross-DC replication (CASSANDRA-1530, -2051, -2138)
 * avoid polluting page cache with commitlog or sstable writes
   and seq scan operations (CASSANDRA-1470)
 * add RMI authentication options to nodetool (CASSANDRA-1921)
 * make snitches configurable at runtime (CASSANDRA-1374)
 * retry hadoop split requests on connection failure (CASSANDRA-1927)
 * implement describeOwnership for BOP, COPP (CASSANDRA-1928)
 * make read repair behave as expected for ConsistencyLevel > ONE
   (CASSANDRA-982, 2038)
 * distributed test harness (CASSANDRA-1859, 1964)
 * reduce flush lock contention (CASSANDRA-1930)
 * optimize supercolumn deserialization (CASSANDRA-1891)
 * fix CFMetaData.apply to only compare objects of the same class
   (CASSANDRA-1962)
 * allow specifying specific SSTables to compact from JMX (CASSANDRA-1963)
 * fix race condition in MessagingService.targets (CASSANDRA-1959, 2094, 2081)
 * refuse to open sstables from a future version (CASSANDRA-1935)
 * zero-copy reads (CASSANDRA-1714)
 * fix copy bounds for word Text in wordcount demo (CASSANDRA-1993)
 * fixes for contrib/javautils (CASSANDRA-1979)
 * check more frequently for memtable expiration (CASSANDRA-2000)
 * fix writing SSTable column count statistics (CASSANDRA-1976)
 * fix streaming of multiple CFs during bootstrap (CASSANDRA-1992)
 * explicitly set JVM GC new generation size with -Xmn (CASSANDRA-1968)
 * add short options for CLI flags (CASSANDRA-1565)
 * make keyspace argument to "describe keyspace" in CLI optional
   when authenticated to keyspace already (CASSANDRA-2029)
 * added option to specify -Dcassandra.join_ring=false on startup
   to allow "warm spare" nodes or performing JMX maintenance before
   joining the ring (CASSANDRA-526)
 * log migrations at INFO (CASSANDRA-2028)
 * add CLI verbose option in file mode (CASSANDRA-2030)
 * add single-line "--" comments to CLI (CASSANDRA-2032)
 * message serialization tests (CASSANDRA-1923)
 * switch from ivy to maven-ant-tasks (CASSANDRA-2017)
 * CLI attempts to block for new schema to propagate (CASSANDRA-2044)
 * fix potential overflow in nodetool cfstats (CASSANDRA-2057)
 * add JVM shutdownhook to sync commitlog (CASSANDRA-1919)
 * allow nodes to be up without being part of  normal traffic (CASSANDRA-1951)
 * fix CLI "show keyspaces" with null options on NTS (CASSANDRA-2049)
 * fix possible ByteBuffer race conditions (CASSANDRA-2066)
 * reduce garbage generated by MessagingService to prevent load spikes
   (CASSANDRA-2058)
 * fix math in RandomPartitioner.describeOwnership (CASSANDRA-2071)
 * fix deletion of sstable non-data components (CASSANDRA-2059)
 * avoid blocking gossip while deleting handoff hints (CASSANDRA-2073)
 * ignore messages from newer versions, keep track of nodes in gossip
   regardless of version (CASSANDRA-1970)
 * cache writing moved to CompactionManager to reduce i/o contention and
   updated to use non-cache-polluting writes (CASSANDRA-2053)
 * page through large rows when exporting to JSON (CASSANDRA-2041)
 * add flush_largest_memtables_at and reduce_cache_sizes_at options
   (CASSANDRA-2142)
 * add cli 'describe cluster' command (CASSANDRA-2127)
 * add cli support for setting username/password at 'connect' command
   (CASSANDRA-2111)
 * add -D option to Stress.java to allow reading hosts from a file
   (CASSANDRA-2149)
 * bound hints CF throughput between 32M and 256M (CASSANDRA-2148)
 * continue starting when invalid saved cache entries are encountered
   (CASSANDRA-2076)
 * add max_hint_window_in_ms option (CASSANDRA-1459)


0.7.0-final
 * fix offsets to ByteBuffer.get (CASSANDRA-1939)


0.7.0-rc4
 * fix cli crash after backgrounding (CASSANDRA-1875)
 * count timeouts in storageproxy latencies, and include latency
   histograms in StorageProxyMBean (CASSANDRA-1893)
 * fix CLI get recognition of supercolumns (CASSANDRA-1899)
 * enable keepalive on intra-cluster sockets (CASSANDRA-1766)
 * count timeouts towards dynamicsnitch latencies (CASSANDRA-1905)
 * Expose index-building status in JMX + cli schema description
   (CASSANDRA-1871)
 * allow [LOCAL|EACH]_QUORUM to be used with non-NetworkTopology
   replication Strategies
 * increased amount of index locks for faster commitlog replay
 * collect secondary index tombstones immediately (CASSANDRA-1914)
 * revert commitlog changes from #1780 (CASSANDRA-1917)
 * change RandomPartitioner min token to -1 to avoid collision w/
   tokens on actual nodes (CASSANDRA-1901)
 * examine the right nibble when validating TimeUUID (CASSANDRA-1910)
 * include secondary indexes in cleanup (CASSANDRA-1916)
 * CFS.scrubDataDirectories should also cleanup invalid secondary indexes
   (CASSANDRA-1904)
 * ability to disable/enable gossip on nodes to force them down
   (CASSANDRA-1108)


0.7.0-rc3
 * expose getNaturalEndpoints in StorageServiceMBean taking byte[]
   key; RMI cannot serialize ByteBuffer (CASSANDRA-1833)
 * infer org.apache.cassandra.locator for replication strategy classes
   when not otherwise specified
 * validation that generates less garbage (CASSANDRA-1814)
 * add TTL support to CLI (CASSANDRA-1838)
 * cli defaults to bytestype for subcomparator when creating
   column families (CASSANDRA-1835)
 * unregister index MBeans when index is dropped (CASSANDRA-1843)
 * make ByteBufferUtil.clone thread-safe (CASSANDRA-1847)
 * change exception for read requests during bootstrap from
   InvalidRequest to Unavailable (CASSANDRA-1862)
 * respect row-level tombstones post-flush in range scans
   (CASSANDRA-1837)
 * ReadResponseResolver check digests against each other (CASSANDRA-1830)
 * return InvalidRequest when remove of subcolumn without supercolumn
   is requested (CASSANDRA-1866)
 * flush before repair (CASSANDRA-1748)
 * SSTableExport validates key order (CASSANDRA-1884)
 * large row support for SSTableExport (CASSANDRA-1867)
 * Re-cache hot keys post-compaction without hitting disk (CASSANDRA-1878)
 * manage read repair in coordinator instead of data source, to
   provide latency information to dynamic snitch (CASSANDRA-1873)


0.7.0-rc2
 * fix live-column-count of slice ranges including tombstoned supercolumn
   with live subcolumn (CASSANDRA-1591)
 * rename o.a.c.internal.AntientropyStage -> AntiEntropyStage,
   o.a.c.request.Request_responseStage -> RequestResponseStage,
   o.a.c.internal.Internal_responseStage -> InternalResponseStage
 * add AbstractType.fromString (CASSANDRA-1767)
 * require index_type to be present when specifying index_name
   on ColumnDef (CASSANDRA-1759)
 * fix add/remove index bugs in CFMetadata (CASSANDRA-1768)
 * rebuild Strategy during system_update_keyspace (CASSANDRA-1762)
 * cli updates prompt to ... in continuation lines (CASSANDRA-1770)
 * support multiple Mutations per key in hadoop ColumnFamilyOutputFormat
   (CASSANDRA-1774)
 * improvements to Debian init script (CASSANDRA-1772)
 * use local classloader to check for version.properties (CASSANDRA-1778)
 * Validate that column names in column_metadata are valid for the
   defined comparator, and decode properly in cli (CASSANDRA-1773)
 * use cross-platform newlines in cli (CASSANDRA-1786)
 * add ExpiringColumn support to sstable import/export (CASSANDRA-1754)
 * add flush for each append to periodic commitlog mode; added
   periodic_without_flush option to disable this (CASSANDRA-1780)
 * close file handle used for post-flush truncate (CASSANDRA-1790)
 * various code cleanup (CASSANDRA-1793, -1794, -1795)
 * fix range queries against wrapped range (CASSANDRA-1781)
 * fix consistencylevel calculations for NetworkTopologyStrategy
   (CASSANDRA-1804)
 * cli support index type enum names (CASSANDRA-1810)
 * improved validation of column_metadata (CASSANDRA-1813)
 * reads at ConsistencyLevel > 1 throw UnavailableException
   immediately if insufficient live nodes exist (CASSANDRA-1803)
 * copy bytebuffers for local writes to avoid retaining the entire
   Thrift frame (CASSANDRA-1801)
 * fix NPE adding index to column w/o prior metadata (CASSANDRA-1764)
 * reduce fat client timeout (CASSANDRA-1730)
 * fix botched merge of CASSANDRA-1316


0.7.0-rc1
 * fix compaction and flush races with schema updates (CASSANDRA-1715)
 * add clustertool, config-converter, sstablekeys, and schematool
   Windows .bat files (CASSANDRA-1723)
 * reject range queries received during bootstrap (CASSANDRA-1739)
 * fix wrapping-range queries on non-minimum token (CASSANDRA-1700)
 * add nodetool cfhistogram (CASSANDRA-1698)
 * limit repaired ranges to what the nodes have in common (CASSANDRA-1674)
 * index scan treats missing columns as not matching secondary
   expressions (CASSANDRA-1745)
 * Fix misuse of DataOutputBuffer.getData in AntiEntropyService
   (CASSANDRA-1729)
 * detect and warn when obsolete version of JNA is present (CASSANDRA-1760)
 * reduce fat client timeout (CASSANDRA-1730)
 * cleanup smallest CFs first to increase free temp space for larger ones
   (CASSANDRA-1811)
 * Update windows .bat files to work outside of main Cassandra
   directory (CASSANDRA-1713)
 * fix read repair regression from 0.6.7 (CASSANDRA-1727)
 * more-efficient read repair (CASSANDRA-1719)
 * fix hinted handoff replay (CASSANDRA-1656)
 * log type of dropped messages (CASSANDRA-1677)
 * upgrade to SLF4J 1.6.1
 * fix ByteBuffer bug in ExpiringColumn.updateDigest (CASSANDRA-1679)
 * fix IntegerType.getString (CASSANDRA-1681)
 * make -Djava.net.preferIPv4Stack=true the default (CASSANDRA-628)
 * add INTERNAL_RESPONSE verb to differentiate from responses related
   to client requests (CASSANDRA-1685)
 * log tpstats when dropping messages (CASSANDRA-1660)
 * include unreachable nodes in describeSchemaVersions (CASSANDRA-1678)
 * Avoid dropping messages off the client request path (CASSANDRA-1676)
 * fix jna errno reporting (CASSANDRA-1694)
 * add friendlier error for UnknownHostException on startup (CASSANDRA-1697)
 * include jna dependency in RPM package (CASSANDRA-1690)
 * add --skip-keys option to stress.py (CASSANDRA-1696)
 * improve cli handling of non-string keys and column names
   (CASSANDRA-1701, -1693)
 * r/m extra subcomparator line in cli keyspaces output (CASSANDRA-1712)
 * add read repair chance to cli "show keyspaces"
 * upgrade to ConcurrentLinkedHashMap 1.1 (CASSANDRA-975)
 * fix index scan routing (CASSANDRA-1722)
 * fix tombstoning of supercolumns in range queries (CASSANDRA-1734)
 * clear endpoint cache after updating keyspace metadata (CASSANDRA-1741)
 * fix wrapping-range queries on non-minimum token (CASSANDRA-1700)
 * truncate includes secondary indexes (CASSANDRA-1747)
 * retain reference to PendingFile sstables (CASSANDRA-1749)
 * fix sstableimport regression (CASSANDRA-1753)
 * fix for bootstrap when no non-system tables are defined (CASSANDRA-1732)
 * handle replica unavailability in index scan (CASSANDRA-1755)
 * fix service initialization order deadlock (CASSANDRA-1756)
 * multi-line cli commands (CASSANDRA-1742)
 * fix race between snapshot and compaction (CASSANDRA-1736)
 * add listEndpointsPendingHints, deleteHintsForEndpoint JMX methods
   (CASSANDRA-1551)


0.7.0-beta3
 * add strategy options to describe_keyspace output (CASSANDRA-1560)
 * log warning when using randomly generated token (CASSANDRA-1552)
 * re-organize JMX into .db, .net, .internal, .request (CASSANDRA-1217)
 * allow nodes to change IPs between restarts (CASSANDRA-1518)
 * remember ring state between restarts by default (CASSANDRA-1518)
 * flush index built flag so we can read it before log replay (CASSANDRA-1541)
 * lock row cache updates to prevent race condition (CASSANDRA-1293)
 * remove assertion causing rare (and harmless) error messages in
   commitlog (CASSANDRA-1330)
 * fix moving nodes with no keyspaces defined (CASSANDRA-1574)
 * fix unbootstrap when no data is present in a transfer range (CASSANDRA-1573)
 * take advantage of AVRO-495 to simplify our avro IDL (CASSANDRA-1436)
 * extend authorization hierarchy to column family (CASSANDRA-1554)
 * deletion support in secondary indexes (CASSANDRA-1571)
 * meaningful error message for invalid replication strategy class
   (CASSANDRA-1566)
 * allow keyspace creation with RF > N (CASSANDRA-1428)
 * improve cli error handling (CASSANDRA-1580)
 * add cache save/load ability (CASSANDRA-1417, 1606, 1647)
 * add StorageService.getDrainProgress (CASSANDRA-1588)
 * Disallow bootstrap to an in-use token (CASSANDRA-1561)
 * Allow dynamic secondary index creation and destruction (CASSANDRA-1532)
 * log auto-guessed memtable thresholds (CASSANDRA-1595)
 * add ColumnDef support to cli (CASSANDRA-1583)
 * reduce index sample time by 75% (CASSANDRA-1572)
 * add cli support for column, strategy metadata (CASSANDRA-1578, 1612)
 * add cli support for schema modification (CASSANDRA-1584)
 * delete temp files on failed compactions (CASSANDRA-1596)
 * avoid blocking for dead nodes during removetoken (CASSANDRA-1605)
 * remove ConsistencyLevel.ZERO (CASSANDRA-1607)
 * expose in-progress compaction type in jmx (CASSANDRA-1586)
 * removed IClock & related classes from internals (CASSANDRA-1502)
 * fix removing tokens from SystemTable on decommission and removetoken
   (CASSANDRA-1609)
 * include CF metadata in cli 'show keyspaces' (CASSANDRA-1613)
 * switch from Properties to HashMap in PropertyFileSnitch to
   avoid synchronization bottleneck (CASSANDRA-1481)
 * PropertyFileSnitch configuration file renamed to
   cassandra-topology.properties
 * add cli support for get_range_slices (CASSANDRA-1088, CASSANDRA-1619)
 * Make memtable flush thresholds per-CF instead of global
   (CASSANDRA-1007, 1637)
 * add cli support for binary data without CfDef hints (CASSANDRA-1603)
 * fix building SSTable statistics post-stream (CASSANDRA-1620)
 * fix potential infinite loop in 2ary index queries (CASSANDRA-1623)
 * allow creating NTS keyspaces with no replicas configured (CASSANDRA-1626)
 * add jmx histogram of sstables accessed per read (CASSANDRA-1624)
 * remove system_rename_column_family and system_rename_keyspace from the
   client API until races can be fixed (CASSANDRA-1630, CASSANDRA-1585)
 * add cli sanity tests (CASSANDRA-1582)
 * update GC settings in cassandra.bat (CASSANDRA-1636)
 * cli support for index queries (CASSANDRA-1635)
 * cli support for updating schema memtable settings (CASSANDRA-1634)
 * cli --file option (CASSANDRA-1616)
 * reduce automatically chosen memtable sizes by 50% (CASSANDRA-1641)
 * move endpoint cache from snitch to strategy (CASSANDRA-1643)
 * fix commitlog recovery deleting the newly-created segment as well as
   the old ones (CASSANDRA-1644)
 * upgrade to Thrift 0.5 (CASSANDRA-1367)
 * renamed CL.DCQUORUM to LOCAL_QUORUM and DCQUORUMSYNC to EACH_QUORUM
 * cli truncate support (CASSANDRA-1653)
 * update GC settings in cassandra.bat (CASSANDRA-1636)
 * avoid logging when a node's ip/token is gossipped back to it (CASSANDRA-1666)


0.7-beta2
 * always use UTF-8 for hint keys (CASSANDRA-1439)
 * remove cassandra.yaml dependency from Hadoop and Pig (CASSADRA-1322)
 * expose CfDef metadata in describe_keyspaces (CASSANDRA-1363)
 * restore use of mmap_index_only option (CASSANDRA-1241)
 * dropping a keyspace with no column families generated an error
   (CASSANDRA-1378)
 * rename RackAwareStrategy to OldNetworkTopologyStrategy, RackUnawareStrategy
   to SimpleStrategy, DatacenterShardStrategy to NetworkTopologyStrategy,
   AbstractRackAwareSnitch to AbstractNetworkTopologySnitch (CASSANDRA-1392)
 * merge StorageProxy.mutate, mutateBlocking (CASSANDRA-1396)
 * faster UUIDType, LongType comparisons (CASSANDRA-1386, 1393)
 * fix setting read_repair_chance from CLI addColumnFamily (CASSANDRA-1399)
 * fix updates to indexed columns (CASSANDRA-1373)
 * fix race condition leaving to FileNotFoundException (CASSANDRA-1382)
 * fix sharded lock hash on index write path (CASSANDRA-1402)
 * add support for GT/E, LT/E in subordinate index clauses (CASSANDRA-1401)
 * cfId counter got out of sync when CFs were added (CASSANDRA-1403)
 * less chatty schema updates (CASSANDRA-1389)
 * rename column family mbeans. 'type' will now include either
   'IndexColumnFamilies' or 'ColumnFamilies' depending on the CFS type.
   (CASSANDRA-1385)
 * disallow invalid keyspace and column family names. This includes name that
   matches a '^\w+' regex. (CASSANDRA-1377)
 * use JNA, if present, to take snapshots (CASSANDRA-1371)
 * truncate hints if starting 0.7 for the first time (CASSANDRA-1414)
 * fix FD leak in single-row slicepredicate queries (CASSANDRA-1416)
 * allow index expressions against columns that are not part of the
   SlicePredicate (CASSANDRA-1410)
 * config-converter properly handles snitches and framed support
   (CASSANDRA-1420)
 * remove keyspace argument from multiget_count (CASSANDRA-1422)
 * allow specifying cassandra.yaml location as (local or remote) URL
   (CASSANDRA-1126)
 * fix using DynamicEndpointSnitch with NetworkTopologyStrategy
   (CASSANDRA-1429)
 * Add CfDef.default_validation_class (CASSANDRA-891)
 * fix EstimatedHistogram.max (CASSANDRA-1413)
 * quorum read optimization (CASSANDRA-1622)
 * handle zero-length (or missing) rows during HH paging (CASSANDRA-1432)
 * include secondary indexes during schema migrations (CASSANDRA-1406)
 * fix commitlog header race during schema change (CASSANDRA-1435)
 * fix ColumnFamilyStoreMBeanIterator to use new type name (CASSANDRA-1433)
 * correct filename generated by xml->yaml converter (CASSANDRA-1419)
 * add CMSInitiatingOccupancyFraction=75 and UseCMSInitiatingOccupancyOnly
   to default JVM options
 * decrease jvm heap for cassandra-cli (CASSANDRA-1446)
 * ability to modify keyspaces and column family definitions on a live cluster
   (CASSANDRA-1285)
 * support for Hadoop Streaming [non-jvm map/reduce via stdin/out]
   (CASSANDRA-1368)
 * Move persistent sstable stats from the system table to an sstable component
   (CASSANDRA-1430)
 * remove failed bootstrap attempt from pending ranges when gossip times
   it out after 1h (CASSANDRA-1463)
 * eager-create tcp connections to other cluster members (CASSANDRA-1465)
 * enumerate stages and derive stage from message type instead of
   transmitting separately (CASSANDRA-1465)
 * apply reversed flag during collation from different data sources
   (CASSANDRA-1450)
 * make failure to remove commitlog segment non-fatal (CASSANDRA-1348)
 * correct ordering of drain operations so CL.recover is no longer
   necessary (CASSANDRA-1408)
 * removed keyspace from describe_splits method (CASSANDRA-1425)
 * rename check_schema_agreement to describe_schema_versions
   (CASSANDRA-1478)
 * fix QUORUM calculation for RF > 3 (CASSANDRA-1487)
 * remove tombstones during non-major compactions when bloom filter
   verifies that row does not exist in other sstables (CASSANDRA-1074)
 * nodes that coordinated a loadbalance in the past could not be seen by
   newly added nodes (CASSANDRA-1467)
 * exposed endpoint states (gossip details) via jmx (CASSANDRA-1467)
 * ensure that compacted sstables are not included when new readers are
   instantiated (CASSANDRA-1477)
 * by default, calculate heap size and memtable thresholds at runtime (CASSANDRA-1469)
 * fix races dealing with adding/dropping keyspaces and column families in
   rapid succession (CASSANDRA-1477)
 * clean up of Streaming system (CASSANDRA-1503, 1504, 1506)
 * add options to configure Thrift socket keepalive and buffer sizes (CASSANDRA-1426)
 * make contrib CassandraServiceDataCleaner recursive (CASSANDRA-1509)
 * min, max compaction threshold are configurable and persistent
   per-ColumnFamily (CASSANDRA-1468)
 * fix replaying the last mutation in a commitlog unnecessarily
   (CASSANDRA-1512)
 * invoke getDefaultUncaughtExceptionHandler from DTPE with the original
   exception rather than the ExecutionException wrapper (CASSANDRA-1226)
 * remove Clock from the Thrift (and Avro) API (CASSANDRA-1501)
 * Close intra-node sockets when connection is broken (CASSANDRA-1528)
 * RPM packaging spec file (CASSANDRA-786)
 * weighted request scheduler (CASSANDRA-1485)
 * treat expired columns as deleted (CASSANDRA-1539)
 * make IndexInterval configurable (CASSANDRA-1488)
 * add describe_snitch to Thrift API (CASSANDRA-1490)
 * MD5 authenticator compares plain text submitted password with MD5'd
   saved property, instead of vice versa (CASSANDRA-1447)
 * JMX MessagingService pending and completed counts (CASSANDRA-1533)
 * fix race condition processing repair responses (CASSANDRA-1511)
 * make repair blocking (CASSANDRA-1511)
 * create EndpointSnitchInfo and MBean to expose rack and DC (CASSANDRA-1491)
 * added option to contrib/word_count to output results back to Cassandra
   (CASSANDRA-1342)
 * rewrite Hadoop ColumnFamilyRecordWriter to pool connections, retry to
   multiple Cassandra nodes, and smooth impact on the Cassandra cluster
   by using smaller batch sizes (CASSANDRA-1434)
 * fix setting gc_grace_seconds via CLI (CASSANDRA-1549)
 * support TTL'd index values (CASSANDRA-1536)
 * make removetoken work like decommission (CASSANDRA-1216)
 * make cli comparator-aware and improve quote rules (CASSANDRA-1523,-1524)
 * make nodetool compact and cleanup blocking (CASSANDRA-1449)
 * add memtable, cache information to GCInspector logs (CASSANDRA-1558)
 * enable/disable HintedHandoff via JMX (CASSANDRA-1550)
 * Ignore stray files in the commit log directory (CASSANDRA-1547)
 * Disallow bootstrap to an in-use token (CASSANDRA-1561)


0.7-beta1
 * sstable versioning (CASSANDRA-389)
 * switched to slf4j logging (CASSANDRA-625)
 * add (optional) expiration time for column (CASSANDRA-699)
 * access levels for authentication/authorization (CASSANDRA-900)
 * add ReadRepairChance to CF definition (CASSANDRA-930)
 * fix heisenbug in system tests, especially common on OS X (CASSANDRA-944)
 * convert to byte[] keys internally and all public APIs (CASSANDRA-767)
 * ability to alter schema definitions on a live cluster (CASSANDRA-44)
 * renamed configuration file to cassandra.xml, and log4j.properties to
   log4j-server.properties, which must now be loaded from
   the classpath (which is how our scripts in bin/ have always done it)
   (CASSANDRA-971)
 * change get_count to require a SlicePredicate. create multi_get_count
   (CASSANDRA-744)
 * re-organized endpointsnitch implementations and added SimpleSnitch
   (CASSANDRA-994)
 * Added preload_row_cache option (CASSANDRA-946)
 * add CRC to commitlog header (CASSANDRA-999)
 * removed deprecated batch_insert and get_range_slice methods (CASSANDRA-1065)
 * add truncate thrift method (CASSANDRA-531)
 * http mini-interface using mx4j (CASSANDRA-1068)
 * optimize away copy of sliced row on memtable read path (CASSANDRA-1046)
 * replace constant-size 2GB mmaped segments and special casing for index
   entries spanning segment boundaries, with SegmentedFile that computes
   segments that always contain entire entries/rows (CASSANDRA-1117)
 * avoid reading large rows into memory during compaction (CASSANDRA-16)
 * added hadoop OutputFormat (CASSANDRA-1101)
 * efficient Streaming (no more anticompaction) (CASSANDRA-579)
 * split commitlog header into separate file and add size checksum to
   mutations (CASSANDRA-1179)
 * avoid allocating a new byte[] for each mutation on replay (CASSANDRA-1219)
 * revise HH schema to be per-endpoint (CASSANDRA-1142)
 * add joining/leaving status to nodetool ring (CASSANDRA-1115)
 * allow multiple repair sessions per node (CASSANDRA-1190)
 * optimize away MessagingService for local range queries (CASSANDRA-1261)
 * make framed transport the default so malformed requests can't OOM the
   server (CASSANDRA-475)
 * significantly faster reads from row cache (CASSANDRA-1267)
 * take advantage of row cache during range queries (CASSANDRA-1302)
 * make GCGraceSeconds a per-ColumnFamily value (CASSANDRA-1276)
 * keep persistent row size and column count statistics (CASSANDRA-1155)
 * add IntegerType (CASSANDRA-1282)
 * page within a single row during hinted handoff (CASSANDRA-1327)
 * push DatacenterShardStrategy configuration into keyspace definition,
   eliminating datacenter.properties. (CASSANDRA-1066)
 * optimize forward slices starting with '' and single-index-block name
   queries by skipping the column index (CASSANDRA-1338)
 * streaming refactor (CASSANDRA-1189)
 * faster comparison for UUID types (CASSANDRA-1043)
 * secondary index support (CASSANDRA-749 and subtasks)
 * make compaction buckets deterministic (CASSANDRA-1265)


0.6.6
 * Allow using DynamicEndpointSnitch with RackAwareStrategy (CASSANDRA-1429)
 * remove the remaining vestiges of the unfinished DatacenterShardStrategy
   (replaced by NetworkTopologyStrategy in 0.7)


0.6.5
 * fix key ordering in range query results with RandomPartitioner
   and ConsistencyLevel > ONE (CASSANDRA-1145)
 * fix for range query starting with the wrong token range (CASSANDRA-1042)
 * page within a single row during hinted handoff (CASSANDRA-1327)
 * fix compilation on non-sun JDKs (CASSANDRA-1061)
 * remove String.trim() call on row keys in batch mutations (CASSANDRA-1235)
 * Log summary of dropped messages instead of spamming log (CASSANDRA-1284)
 * add dynamic endpoint snitch (CASSANDRA-981)
 * fix streaming for keyspaces with hyphens in their name (CASSANDRA-1377)
 * fix errors in hard-coded bloom filter optKPerBucket by computing it
   algorithmically (CASSANDRA-1220
 * remove message deserialization stage, and uncap read/write stages
   so slow reads/writes don't block gossip processing (CASSANDRA-1358)
 * add jmx port configuration to Debian package (CASSANDRA-1202)
 * use mlockall via JNA, if present, to prevent Linux from swapping
   out parts of the JVM (CASSANDRA-1214)


0.6.4
 * avoid queuing multiple hint deliveries for the same endpoint
   (CASSANDRA-1229)
 * better performance for and stricter checking of UTF8 column names
   (CASSANDRA-1232)
 * extend option to lower compaction priority to hinted handoff
   as well (CASSANDRA-1260)
 * log errors in gossip instead of re-throwing (CASSANDRA-1289)
 * avoid aborting commitlog replay prematurely if a flushed-but-
   not-removed commitlog segment is encountered (CASSANDRA-1297)
 * fix duplicate rows being read during mapreduce (CASSANDRA-1142)
 * failure detection wasn't closing command sockets (CASSANDRA-1221)
 * cassandra-cli.bat works on windows (CASSANDRA-1236)
 * pre-emptively drop requests that cannot be processed within RPCTimeout
   (CASSANDRA-685)
 * add ack to Binary write verb and update CassandraBulkLoader
   to wait for acks for each row (CASSANDRA-1093)
 * added describe_partitioner Thrift method (CASSANDRA-1047)
 * Hadoop jobs no longer require the Cassandra storage-conf.xml
   (CASSANDRA-1280, CASSANDRA-1047)
 * log thread pool stats when GC is excessive (CASSANDRA-1275)
 * remove gossip message size limit (CASSANDRA-1138)
 * parallelize local and remote reads during multiget, and respect snitch
   when determining whether to do local read for CL.ONE (CASSANDRA-1317)
 * fix read repair to use requested consistency level on digest mismatch,
   rather than assuming QUORUM (CASSANDRA-1316)
 * process digest mismatch re-reads in parallel (CASSANDRA-1323)
 * switch hints CF comparator to BytesType (CASSANDRA-1274)


0.6.3
 * retry to make streaming connections up to 8 times. (CASSANDRA-1019)
 * reject describe_ring() calls on invalid keyspaces (CASSANDRA-1111)
 * fix cache size calculation for size of 100% (CASSANDRA-1129)
 * fix cache capacity only being recalculated once (CASSANDRA-1129)
 * remove hourly scan of all hints on the off chance that the gossiper
   missed a status change; instead, expose deliverHintsToEndpoint to JMX
   so it can be done manually, if necessary (CASSANDRA-1141)
 * don't reject reads at CL.ALL (CASSANDRA-1152)
 * reject deletions to supercolumns in CFs containing only standard
   columns (CASSANDRA-1139)
 * avoid preserving login information after client disconnects
   (CASSANDRA-1057)
 * prefer sun jdk to openjdk in debian init script (CASSANDRA-1174)
 * detect partioner config changes between restarts and fail fast
   (CASSANDRA-1146)
 * use generation time to resolve node token reassignment disagreements
   (CASSANDRA-1118)
 * restructure the startup ordering of Gossiper and MessageService to avoid
   timing anomalies (CASSANDRA-1160)
 * detect incomplete commit log hearders (CASSANDRA-1119)
 * force anti-entropy service to stream files on the stream stage to avoid
   sending streams out of order (CASSANDRA-1169)
 * remove inactive stream managers after AES streams files (CASSANDRA-1169)
 * allow removing entire row through batch_mutate Deletion (CASSANDRA-1027)
 * add JMX metrics for row-level bloom filter false positives (CASSANDRA-1212)
 * added a redhat init script to contrib (CASSANDRA-1201)
 * use midpoint when bootstrapping a new machine into range with not
   much data yet instead of random token (CASSANDRA-1112)
 * kill server on OOM in executor stage as well as Thrift (CASSANDRA-1226)
 * remove opportunistic repairs, when two machines with overlapping replica
   responsibilities happen to finish major compactions of the same CF near
   the same time.  repairs are now fully manual (CASSANDRA-1190)
 * add ability to lower compaction priority (default is no change from 0.6.2)
   (CASSANDRA-1181)


0.6.2
 * fix contrib/word_count build. (CASSANDRA-992)
 * split CommitLogExecutorService into BatchCommitLogExecutorService and
   PeriodicCommitLogExecutorService (CASSANDRA-1014)
 * add latency histograms to CFSMBean (CASSANDRA-1024)
 * make resolving timestamp ties deterministic by using value bytes
   as a tiebreaker (CASSANDRA-1039)
 * Add option to turn off Hinted Handoff (CASSANDRA-894)
 * fix windows startup (CASSANDRA-948)
 * make concurrent_reads, concurrent_writes configurable at runtime via JMX
   (CASSANDRA-1060)
 * disable GCInspector on non-Sun JVMs (CASSANDRA-1061)
 * fix tombstone handling in sstable rows with no other data (CASSANDRA-1063)
 * fix size of row in spanned index entries (CASSANDRA-1056)
 * install json2sstable, sstable2json, and sstablekeys to Debian package
 * StreamingService.StreamDestinations wouldn't empty itself after streaming
   finished (CASSANDRA-1076)
 * added Collections.shuffle(splits) before returning the splits in
   ColumnFamilyInputFormat (CASSANDRA-1096)
 * do not recalculate cache capacity post-compaction if it's been manually
   modified (CASSANDRA-1079)
 * better defaults for flush sorter + writer executor queue sizes
   (CASSANDRA-1100)
 * windows scripts for SSTableImport/Export (CASSANDRA-1051)
 * windows script for nodetool (CASSANDRA-1113)
 * expose PhiConvictThreshold (CASSANDRA-1053)
 * make repair of RF==1 a no-op (CASSANDRA-1090)
 * improve default JVM GC options (CASSANDRA-1014)
 * fix SlicePredicate serialization inside Hadoop jobs (CASSANDRA-1049)
 * close Thrift sockets in Hadoop ColumnFamilyRecordReader (CASSANDRA-1081)


0.6.1
 * fix NPE in sstable2json when no excluded keys are given (CASSANDRA-934)
 * keep the replica set constant throughout the read repair process
   (CASSANDRA-937)
 * allow querying getAllRanges with empty token list (CASSANDRA-933)
 * fix command line arguments inversion in clustertool (CASSANDRA-942)
 * fix race condition that could trigger a false-positive assertion
   during post-flush discard of old commitlog segments (CASSANDRA-936)
 * fix neighbor calculation for anti-entropy repair (CASSANDRA-924)
 * perform repair even for small entropy differences (CASSANDRA-924)
 * Use hostnames in CFInputFormat to allow Hadoop's naive string-based
   locality comparisons to work (CASSANDRA-955)
 * cache read-only BufferedRandomAccessFile length to avoid
   3 system calls per invocation (CASSANDRA-950)
 * nodes with IPv6 (and no IPv4) addresses could not join cluster
   (CASSANDRA-969)
 * Retrieve the correct number of undeleted columns, if any, from
   a supercolumn in a row that had been deleted previously (CASSANDRA-920)
 * fix index scans that cross the 2GB mmap boundaries for both mmap
   and standard i/o modes (CASSANDRA-866)
 * expose drain via nodetool (CASSANDRA-978)


0.6.0-RC1
 * JMX drain to flush memtables and run through commit log (CASSANDRA-880)
 * Bootstrapping can skip ranges under the right conditions (CASSANDRA-902)
 * fix merging row versions in range_slice for CL > ONE (CASSANDRA-884)
 * default write ConsistencyLeven chaned from ZERO to ONE
 * fix for index entries spanning mmap buffer boundaries (CASSANDRA-857)
 * use lexical comparison if time part of TimeUUIDs are the same
   (CASSANDRA-907)
 * bound read, mutation, and response stages to fix possible OOM
   during log replay (CASSANDRA-885)
 * Use microseconds-since-epoch (UTC) in cli, instead of milliseconds
 * Treat batch_mutate Deletion with null supercolumn as "apply this predicate
   to top level supercolumns" (CASSANDRA-834)
 * Streaming destination nodes do not update their JMX status (CASSANDRA-916)
 * Fix internal RPC timeout calculation (CASSANDRA-911)
 * Added Pig loadfunc to contrib/pig (CASSANDRA-910)


0.6.0-beta3
 * fix compaction bucketing bug (CASSANDRA-814)
 * update windows batch file (CASSANDRA-824)
 * deprecate KeysCachedFraction configuration directive in favor
   of KeysCached; move to unified-per-CF key cache (CASSANDRA-801)
 * add invalidateRowCache to ColumnFamilyStoreMBean (CASSANDRA-761)
 * send Handoff hints to natural locations to reduce load on
   remaining nodes in a failure scenario (CASSANDRA-822)
 * Add RowWarningThresholdInMB configuration option to warn before very
   large rows get big enough to threaten node stability, and -x option to
   be able to remove them with sstable2json if the warning is unheeded
   until it's too late (CASSANDRA-843)
 * Add logging of GC activity (CASSANDRA-813)
 * fix ConcurrentModificationException in commitlog discard (CASSANDRA-853)
 * Fix hardcoded row count in Hadoop RecordReader (CASSANDRA-837)
 * Add a jmx status to the streaming service and change several DEBUG
   messages to INFO (CASSANDRA-845)
 * fix classpath in cassandra-cli.bat for Windows (CASSANDRA-858)
 * allow re-specifying host, port to cassandra-cli if invalid ones
   are first tried (CASSANDRA-867)
 * fix race condition handling rpc timeout in the coordinator
   (CASSANDRA-864)
 * Remove CalloutLocation and StagingFileDirectory from storage-conf files
   since those settings are no longer used (CASSANDRA-878)
 * Parse a long from RowWarningThresholdInMB instead of an int (CASSANDRA-882)
 * Remove obsolete ControlPort code from DatabaseDescriptor (CASSANDRA-886)
 * move skipBytes side effect out of assert (CASSANDRA-899)
 * add "double getLoad" to StorageServiceMBean (CASSANDRA-898)
 * track row stats per CF at compaction time (CASSANDRA-870)
 * disallow CommitLogDirectory matching a DataFileDirectory (CASSANDRA-888)
 * default key cache size is 200k entries, changed from 10% (CASSANDRA-863)
 * add -Dcassandra-foreground=yes to cassandra.bat
 * exit if cluster name is changed unexpectedly (CASSANDRA-769)


0.6.0-beta1/beta2
 * add batch_mutate thrift command, deprecating batch_insert (CASSANDRA-336)
 * remove get_key_range Thrift API, deprecated in 0.5 (CASSANDRA-710)
 * add optional login() Thrift call for authentication (CASSANDRA-547)
 * support fat clients using gossiper and StorageProxy to perform
   replication in-process [jvm-only] (CASSANDRA-535)
 * support mmapped I/O for reads, on by default on 64bit JVMs
   (CASSANDRA-408, CASSANDRA-669)
 * improve insert concurrency, particularly during Hinted Handoff
   (CASSANDRA-658)
 * faster network code (CASSANDRA-675)
 * stress.py moved to contrib (CASSANDRA-635)
 * row caching [must be explicitly enabled per-CF in config] (CASSANDRA-678)
 * present a useful measure of compaction progress in JMX (CASSANDRA-599)
 * add bin/sstablekeys (CASSNADRA-679)
 * add ConsistencyLevel.ANY (CASSANDRA-687)
 * make removetoken remove nodes from gossip entirely (CASSANDRA-644)
 * add ability to set cache sizes at runtime (CASSANDRA-708)
 * report latency and cache hit rate statistics with lifetime totals
   instead of average over the last minute (CASSANDRA-702)
 * support get_range_slice for RandomPartitioner (CASSANDRA-745)
 * per-keyspace replication factory and replication strategy (CASSANDRA-620)
 * track latency in microseconds (CASSANDRA-733)
 * add describe_ Thrift methods, deprecating get_string_property and
   get_string_list_property
 * jmx interface for tracking operation mode and streams in general.
   (CASSANDRA-709)
 * keep memtables in sorted order to improve range query performance
   (CASSANDRA-799)
 * use while loop instead of recursion when trimming sstables compaction list
   to avoid blowing stack in pathological cases (CASSANDRA-804)
 * basic Hadoop map/reduce support (CASSANDRA-342)


0.5.1
 * ensure all files for an sstable are streamed to the same directory.
   (CASSANDRA-716)
 * more accurate load estimate for bootstrapping (CASSANDRA-762)
 * tolerate dead or unavailable bootstrap target on write (CASSANDRA-731)
 * allow larger numbers of keys (> 140M) in a sstable bloom filter
   (CASSANDRA-790)
 * include jvm argument improvements from CASSANDRA-504 in debian package
 * change streaming chunk size to 32MB to accomodate Windows XP limitations
   (was 64MB) (CASSANDRA-795)
 * fix get_range_slice returning results in the wrong order (CASSANDRA-781)


0.5.0 final
 * avoid attempting to delete temporary bootstrap files twice (CASSANDRA-681)
 * fix bogus NaN in nodeprobe cfstats output (CASSANDRA-646)
 * provide a policy for dealing with single thread executors w/ a full queue
   (CASSANDRA-694)
 * optimize inner read in MessagingService, vastly improving multiple-node
   performance (CASSANDRA-675)
 * wait for table flush before streaming data back to a bootstrapping node.
   (CASSANDRA-696)
 * keep track of bootstrapping sources by table so that bootstrapping doesn't
   give the indication of finishing early (CASSANDRA-673)


0.5.0 RC3
 * commit the correct version of the patch for CASSANDRA-663


0.5.0 RC2 (unreleased)
 * fix bugs in converting get_range_slice results to Thrift
   (CASSANDRA-647, CASSANDRA-649)
 * expose java.util.concurrent.TimeoutException in StorageProxy methods
   (CASSANDRA-600)
 * TcpConnectionManager was holding on to disconnected connections,
   giving the false indication they were being used. (CASSANDRA-651)
 * Remove duplicated write. (CASSANDRA-662)
 * Abort bootstrap if IP is already in the token ring (CASSANDRA-663)
 * increase default commitlog sync period, and wait for last sync to
   finish before submitting another (CASSANDRA-668)


0.5.0 RC1
 * Fix potential NPE in get_range_slice (CASSANDRA-623)
 * add CRC32 to commitlog entries (CASSANDRA-605)
 * fix data streaming on windows (CASSANDRA-630)
 * GC compacted sstables after cleanup and compaction (CASSANDRA-621)
 * Speed up anti-entropy validation (CASSANDRA-629)
 * Fix anti-entropy assertion error (CASSANDRA-639)
 * Fix pending range conflicts when bootstapping or moving
   multiple nodes at once (CASSANDRA-603)
 * Handle obsolete gossip related to node movement in the case where
   one or more nodes is down when the movement occurs (CASSANDRA-572)
 * Include dead nodes in gossip to avoid a variety of problems
   and fix HH to removed nodes (CASSANDRA-634)
 * return an InvalidRequestException for mal-formed SlicePredicates
   (CASSANDRA-643)
 * fix bug determining closest neighbor for use in multiple datacenters
   (CASSANDRA-648)
 * Vast improvements in anticompaction speed (CASSANDRA-607)
 * Speed up log replay and writes by avoiding redundant serializations
   (CASSANDRA-652)


0.5.0 beta 2
 * Bootstrap improvements (several tickets)
 * add nodeprobe repair anti-entropy feature (CASSANDRA-193, CASSANDRA-520)
 * fix possibility of partition when many nodes restart at once
   in clusters with multiple seeds (CASSANDRA-150)
 * fix NPE in get_range_slice when no data is found (CASSANDRA-578)
 * fix potential NPE in hinted handoff (CASSANDRA-585)
 * fix cleanup of local "system" keyspace (CASSANDRA-576)
 * improve computation of cluster load balance (CASSANDRA-554)
 * added super column read/write, column count, and column/row delete to
   cassandra-cli (CASSANDRA-567, CASSANDRA-594)
 * fix returning live subcolumns of deleted supercolumns (CASSANDRA-583)
 * respect JAVA_HOME in bin/ scripts (several tickets)
 * add StorageService.initClient for fat clients on the JVM (CASSANDRA-535)
   (see contrib/client_only for an example of use)
 * make consistency_level functional in get_range_slice (CASSANDRA-568)
 * optimize key deserialization for RandomPartitioner (CASSANDRA-581)
 * avoid GCing tombstones except on major compaction (CASSANDRA-604)
 * increase failure conviction threshold, resulting in less nodes
   incorrectly (and temporarily) marked as down (CASSANDRA-610)
 * respect memtable thresholds during log replay (CASSANDRA-609)
 * support ConsistencyLevel.ALL on read (CASSANDRA-584)
 * add nodeprobe removetoken command (CASSANDRA-564)


0.5.0 beta
 * Allow multiple simultaneous flushes, improving flush throughput
   on multicore systems (CASSANDRA-401)
 * Split up locks to improve write and read throughput on multicore systems
   (CASSANDRA-444, CASSANDRA-414)
 * More efficient use of memory during compaction (CASSANDRA-436)
 * autobootstrap option: when enabled, all non-seed nodes will attempt
   to bootstrap when started, until bootstrap successfully
   completes. -b option is removed.  (CASSANDRA-438)
 * Unless a token is manually specified in the configuration xml,
   a bootstraping node will use a token that gives it half the
   keys from the most-heavily-loaded node in the cluster,
   instead of generating a random token.
   (CASSANDRA-385, CASSANDRA-517)
 * Miscellaneous bootstrap fixes (several tickets)
 * Ability to change a node's token even after it has data on it
   (CASSANDRA-541)
 * Ability to decommission a live node from the ring (CASSANDRA-435)
 * Semi-automatic loadbalancing via nodeprobe (CASSANDRA-192)
 * Add ability to set compaction thresholds at runtime via
   JMX / nodeprobe.  (CASSANDRA-465)
 * Add "comment" field to ColumnFamily definition. (CASSANDRA-481)
 * Additional JMX metrics (CASSANDRA-482)
 * JSON based export and import tools (several tickets)
 * Hinted Handoff fixes (several tickets)
 * Add key cache to improve read performance (CASSANDRA-423)
 * Simplified construction of custom ReplicationStrategy classes
   (CASSANDRA-497)
 * Graphical application (Swing) for ring integrity verification and
   visualization was added to contrib (CASSANDRA-252)
 * Add DCQUORUM, DCQUORUMSYNC consistency levels and corresponding
   ReplicationStrategy / EndpointSnitch classes.  Experimental.
   (CASSANDRA-492)
 * Web client interface added to contrib (CASSANDRA-457)
 * More-efficient flush for Random, CollatedOPP partitioners
   for normal writes (CASSANDRA-446) and bulk load (CASSANDRA-420)
 * Add MemtableFlushAfterMinutes, a global replacement for the old
   per-CF FlushPeriodInMinutes setting (CASSANDRA-463)
 * optimizations to slice reading (CASSANDRA-350) and supercolumn
   queries (CASSANDRA-510)
 * force binding to given listenaddress for nodes with multiple
   interfaces (CASSANDRA-546)
 * stress.py benchmarking tool improvements (several tickets)
 * optimized replica placement code (CASSANDRA-525)
 * faster log replay on restart (CASSANDRA-539, CASSANDRA-540)
 * optimized local-node writes (CASSANDRA-558)
 * added get_range_slice, deprecating get_key_range (CASSANDRA-344)
 * expose TimedOutException to thrift (CASSANDRA-563)


0.4.2
 * Add validation disallowing null keys (CASSANDRA-486)
 * Fix race conditions in TCPConnectionManager (CASSANDRA-487)
 * Fix using non-utf8-aware comparison as a sanity check.
   (CASSANDRA-493)
 * Improve default garbage collector options (CASSANDRA-504)
 * Add "nodeprobe flush" (CASSANDRA-505)
 * remove NotFoundException from get_slice throws list (CASSANDRA-518)
 * fix get (not get_slice) of entire supercolumn (CASSANDRA-508)
 * fix null token during bootstrap (CASSANDRA-501)


0.4.1
 * Fix FlushPeriod columnfamily configuration regression
   (CASSANDRA-455)
 * Fix long column name support (CASSANDRA-460)
 * Fix for serializing a row that only contains tombstones
   (CASSANDRA-458)
 * Fix for discarding unneeded commitlog segments (CASSANDRA-459)
 * Add SnapshotBeforeCompaction configuration option (CASSANDRA-426)
 * Fix compaction abort under insufficient disk space (CASSANDRA-473)
 * Fix reading subcolumn slice from tombstoned CF (CASSANDRA-484)
 * Fix race condition in RVH causing occasional NPE (CASSANDRA-478)


0.4.0
 * fix get_key_range problems when a node is down (CASSANDRA-440)
   and add UnavailableException to more Thrift methods
 * Add example EndPointSnitch contrib code (several tickets)


0.4.0 RC2
 * fix SSTable generation clash during compaction (CASSANDRA-418)
 * reject method calls with null parameters (CASSANDRA-308)
 * properly order ranges in nodeprobe output (CASSANDRA-421)
 * fix logging of certain errors on executor threads (CASSANDRA-425)


0.4.0 RC1
 * Bootstrap feature is live; use -b on startup (several tickets)
 * Added multiget api (CASSANDRA-70)
 * fix Deadlock with SelectorManager.doProcess and TcpConnection.write
   (CASSANDRA-392)
 * remove key cache b/c of concurrency bugs in third-party
   CLHM library (CASSANDRA-405)
 * update non-major compaction logic to use two threshold values
   (CASSANDRA-407)
 * add periodic / batch commitlog sync modes (several tickets)
 * inline BatchMutation into batch_insert params (CASSANDRA-403)
 * allow setting the logging level at runtime via mbean (CASSANDRA-402)
 * change default comparator to BytesType (CASSANDRA-400)
 * add forwards-compatible ConsistencyLevel parameter to get_key_range
   (CASSANDRA-322)
 * r/m special case of blocking for local destination when writing with
   ConsistencyLevel.ZERO (CASSANDRA-399)
 * Fixes to make BinaryMemtable [bulk load interface] useful (CASSANDRA-337);
   see contrib/bmt_example for an example of using it.
 * More JMX properties added (several tickets)
 * Thrift changes (several tickets)
    - Merged _super get methods with the normal ones; return values
      are now of ColumnOrSuperColumn.
    - Similarly, merged batch_insert_super into batch_insert.



0.4.0 beta
 * On-disk data format has changed to allow billions of keys/rows per
   node instead of only millions
 * Multi-keyspace support
 * Scan all sstables for all queries to avoid situations where
   different types of operation on the same ColumnFamily could
   disagree on what data was present
 * Snapshot support via JMX
 * Thrift API has changed a _lot_:
    - removed time-sorted CFs; instead, user-defined comparators
      may be defined on the column names, which are now byte arrays.
      Default comparators are provided for UTF8, Bytes, Ascii, Long (i64),
      and UUID types.
    - removed colon-delimited strings in thrift api in favor of explicit
      structs such as ColumnPath, ColumnParent, etc.  Also normalized
      thrift struct and argument naming.
    - Added columnFamily argument to get_key_range.
    - Change signature of get_slice to accept starting and ending
      columns as well as an offset.  (This allows use of indexes.)
      Added "ascending" flag to allow reasonably-efficient reverse
      scans as well.  Removed get_slice_by_range as redundant.
    - get_key_range operates on one CF at a time
    - changed `block` boolean on insert methods to ConsistencyLevel enum,
      with options of NONE, ONE, QUORUM, and ALL.
    - added similar consistency_level parameter to read methods
    - column-name-set slice with no names given now returns zero columns
      instead of all of them.  ("all" can run your server out of memory.
      use a range-based slice with a high max column count instead.)
 * Removed the web interface. Node information can now be obtained by
   using the newly introduced nodeprobe utility.
 * More JMX stats
 * Remove magic values from internals (e.g. special key to indicate
   when to flush memtables)
 * Rename configuration "table" to "keyspace"
 * Moved to crash-only design; no more shutdown (just kill the process)
 * Lots of bug fixes

Full list of issues resolved in 0.4 is at https://issues.apache.org/jira/secure/IssueNavigator.jspa?reset=true&&pid=12310865&fixfor=12313862&resolution=1&sorter/field=issuekey&sorter/order=DESC


0.3.0 RC3
 * Fix potential deadlock under load in TCPConnection.
   (CASSANDRA-220)


0.3.0 RC2
 * Fix possible data loss when server is stopped after replaying
   log but before new inserts force memtable flush.
   (CASSANDRA-204)
 * Added BUGS file


0.3.0 RC1
 * Range queries on keys, including user-defined key collation
 * Remove support
 * Workarounds for a weird bug in JDK select/register that seems
   particularly common on VM environments. Cassandra should deploy
   fine on EC2 now
 * Much improved infrastructure: the beginnings of a decent test suite
   ("ant test" for unit tests; "nosetests" for system tests), code
   coverage reporting, etc.
 * Expanded node status reporting via JMX
 * Improved error reporting/logging on both server and client
 * Reduced memory footprint in default configuration
 * Combined blocking and non-blocking versions of insert APIs
 * Added FlushPeriodInMinutes configuration parameter to force
   flushing of infrequently-updated ColumnFamilies<|MERGE_RESOLUTION|>--- conflicted
+++ resolved
@@ -1,10 +1,6 @@
-<<<<<<< HEAD
 3.11.13
 Merged from 3.0:
-=======
-3.0.27
  * Suppress inapplicable CVEs (CASSANDRA-17368)
->>>>>>> f18b432c
  * Fix flaky test - test_cqlsh_completion.TestCqlshCompletion (CASSANDRA-17338)
  * Fixed TestCqlshOutput failing tests (CASSANDRA-17386)
  * Lazy transaction log replica creation allows incorrect replica content divergence during anticompaction (CASSANDRA-17273)
