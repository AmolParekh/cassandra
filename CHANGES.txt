--- conflicted
+++ resolved
@@ -1,12 +1,8 @@
-<<<<<<< HEAD
 3.11.7
  * Fix CQL formatting of read command restrictions for slow query log (CASSANDRA-15503)
  * Allow sstableloader to use SSL on the native port (CASSANDRA-14904)
 Merged from 3.0:
-=======
-3.0.21
  * Fix duplicated row on 2.x upgrades when multi-rows range tombstones interact with collection ones (CASSANDRA-15805)
->>>>>>> c8a28346
  * Rely on snapshotted session infos on StreamResultFuture.maybeComplete to avoid race conditions (CASSANDRA-15667)
  * EmptyType doesn't override writeValue so could attempt to write bytes when expected not to (CASSANDRA-15790)
  * Fix index queries on partition key columns when some partitions contains only static data (CASSANDRA-13666)
