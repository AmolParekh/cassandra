<!--
  Licensed to the Apache Software Foundation (ASF) under one or more
  contributor license agreements.  See the NOTICE file distributed with
  this work for additional information regarding copyright ownership.
  The ASF licenses this file to You under the Apache License, Version 2.0
  (the "License"); you may not use this file except in compliance with
  the License.  You may obtain a copy of the License at

      http://www.apache.org/licenses/LICENSE-2.0

  Unless required by applicable law or agreed to in writing, software
  distributed under the License is distributed on an "AS IS" BASIS,
  WITHOUT WARRANTIES OR CONDITIONS OF ANY KIND, either express or implied.
  See the License for the specific language governing permissions and
  limitations under the License.
-->
<project basedir="." default="jar" name="apache-cassandra"
         xmlns:artifact="antlib:org.apache.maven.artifact.ant"
         xmlns:if="ant:if"
         xmlns:unless="ant:unless">

    <fail message="You need to use Ant of version at least 1.10 to continue.">
      <condition>
        <not>
          <antversion atleast="1.10"/>
        </not>
      </condition>
    </fail>

    <property environment="env"/>
    <property file="build.properties" />
    <property file="build.properties.default" />
    <property name="debuglevel" value="source,lines,vars"/>

    <!-- default version and SCM information -->
    <property name="base.version" value="4.0.12"/>
    <property name="scm.connection" value="scm:https://gitbox.apache.org/repos/asf/cassandra.git"/>
    <property name="scm.developerConnection" value="scm:https://gitbox.apache.org/repos/asf/cassandra.git"/>
    <property name="scm.url" value="https://gitbox.apache.org/repos/asf?p=cassandra.git;a=tree"/>

    <!-- directory details -->
    <property name="basedir" value="."/>
    <property name="build.src" value="${basedir}/src"/>
    <property name="build.src.java" value="${basedir}/src/java"/>
    <property name="build.src.antlr" value="${basedir}/src/antlr"/>
    <property name="build.src.resources" value="${basedir}/src/resources"/>
    <property name="build.src.gen-java" value="${basedir}/src/gen-java"/>
    <property name="build.lib" value="${basedir}/lib"/>
    <property name="build.dir" value="${basedir}/build"/>
    <property name="build.dir.lib" value="${basedir}/build/lib"/>
    <property name="build.test.dir" value="${build.dir}/test"/>
    <property name="build.classes" value="${build.dir}/classes"/>
    <property name="build.classes.main" value="${build.classes}/main" />
    <property name="javadoc.dir" value="${build.dir}/javadoc"/>
    <property name="interface.dir" value="${basedir}/interface"/>
    <property name="test.dir" value="${basedir}/test"/>
    <property name="test.resources" value="${test.dir}/resources"/>
    <property name="test.lib" value="${build.dir}/test/lib"/>
    <property name="test.classes" value="${build.dir}/test/classes"/>
    <property name="test.conf" value="${test.dir}/conf"/>
    <property name="test.data" value="${test.dir}/data"/>
    <property name="test.name" value="*Test"/>
    <property name="test.classlistfile" value="testlist.txt"/>
    <property name="test.classlistprefix" value="unit"/>
    <property name="benchmark.name" value=""/>
    <property name="test.anttasks.src" value="${test.dir}/anttasks"/>
    <property name="test.methods" value=""/>
    <property name="test.unit.src" value="${test.dir}/unit"/>
    <property name="test.long.src" value="${test.dir}/long"/>
    <property name="test.burn.src" value="${test.dir}/burn"/>
    <property name="test.memory.src" value="${test.dir}/memory"/>
    <property name="test.microbench.src" value="${test.dir}/microbench"/>
    <property name="test.distributed.src" value="${test.dir}/distributed"/>
    <property name="test.compression.algo" value="LZ4"/>
    <property name="test.driver.connection_timeout_ms" value="5000"/>
    <property name="test.driver.read_timeout_ms" value="12000"/>
    <property name="dist.dir" value="${build.dir}/dist"/>
    <property name="tmp.dir" value="${java.io.tmpdir}"/>

    <property name="doc.dir" value="${basedir}/doc"/>

    <condition property="version" value="${base.version}">
      <isset property="release"/>
    </condition>
    <property name="version" value="${base.version}-SNAPSHOT"/>
    <property name="version.properties.dir"
              value="${build.src.resources}/org/apache/cassandra/config/" />
    <property name="final.name" value="${ant.project.name}-${version}"/>

    <property name="local.repository" value="${user.home}/.m2/repository" />

    <!-- details of what version of Maven ANT Tasks to fetch -->
    <property name="maven-ant-tasks.version" value="2.1.3" />
    <property name="maven-ant-tasks.local" value="${local.repository}/org/apache/maven/maven-ant-tasks"/>
    <property name="maven-ant-tasks.url"
              value="https://repo.maven.apache.org/maven2/org/apache/maven/maven-ant-tasks" />
    <!-- details of how and which Maven repository we publish to -->
    <property name="maven.version" value="3.0.3" />
    <condition property="maven-repository-url" value="https://repository.apache.org/service/local/staging/deploy/maven2">
      <isset property="release"/>
    </condition>
    <condition property="maven-repository-id" value="apache.releases.https">
      <isset property="release"/>
    </condition>
    <property name="maven-repository-url" value="https://repository.apache.org/content/repositories/snapshots"/>
    <property name="maven-repository-id" value="apache.snapshots.https"/>

    <property name="test.timeout" value="240000" />
    <property name="test.memory.timeout" value="480000" />
    <property name="test.long.timeout" value="600000" />
    <property name="test.burn.timeout" value="60000000" />
    <property name="test.distributed.timeout" value="900000" />

    <!-- default for cql tests. Can be overridden by -Dcassandra.test.use_prepared=false -->
    <property name="cassandra.test.use_prepared" value="true" />

    <!-- The number of active processors seen by JVM -->
    <property name="cassandra.test.processorCount" value="4"/>

    <!-- skip flushing schema tables during tests -->
    <property name="cassandra.test.flush_local_schema_changes" value="false" />

    <!-- fast shutdown of messaging service -->
    <property name="cassandra.test.messagingService.nonGracefulShutdown" value="true"/>

    <!-- https://www.eclemma.org/jacoco/ -->
    <property name="jacoco.export.dir" value="${build.dir}/jacoco/" />
    <property name="jacoco.partials.dir" value="${jacoco.export.dir}/partials" />
    <property name="jacoco.partialexecfile" value="${jacoco.partials.dir}/partial.exec" />
    <property name="jacoco.finalexecfile" value="${jacoco.export.dir}/jacoco.exec" />
    <property name="jacoco.version" value="0.8.6"/>

    <property name="byteman.version" value="4.0.6"/>
    <property name="jamm.version" value="0.3.2"/>
    <property name="ecj.version" value="4.6.1"/>
    <property name="ohc.version" value="0.5.1"/>
    <property name="asm.version" value="7.1"/>
    <property name="allocation-instrumenter.version" value="3.1.0"/>
    <property name="bytebuddy.version" value="1.10.10"/>
    <property name="jflex.version" value="1.8.2"/>

    <!-- https://mvnrepository.com/artifact/net.openhft/chronicle-bom/1.16.23 -->
    <property name="chronicle-queue.version" value="5.20.123" />
    <property name="chronicle-core.version" value="2.20.126" />
    <property name="chronicle-bytes.version" value="2.20.111" />
    <property name="chronicle-wire.version" value="2.20.117" />
    <property name="chronicle-threads.version" value="2.20.111" />

    <condition property="maven-ant-tasks.jar.exists">
      <available file="${build.dir}/maven-ant-tasks-${maven-ant-tasks.version}.jar" />
    </condition>

    <condition property="maven-ant-tasks.jar.local">
      <available file="${maven-ant-tasks.local}/${maven-ant-tasks.version}/maven-ant-tasks-${maven-ant-tasks.version}.jar" />
    </condition>

    <condition property="is.source.artifact">
      <available file="${build.src.java}" type="dir" />
    </condition>

    <condition property="cassandra.use_nix_recursive_delete" value="false" else="true">
        <os family="windows" />
    </condition>

    <!-- Check if all tests are being run or just one. If it's all tests don't spam the console with test output.
         If it's an individual test print the output from the test under the assumption someone is debugging the test
         and wants to know what is going on without having to context switch to the log file that is generated.
         Debug level output still needs to be retrieved from the log file.  -->
    <script language="javascript">
        if (project.getProperty("cassandra.keepBriefBrief") == null)
        {
            if (project.getProperty("test.name").equals("*Test"))
                project.setProperty("cassandra.keepBriefBrief", "true");
            else
                project.setProperty("cassandra.keepBriefBrief", "false");
        }
    </script>

    <condition property="java.version.8">
        <equals arg1="${ant.java.version}" arg2="1.8"/>
    </condition>
    <condition property="java.version.11">
        <not><isset property="java.version.8"/></not>
    </condition>
    <fail><condition><not><or>
        <isset property="java.version.8"/>
        <isset property="java.version.11"/>
    </or></not></condition></fail>

    <resources id="_jvm11_arg_items">
        <string>-Djdk.attach.allowAttachSelf=true</string>

        <string>-XX:+UseConcMarkSweepGC</string>
        <string>-XX:+CMSParallelRemarkEnabled</string>
        <string>-XX:SurvivorRatio=8</string>
        <string>-XX:MaxTenuringThreshold=1</string>
        <string>-XX:CMSInitiatingOccupancyFraction=75</string>
        <string>-XX:+UseCMSInitiatingOccupancyOnly</string>
        <string>-XX:CMSWaitDuration=10000</string>
        <string>-XX:+CMSParallelInitialMarkEnabled</string>
        <string>-XX:+CMSEdenChunksRecordAlways</string>

        <string>--add-exports java.base/jdk.internal.misc=ALL-UNNAMED</string>
        <string>--add-exports java.base/jdk.internal.ref=ALL-UNNAMED</string>
        <string>--add-exports java.base/sun.nio.ch=ALL-UNNAMED</string>
        <string>--add-exports java.management.rmi/com.sun.jmx.remote.internal.rmi=ALL-UNNAMED</string>
        <string>--add-exports java.rmi/sun.rmi.registry=ALL-UNNAMED</string>
        <string>--add-exports java.rmi/sun.rmi.server=ALL-UNNAMED</string>
        <string>--add-exports java.rmi/sun.rmi.transport.tcp=ALL-UNNAMED</string>
        <string>--add-exports java.sql/java.sql=ALL-UNNAMED</string>

        <string>--add-opens java.base/java.lang.module=ALL-UNNAMED</string>
        <string>--add-opens java.base/java.net=ALL-UNNAMED</string>
        <string>--add-opens java.base/jdk.internal.loader=ALL-UNNAMED</string>
        <string>--add-opens java.base/jdk.internal.ref=ALL-UNNAMED</string>
        <string>--add-opens java.base/jdk.internal.reflect=ALL-UNNAMED</string>
        <string>--add-opens java.base/jdk.internal.math=ALL-UNNAMED</string>
        <string>--add-opens java.base/jdk.internal.module=ALL-UNNAMED</string>
        <string>--add-opens java.base/jdk.internal.util.jar=ALL-UNNAMED</string>
        <string>--add-opens jdk.management/com.sun.management.internal=ALL-UNNAMED</string>

    </resources>
    <pathconvert property="_jvm_args_concat" refid="_jvm11_arg_items" pathsep=" "/>
    <condition property="java11-jvmargs" value="${_jvm_args_concat}" else="">
        <not>
            <equals arg1="${ant.java.version}" arg2="1.8"/>
        </not>
    </condition>

    <!--
      JVM arguments for tests.

      There is a race condition bug in java 11 (see CASSANDRA-15981) which causes a crash of the
      JVM; this race is between CMS and class unloading.  In java 8 we can cap the metaspace to
      make tests stable on low resource environments, but in java 11 we need to make it unlimited
      (don't define MaxMetaspaceSize) and disable class unloading in CMS outside of a
      stop-the-world pause.

      In java 11 we also need to set a system property to enable netty to use Unsafe direct byte
      buffer construction (see CASSANDRA-16493)
    -->
    <resources id="_jvm8_test_arg_items">
      <!-- TODO see CASSANDRA-16212 - we seem to OOM non stop now after CASSANDRA-16212, so to have clean CI while this gets looked into, disabling limiting metaspace
        <string>-XX:MaxMetaspaceExpansion=64M</string>
        <string>-XX:MaxMetaspaceSize=512M</string>
        <string>-XX:MetaspaceSize=128M</string>
      -->
    </resources>
    <pathconvert property="_jvm8_test_arg_items_concat" refid="_jvm8_test_arg_items" pathsep=" "/>
    <resources id="_jvm11_test_arg_items">
        <string>-XX:-CMSClassUnloadingEnabled</string>
        <string>-Dio.netty.tryReflectionSetAccessible=true</string>
    </resources>
    <pathconvert property="_jvm11_test_arg_items_concat" refid="_jvm11_test_arg_items" pathsep=" "/>
    <condition property="test-jvmargs" value="${_jvm11_test_arg_items_concat}" else="${_jvm8_test_arg_items_concat}">
        <not>
            <equals arg1="${ant.java.version}" arg2="1.8"/>
        </not>
    </condition>

    <!-- needed to compile org.apache.cassandra.utils.JMXServerUtils -->
    <condition property="jdk11-javac-exports" value="--add-exports java.rmi/sun.rmi.registry=ALL-UNNAMED --add-exports java.rmi/sun.rmi.transport.tcp=ALL-UNNAMED" else="">
        <not>
            <equals arg1="${ant.java.version}" arg2="1.8"/>
        </not>
    </condition>
    <condition property="jdk11-javadoc-exports" value="${jdk11-javac-exports} --frames" else="">
        <not>
            <equals arg1="${ant.java.version}" arg2="1.8"/>
        </not>
    </condition>

    <condition property="build.java.11">
        <istrue value="${use.jdk11}"/>
    </condition>

    <condition property="source.version" value="8" else="11">
        <equals arg1="${java.version.8}" arg2="true"/>
    </condition>
    <condition property="target.version" value="8" else="11">
        <equals arg1="${java.version.8}" arg2="true"/>
    </condition>

    <!--
         Add all the dependencies.
    -->
    <path id="maven-ant-tasks.classpath" path="${build.dir}/maven-ant-tasks-${maven-ant-tasks.version}.jar" />
    <path id="cassandra.classpath">
        <pathelement location="${build.classes.main}" />
        <fileset dir="${build.dir.lib}">
            <include name="**/*.jar" />
        </fileset>
    </path>
    <path id="cassandra.classpath.test">
        <file file="${build.dir}/${final.name}.jar"/> <!-- we need the jar for tests and benchmarks (multi-version jar) -->
        <fileset dir="${build.dir.lib}">
            <include name="**/*.jar" />
        </fileset>
        <fileset dir="${test.lib}/jars">
            <include name="**/*.jar" />
            <exclude name="**/ant-*.jar"/>
        </fileset>
    </path>

  <macrodef name="create-javadoc">
    <attribute name="destdir"/>
    <element name="filesets"/>
    <sequential>
      <javadoc destdir="@{destdir}" author="true" version="true" use="true"
        windowtitle="${ant.project.name} API" classpathref="cassandra.classpath"
        bottom="Copyright &amp;copy; 2009- The Apache Software Foundation"
        useexternalfile="yes" encoding="UTF-8" failonerror="false"
        maxmemory="256m" additionalparam="${jdk11-javadoc-exports}">
        <filesets/>
      </javadoc>
      <fail message="javadoc failed">
        <condition>
            <not>
                <available file="@{destdir}/index-all.html" />
            </not>
        </condition>
      </fail>
    </sequential>
  </macrodef>

    <target name="validate-build-conf">
        <condition property="use-jdk11">
            <or>
                <isset property="build.java.11"/>
                <istrue value="${env.CASSANDRA_USE_JDK11}"/>
            </or>
        </condition>
        <fail message="Inconsistent JDK11 options set">
            <condition>
                    <and>
                        <istrue value="${env.CASSANDRA_USE_JDK11}"/>
                        <isset property="use.jdk11"/>
                        <not>
                            <istrue value="${use.jdk11}"/>
                        </not>
                    </and>
            </condition>
                </fail>
        <fail message="Inconsistent JDK11 options set">
            <condition>
                    <and>
                        <isset property="env.CASSANDRA_USE_JDK11"/>
                        <not>
                            <istrue value="${env.CASSANDRA_USE_JDK11}"/>
                        </not>
                        <istrue value="${use.jdk11}"/>
                    </and>
            </condition>
        </fail>
        <fail message="-Duse.jdk11=true or $CASSANDRA_USE_JDK11=true cannot be set when building from java 8">
            <condition>
                <not><or>
                    <not><isset property="java.version.8"/></not>
                    <not><isset property="use-jdk11"/></not>
                </or></not>
            </condition>
        </fail>
        <fail message="-Duse.jdk11=true or $CASSANDRA_USE_JDK11=true must be set when building from java 11">
            <condition>
                <not><or>
                    <isset property="java.version.8"/>
                    <isset property="use-jdk11"/>
                </or></not>
            </condition>
        </fail>
    </target>

    <!--
        Setup the output directories.
    -->
    <target name="init" depends="validate-build-conf">
        <fail unless="is.source.artifact"
            message="Not a source artifact, stopping here." />
        <mkdir dir="${build.classes.main}"/>
        <mkdir dir="${test.lib}"/>
        <mkdir dir="${test.classes}"/>
        <mkdir dir="${stress.test.classes}"/>
        <mkdir dir="${fqltool.test.classes}"/>
        <mkdir dir="${build.src.gen-java}"/>
        <mkdir dir="${build.dir.lib}"/>
        <mkdir dir="${jacoco.export.dir}"/>
        <mkdir dir="${jacoco.partials.dir}"/>
    </target>

    <target name="clean" description="Remove all locally created artifacts">
        <delete dir="${build.test.dir}" />
        <delete dir="${build.classes}" />
        <delete dir="${build.src.gen-java}" />
        <delete dir="${version.properties.dir}" />
        <delete dir="${jacoco.export.dir}" />
        <delete dir="${jacoco.partials.dir}"/>
    </target>
    <target depends="clean" name="cleanall"/>

    <target name="realclean" depends="clean" description="Remove the entire build directory and all downloaded artifacts">
        <delete>
          <fileset dir="${build.lib}" excludes="cassandra-driver-internal-only-*"/>
        </delete>
        <delete dir="${build.dir}" />
        <delete dir="${doc.dir}/build" />
        <delete dir="${doc.dir}/source/tools/nodetool" />
    </target>

    <!--
       This generates the CQL grammar files from Cql.g
    -->
    <target name="check-gen-cql3-grammar">
        <uptodate property="cql3current"
                targetfile="${build.src.gen-java}/org/apache/cassandra/cql3/Cql.tokens">
            <srcfiles dir="${build.src.antlr}">
                <include name="*.g"/>
            </srcfiles>
        </uptodate>
    </target>

    <target name="gen-cql3-grammar" depends="check-gen-cql3-grammar" unless="cql3current">
      <echo>Building Grammar ${build.src.antlr}/Cql.g  ...</echo>
      <java classname="org.antlr.Tool"
            classpathref="cql3-grammar.classpath"
            failonerror="true">
         <arg value="-Xconversiontimeout" />
         <arg value="10000" />
         <arg value="${build.src.antlr}/Cql.g" />
         <arg value="-fo" />
         <arg value="${build.src.gen-java}/org/apache/cassandra/cql3/" />
         <arg value="-Xmaxinlinedfastates"/>
         <arg value="10"/> <!-- default is 60 -->
      </java>
    </target>

    <target name="generate-cql-html" depends="resolver-init" description="Generate HTML from textile source">
        <taskdef classpathref="wikitext.classpath" resource="wikitexttasks.properties" />
        <wikitext-to-html markupLanguage="Textile">
            <fileset dir="${basedir}">
                <include name="doc/cql3/*.textile"/>
            </fileset>
        </wikitext-to-html>
    </target>

    <target name="gen-asciidoc" description="Generate dynamic asciidoc pages" depends="jar" unless="ant.gen-doc.skip">
        <exec executable="make" osfamily="unix" dir="${doc.dir}">
            <arg value="gen-asciidoc"/>
        </exec>
    </target>

    <target name="gen-doc" description="Generate documentation" depends="gen-asciidoc,generate-cql-html" unless="ant.gen-doc.skip">
        <exec executable="make" osfamily="unix" dir="${doc.dir}">
            <arg value="html"/>
        </exec>
    </target>

    <!--
        Generates Java sources for tokenization support from jflex
        grammar files
    -->
    <target name="generate-jflex-java" description="Generate Java from jflex grammar">
        <taskdef classname="jflex.anttask.JFlexTask" classpathref="jflex.classpath" name="jflex" />
        <jflex file="${build.src.java}/org/apache/cassandra/index/sasi/analyzer/StandardTokenizerImpl.jflex" destdir="${build.src.gen-java}/" />
    </target>

    <!--
       Fetch Maven Ant Tasks and Cassandra's dependencies
       These targets are intentionally free of dependencies so that they
       can be run stand-alone from a binary release artifact.
    -->
    <target name="maven-ant-tasks-localrepo" unless="maven-ant-tasks.jar.exists" if="maven-ant-tasks.jar.local"
            depends="init" description="Fetch Maven ANT Tasks from Maven Local Repository">
      <copy file="${maven-ant-tasks.local}/${maven-ant-tasks.version}/maven-ant-tasks-${maven-ant-tasks.version}.jar"
           tofile="${build.dir}/maven-ant-tasks-${maven-ant-tasks.version}.jar"/>
      <property name="maven-ant-tasks.jar.exists" value="true"/>
    </target>

    <target name="maven-ant-tasks-download" depends="init,maven-ant-tasks-localrepo" unless="maven-ant-tasks.jar.exists"
            description="Fetch Maven ANT Tasks from Maven Central Repositroy">
      <echo>Downloading Maven ANT Tasks...</echo>
      <get src="${maven-ant-tasks.url}/${maven-ant-tasks.version}/maven-ant-tasks-${maven-ant-tasks.version}.jar"
           dest="${build.dir}/maven-ant-tasks-${maven-ant-tasks.version}.jar" usetimestamp="true" />
      <copy file="${build.dir}/maven-ant-tasks-${maven-ant-tasks.version}.jar"
            tofile="${maven-ant-tasks.local}/${maven-ant-tasks.version}/maven-ant-tasks-${maven-ant-tasks.version}.jar"/>
    </target>

    <target name="maven-ant-tasks-init" depends="maven-ant-tasks-download,resolver-init" unless="maven-ant-tasks.initialized"
            description="Initialize Maven ANT Tasks">
      <typedef uri="antlib:org.apache.maven.artifact.ant" classpathref="maven-ant-tasks.classpath" />
      <property name="maven-ant-tasks.initialized" value="true"/>
    </target>

    <!-- this task defines the dependencies that will be fetched by Maven ANT Tasks
         the dependencies are re-used for publishing artifacts to Maven Central
         in order to keep everything consistent -->
    <target name="maven-declare-dependencies" depends="maven-ant-tasks-init"
            description="Define dependencies and dependency versions">
      <!-- The parent pom defines the versions of all dependencies -->
      <artifact:pom id="parent-pom"
                    groupId="org.apache.cassandra"
                    artifactId="cassandra-parent"
                    packaging="pom"
                    version="${version}"
                    url="https://cassandra.apache.org"
                    name="Apache Cassandra"
                    inceptionYear="2009"
                    description="The Apache Cassandra Project develops a highly scalable second-generation distributed database, bringing together Dynamo's fully distributed design and Bigtable's ColumnFamily-based data model.">

        <!-- Inherit from the ASF template pom file, ref http://maven.apache.org/pom/asf/ -->
        <parent groupId="org.apache" artifactId="apache" version="22"/>
        <license name="The Apache Software License, Version 2.0" url="https://www.apache.org/licenses/LICENSE-2.0.txt"/>
        <scm connection="${scm.connection}" developerConnection="${scm.developerConnection}" url="${scm.url}"/>
        <dependencyManagement>
          <dependency groupId="org.xerial.snappy" artifactId="snappy-java" version="1.1.10.1"/>
          <dependency groupId="org.lz4" artifactId="lz4-java" version="1.8.0"/>
          <dependency groupId="com.ning" artifactId="compress-lzf" version="0.8.4" scope="provided"/>
          <dependency groupId="com.github.luben" artifactId="zstd-jni" version="1.5.5-1"/>
          <dependency groupId="com.google.guava" artifactId="guava" version="27.0-jre">
            <exclusion groupId="com.google.code.findbugs" artifactId="jsr305" />
            <exclusion groupId="org.codehaus.mojo" artifactId="animal-sniffer-annotations" />
            <exclusion groupId="com.google.guava" artifactId="listenablefuture" />
            <exclusion groupId="com.google.guava" artifactId="failureaccess" />
            <exclusion groupId="org.checkerframework" artifactId="checker-qual" />
            <exclusion groupId="com.google.errorprone" artifactId="error_prone_annotations" />
          </dependency>
          <dependency groupId="org.hdrhistogram" artifactId="HdrHistogram" version="2.1.9"/>
          <dependency groupId="commons-cli" artifactId="commons-cli" version="1.1"/>
          <dependency groupId="commons-codec" artifactId="commons-codec" version="1.9"/>
          <dependency groupId="commons-io" artifactId="commons-io" version="2.6" scope="test"/>
          <dependency groupId="org.apache.commons" artifactId="commons-lang3" version="3.11"/>
          <dependency groupId="org.apache.commons" artifactId="commons-math3" version="3.2"/>
          <dependency groupId="org.antlr" artifactId="antlr" version="3.5.2" scope="provided">
            <exclusion groupId="org.antlr" artifactId="stringtemplate"/>
          </dependency>
          <dependency groupId="org.antlr" artifactId="ST4" version="4.0.8"/>
          <dependency groupId="org.antlr" artifactId="antlr-runtime" version="3.5.2">
            <exclusion groupId="org.antlr" artifactId="stringtemplate"/>
          </dependency>
          <dependency groupId="org.slf4j" artifactId="slf4j-api" version="1.7.25"/>
          <dependency groupId="org.slf4j" artifactId="log4j-over-slf4j" version="1.7.25"/>
          <dependency groupId="org.slf4j" artifactId="jcl-over-slf4j" version="1.7.25" />
          <dependency groupId="ch.qos.logback" artifactId="logback-core" version="1.2.9"/>
          <dependency groupId="ch.qos.logback" artifactId="logback-classic" version="1.2.9"/>
          <dependency groupId="com.fasterxml.jackson.core" artifactId="jackson-core" version="2.13.2"/>
          <dependency groupId="com.fasterxml.jackson.core" artifactId="jackson-databind" version="2.13.2.2"/>
          <dependency groupId="com.fasterxml.jackson.core" artifactId="jackson-annotations" version="2.13.2"/>
          <dependency groupId="com.googlecode.json-simple" artifactId="json-simple" version="1.1"/>
          <dependency groupId="com.boundary" artifactId="high-scale-lib" version="1.0.6"/>
          <dependency groupId="com.github.jbellis" artifactId="jamm" version="${jamm.version}"/>
          <dependency groupId="org.yaml" artifactId="snakeyaml" version="1.26"/>
          <dependency groupId="junit" artifactId="junit" version="4.12" scope="test">
            <exclusion groupId="org.hamcrest" artifactId="hamcrest-core"/>
          </dependency>
          <dependency groupId="org.mockito" artifactId="mockito-core" version="3.2.4" scope="test"/>
<<<<<<< HEAD
          <dependency groupId="org.quicktheories" artifactId="quicktheories" version="0.26" scope="test"/>
          <dependency groupId="com.google.code.java-allocation-instrumenter" artifactId="java-allocation-instrumenter" version="${allocation-instrumenter.version}" scope="test">
            <exclusion groupId="com.google.guava" artifactId="guava"/>
          </dependency>
          <dependency groupId="org.apache.cassandra" artifactId="dtest-api" version="0.0.15" scope="test"/>
=======
          <dependency groupId="org.apache.cassandra" artifactId="dtest-api" version="0.0.16" scope="test"/>
>>>>>>> c6d7d070
          <dependency groupId="org.reflections" artifactId="reflections" version="0.10.2" scope="test"/>
          <dependency groupId="org.apache.hadoop" artifactId="hadoop-core" version="1.0.3" scope="provided">
            <exclusion groupId="org.mortbay.jetty" artifactId="servlet-api"/>
            <exclusion groupId="commons-logging" artifactId="commons-logging"/>
            <exclusion groupId="org.eclipse.jdt" artifactId="core"/>
            <exclusion groupId="ant" artifactId="ant"/>
            <exclusion groupId="junit" artifactId="junit"/>
            <exclusion groupId="org.codehaus.jackson" artifactId="jackson-mapper-asl"/>
            <exclusion groupId="org.slf4j" artifactId="slf4j-api"/>
          </dependency>
          <dependency groupId="org.apache.hadoop" artifactId="hadoop-minicluster" version="1.0.3" scope="provided">
            <exclusion groupId="asm" artifactId="asm"/> <!-- this is the outdated version 3.1 -->
            <exclusion groupId="org.slf4j" artifactId="slf4j-api"/>
            <exclusion groupId="org.codehaus.jackson" artifactId="jackson-mapper-asl"/>
          </dependency>
          <dependency groupId="net.java.dev.jna" artifactId="jna" version="5.6.0"/>

          <dependency groupId="org.jacoco" artifactId="org.jacoco.agent" version="${jacoco.version}" scope="test"/>
          <dependency groupId="org.jacoco" artifactId="org.jacoco.ant" version="${jacoco.version}" scope="test"/>

          <dependency groupId="org.jboss.byteman" artifactId="byteman-install" version="${byteman.version}" scope="provided"/>
          <dependency groupId="org.jboss.byteman" artifactId="byteman" version="${byteman.version}" scope="provided"/>
          <dependency groupId="org.jboss.byteman" artifactId="byteman-submit" version="${byteman.version}" scope="provided"/>
          <dependency groupId="org.jboss.byteman" artifactId="byteman-bmunit" version="${byteman.version}" scope="provided"/>

          <dependency groupId="net.bytebuddy" artifactId="byte-buddy" version="${bytebuddy.version}" />
          <dependency groupId="net.bytebuddy" artifactId="byte-buddy-agent" version="${bytebuddy.version}" />

          <dependency groupId="org.openjdk.jmh" artifactId="jmh-core" version="1.21" scope="test"/>
          <dependency groupId="org.openjdk.jmh" artifactId="jmh-generator-annprocess" version="1.21" scope="test"/>

          <dependency groupId="org.apache.ant" artifactId="ant-junit" version="1.10.12" scope="test"/>

          <dependency groupId="org.apache.cassandra" artifactId="cassandra-all" version="${version}" />
          <dependency groupId="io.dropwizard.metrics" artifactId="metrics-core" version="3.1.5" />
          <dependency groupId="io.dropwizard.metrics" artifactId="metrics-jvm" version="3.1.5" />
          <dependency groupId="io.dropwizard.metrics" artifactId="metrics-logback" version="3.1.5" />
          <dependency groupId="com.addthis.metrics" artifactId="reporter-config3" version="3.0.3">
            <exclusion groupId="org.hibernate" artifactId="hibernate-validator" />
           </dependency>
          <dependency groupId="org.mindrot" artifactId="jbcrypt" version="0.4" />
          <dependency groupId="io.airlift" artifactId="airline" version="0.8">
            <exclusion groupId="com.google.code.findbugs" artifactId="jsr305" />
           </dependency>
          <dependency groupId="io.netty" artifactId="netty-bom" version="4.1.58.Final" type="pom" scope="provided"/>
          <dependency groupId="io.netty" artifactId="netty-all" version="4.1.58.Final" />
          <dependency groupId="io.netty" artifactId="netty-tcnative-boringssl-static" version="2.0.36.Final"/>
          <dependency groupId="net.openhft" artifactId="chronicle-queue" version="${chronicle-queue.version}">
            <exclusion groupId="com.sun" artifactId="tools" />
          </dependency>
          <dependency groupId="net.openhft" artifactId="chronicle-core" version="${chronicle-core.version}">
            <exclusion groupId="net.openhft" artifactId="chronicle-analytics" />
            <exclusion groupId="org.jetbrains" artifactId="annotations" />
          </dependency>
          <dependency groupId="net.openhft" artifactId="chronicle-bytes" version="${chronicle-bytes.version}">
            <exclusion groupId="org.jetbrains" artifactId="annotations" />
          </dependency>
          <dependency groupId="net.openhft" artifactId="chronicle-wire" version="${chronicle-wire.version}">
            <exclusion groupId="net.openhft" artifactId="compiler" />
          </dependency>
          <dependency groupId="net.openhft" artifactId="chronicle-threads" version="${chronicle-threads.version}">
            <exclusion groupId="net.openhft" artifactId="affinity" />
            <!-- Exclude JNA here, as we want to avoid breaking consumers of the cassandra-all jar -->
            <exclusion groupId="net.java.dev.jna" artifactId="jna" />
            <exclusion groupId="net.java.dev.jna" artifactId="jna-platform" />
          </dependency>
          <dependency groupId="com.google.code.findbugs" artifactId="jsr305" version="2.0.2" scope="provided"/>
          <dependency groupId="com.clearspring.analytics" artifactId="stream" version="2.5.2">
            <exclusion groupId="it.unimi.dsi" artifactId="fastutil" />
          </dependency>
          <dependency groupId="com.datastax.cassandra" artifactId="cassandra-driver-core" version="3.11.0" classifier="shaded">
            <exclusion groupId="io.netty" artifactId="netty-buffer"/>
            <exclusion groupId="io.netty" artifactId="netty-codec"/>
            <exclusion groupId="io.netty" artifactId="netty-handler"/>
            <exclusion groupId="io.netty" artifactId="netty-transport"/>
            <exclusion groupId="org.slf4j" artifactId="slf4j-api"/>
            <exclusion groupId="com.github.jnr" artifactId="jnr-ffi"/>
            <exclusion groupId="com.github.jnr" artifactId="jnr-posix"/>
          </dependency>
          <dependency groupId="org.eclipse.jdt.core.compiler" artifactId="ecj" version="${ecj.version}" />
          <dependency groupId="org.caffinitas.ohc" artifactId="ohc-core" version="${ohc.version}">
            <exclusion groupId="org.slf4j" artifactId="slf4j-api"/>
          </dependency>
          <dependency groupId="org.caffinitas.ohc" artifactId="ohc-core-j8" version="${ohc.version}" />
          <dependency groupId="net.ju-n.compile-command-annotations" artifactId="compile-command-annotations" version="1.2.0" scope="provided"/>
          <dependency groupId="org.fusesource" artifactId="sigar" version="1.6.4">
            <exclusion groupId="log4j" artifactId="log4j"/>
          </dependency>
          <dependency groupId="com.carrotsearch" artifactId="hppc" version="0.8.1" />
          <dependency groupId="de.jflex" artifactId="jflex" version="${jflex.version}">
            <exclusion groupId="org.apache.ant" artifactId="ant"/>
          </dependency>
          <dependency groupId="com.github.rholder" artifactId="snowball-stemmer" version="1.3.0.581.1" />
          <dependency groupId="com.googlecode.concurrent-trees" artifactId="concurrent-trees" version="2.4.0" />
          <dependency groupId="com.github.ben-manes.caffeine" artifactId="caffeine" version="2.5.6" />
          <dependency groupId="org.jctools" artifactId="jctools-core" version="3.1.0"/>
          <dependency groupId="org.ow2.asm" artifactId="asm" version="${asm.version}"/>
          <dependency groupId="org.ow2.asm" artifactId="asm-tree" version="${asm.version}" scope="test"/>
          <dependency groupId="org.ow2.asm" artifactId="asm-commons" version="${asm.version}" scope="test"/>
          <dependency groupId="org.gridkit.jvmtool" artifactId="sjk-cli" version="0.14"/>
          <dependency groupId="org.gridkit.jvmtool" artifactId="sjk-core" version="0.14">
            <exclusion groupId="org.gridkit.jvmtool" artifactId="sjk-hflame"/>
            <exclusion groupId="org.perfkit.sjk.parsers" artifactId="sjk-hflame"/>
            <exclusion groupId="org.perfkit.sjk.parsers" artifactId="sjk-jfr-standalone"/>
            <exclusion groupId="org.perfkit.sjk.parsers" artifactId="sjk-nps"/>
            <exclusion groupId="org.perfkit.sjk.parsers" artifactId="sjk-jfr5"/>
            <exclusion groupId="org.perfkit.sjk.parsers" artifactId="sjk-jfr6"/>
          </dependency>
          <dependency groupId="org.gridkit.jvmtool" artifactId="sjk-stacktrace" version="0.14"/>
          <dependency groupId="org.gridkit.jvmtool" artifactId="mxdump" version="0.14"/>
          <dependency groupId="org.gridkit.lab" artifactId="jvm-attach-api" version="1.5"/>
          <dependency groupId="org.gridkit.jvmtool" artifactId="sjk-json" version="0.14"/>
          <dependency groupId="com.beust" artifactId="jcommander" version="1.30"/>
          <dependency groupId="org.psjava" artifactId="psjava" version="0.1.19"/>
          <dependency groupId="javax.inject" artifactId="javax.inject" version="1"/>
          <dependency groupId="com.google.j2objc" artifactId="j2objc-annotations" version="1.3"/>
          <!-- adding this dependency is necessary for assertj. When updating assertj, need to also update the version of
             this that the new assertj's `assertj-parent-pom` depends on. -->
          <dependency groupId="org.junit" artifactId="junit-bom" version="5.6.0" type="pom" scope="test"/>
          <!-- when updating assertj, make sure to also update the corresponding junit-bom dependency -->
          <dependency groupId="org.assertj" artifactId="assertj-core" version="3.15.0" scope="test"/>
          <dependency groupId="org.awaitility" artifactId="awaitility" version="4.0.3"  scope="test">
            <exclusion groupId="org.hamcrest" artifactId="hamcrest"/>
          </dependency>
          <dependency groupId="org.hamcrest" artifactId="hamcrest" version="2.2" scope="test"/>
        </dependencyManagement>
        <developer id="adelapena" name="Andres de la Peña"/>
        <developer id="alakshman" name="Avinash Lakshman"/>
        <developer id="aleksey" name="Aleksey Yeschenko"/>
        <developer id="amorton" name="Aaron Morton"/>
        <developer id="aweisberg" name="Ariel Weisberg"/>
        <developer id="bdeggleston" name="Blake Eggleston"/>
        <developer id="benedict" name="Benedict Elliott Smith"/>
        <developer id="benjamin" name="Benjamin Lerer"/>
        <developer id="blambov" name="Branimir Lambov"/>
        <developer id="brandonwilliams" name="Brandon Williams"/>
        <developer id="carl" name="Carl Yeksigian"/>
        <developer id="dbrosius" name="David Brosiusd"/>
        <developer id="dikang" name="Dikang Gu"/>
        <developer id="eevans" name="Eric Evans"/>
        <developer id="edimitrova" name="Ekaterina Dimitrova"/>
        <developer id="gdusbabek" name="Gary Dusbabek"/>
        <developer id="goffinet" name="Chris Goffinet"/>
        <developer id="ifesdjeen" name="Alex Petrov"/>
        <developer id="jaakko" name="Laine Jaakko Olavi"/>
        <developer id="jake" name="T Jake Luciani"/>
        <developer id="jasonbrown" name="Jason Brown"/>
        <developer id="jbellis" name="Jonathan Ellis"/>
        <developer id="jfarrell" name="Jake Farrell"/>
        <developer id="jjirsa" name="Jeff Jirsa"/>
        <developer id="jkni" name="Joel Knighton"/>
        <developer id="jmckenzie" name="Josh McKenzie"/>
        <developer id="johan" name="Johan Oskarsson"/>
        <developer id="junrao" name="Jun Rao"/>
        <developer id="jzhuang" name="Jay Zhuang"/>
        <developer id="kohlisankalp" name="Sankalp Kohli"/>
        <developer id="marcuse" name="Marcus Eriksson"/>
        <developer id="mck" name="Michael Semb Wever"/>
        <developer id="mishail" name="Mikhail Stepura"/>
        <developer id="mshuler" name="Michael Shuler"/>
        <developer id="paulo" name="Paulo Motta"/>
        <developer id="pmalik" name="Prashant Malik"/>
        <developer id="rstupp" name="Robert Stupp"/>
        <developer id="scode" name="Peter Schuller"/>
        <developer id="beobal" name="Sam Tunnicliffe"/>
        <developer id="slebresne" name="Sylvain Lebresne"/>
        <developer id="stefania" name="Stefania Alborghetti"/>
        <developer id="tylerhobbs" name="Tyler Hobbs"/>
        <developer id="vijay" name="Vijay Parthasarathy"/>
        <developer id="xedin" name="Pavel Yaskevich"/>
        <developer id="yukim" name="Yuki Morishita"/>
        <developer id="zznate" name="Nate McCall"/>
      </artifact:pom>

      <!-- each dependency set then defines the subset of the dependencies for that dependency set -->
      <artifact:pom id="build-deps-pom"
                    artifactId="cassandra-build-deps">
        <parent groupId="org.apache.cassandra"
                artifactId="cassandra-parent"
                version="${version}"
                relativePath="${final.name}-parent.pom"/>
        <dependency groupId="junit" artifactId="junit"/>
        <dependency groupId="org.assertj" artifactId="assertj-core"/>
        <dependency groupId="commons-io" artifactId="commons-io"/>
        <dependency groupId="org.mockito" artifactId="mockito-core"/>
        <dependency groupId="org.quicktheories" artifactId="quicktheories"/>
        <dependency groupId="org.reflections" artifactId="reflections"/>
        <dependency groupId="com.google.code.java-allocation-instrumenter" artifactId="java-allocation-instrumenter" version="${allocation-instrumenter.version}"/>
        <dependency groupId="org.apache.cassandra" artifactId="dtest-api"/>
        <dependency groupId="org.openjdk.jmh" artifactId="jmh-core"/>
        <dependency groupId="org.openjdk.jmh" artifactId="jmh-generator-annprocess"/>
        <dependency groupId="org.apache.ant" artifactId="ant-junit"/>
        <!-- adding this dependency is necessary for assertj. When updating assertj, need to also update the version of
             this that the new assertj's `assertj-parent-pom` depends on. -->
        <dependency groupId="org.junit" artifactId="junit-bom" type="pom"/>
        <dependency groupId="org.awaitility" artifactId="awaitility"/>
        <dependency groupId="org.hamcrest" artifactId="hamcrest"/>
        <!-- coverage debs -->
        <dependency groupId="org.jacoco" artifactId="org.jacoco.agent"/>
        <dependency groupId="org.jacoco" artifactId="org.jacoco.ant"/>
      </artifact:pom>

      <!-- now the pom's for artifacts being deployed to Maven Central -->
      <artifact:pom id="all-pom"
                    artifactId="cassandra-all"
                    url="https://cassandra.apache.org"
                    name="Apache Cassandra">
        <parent groupId="org.apache.cassandra"
                artifactId="cassandra-parent"
                version="${version}"
                relativePath="${final.name}-parent.pom"/>
        <scm connection="${scm.connection}" developerConnection="${scm.developerConnection}" url="${scm.url}"/>
        <dependency groupId="org.xerial.snappy" artifactId="snappy-java"/>
        <dependency groupId="org.lz4" artifactId="lz4-java"/>
        <dependency groupId="com.ning" artifactId="compress-lzf"/>
        <dependency groupId="com.google.guava" artifactId="guava"/>
        <dependency groupId="commons-cli" artifactId="commons-cli"/>
        <dependency groupId="commons-codec" artifactId="commons-codec"/>
        <dependency groupId="org.apache.commons" artifactId="commons-lang3"/>
        <dependency groupId="org.apache.commons" artifactId="commons-math3"/>
        <dependency groupId="org.antlr" artifactId="antlr" scope="provided"/>
        <dependency groupId="org.antlr" artifactId="ST4"/>
        <dependency groupId="org.antlr" artifactId="antlr-runtime"/>
        <dependency groupId="org.slf4j" artifactId="slf4j-api"/>
        <dependency groupId="org.slf4j" artifactId="log4j-over-slf4j"/>
        <dependency groupId="org.slf4j" artifactId="jcl-over-slf4j"/>
        <dependency groupId="com.fasterxml.jackson.core" artifactId="jackson-core"/>
        <dependency groupId="com.fasterxml.jackson.core" artifactId="jackson-databind"/>
        <dependency groupId="com.fasterxml.jackson.core" artifactId="jackson-annotations"/>
        <dependency groupId="com.googlecode.json-simple" artifactId="json-simple"/>
        <dependency groupId="com.boundary" artifactId="high-scale-lib"/>
        <dependency groupId="org.yaml" artifactId="snakeyaml"/>
        <dependency groupId="org.mindrot" artifactId="jbcrypt"/>
        <dependency groupId="io.airlift" artifactId="airline"/>
        <dependency groupId="io.dropwizard.metrics" artifactId="metrics-core"/>
        <dependency groupId="io.dropwizard.metrics" artifactId="metrics-jvm"/>
        <dependency groupId="io.dropwizard.metrics" artifactId="metrics-logback"/>
        <dependency groupId="com.addthis.metrics" artifactId="reporter-config3"/>
        <dependency groupId="com.clearspring.analytics" artifactId="stream"/>

        <dependency groupId="ch.qos.logback" artifactId="logback-core"/>
        <dependency groupId="ch.qos.logback" artifactId="logback-classic"/>

        <!-- don't need hadoop classes to run, but if you use the hadoop stuff -->
        <dependency groupId="org.apache.hadoop" artifactId="hadoop-core" optional="true"/>
        <dependency groupId="org.apache.hadoop" artifactId="hadoop-minicluster" optional="true"/>

        <!-- don't need the Java Driver to run, but if you use the hadoop stuff or UDFs -->
        <dependency groupId="com.datastax.cassandra" artifactId="cassandra-driver-core" classifier="shaded" optional="true"/>
          <!-- don't need jna to run, but nice to have -->
        <dependency groupId="net.java.dev.jna" artifactId="jna"/>

        <!-- don't need jamm unless running a server in which case it needs to be a -javagent to be used anyway -->
        <dependency groupId="com.github.jbellis" artifactId="jamm"/>

        <dependency groupId="io.netty" artifactId="netty-bom"  type="pom"  />
        <dependency groupId="io.netty" artifactId="netty-all"/>
        <dependency groupId="net.openhft" artifactId="chronicle-queue"/>
        <dependency groupId="net.openhft" artifactId="chronicle-core"/>
        <dependency groupId="net.openhft" artifactId="chronicle-bytes"/>
        <dependency groupId="net.openhft" artifactId="chronicle-wire"/>
        <dependency groupId="net.openhft" artifactId="chronicle-threads"/>
        <dependency groupId="org.fusesource" artifactId="sigar"/>
        <dependency groupId="org.eclipse.jdt.core.compiler" artifactId="ecj"/>
        <dependency groupId="org.caffinitas.ohc" artifactId="ohc-core"/>
        <dependency groupId="org.caffinitas.ohc" artifactId="ohc-core-j8"/>
        <dependency groupId="com.github.ben-manes.caffeine" artifactId="caffeine" />
        <dependency groupId="org.jctools" artifactId="jctools-core"/>
        <dependency groupId="org.ow2.asm" artifactId="asm" />
        <dependency groupId="com.carrotsearch" artifactId="hppc" />
        <dependency groupId="org.gridkit.jvmtool" artifactId="sjk-cli" />
        <dependency groupId="org.gridkit.jvmtool" artifactId="sjk-core" />
        <dependency groupId="org.gridkit.jvmtool" artifactId="sjk-stacktrace" />
        <dependency groupId="org.gridkit.jvmtool" artifactId="mxdump" />
        <dependency groupId="org.gridkit.lab" artifactId="jvm-attach-api" />
        <dependency groupId="com.beust" artifactId="jcommander" />
        <dependency groupId="org.gridkit.jvmtool" artifactId="sjk-json"/>
        <dependency groupId="com.github.luben" artifactId="zstd-jni"/>
        <dependency groupId="org.psjava" artifactId="psjava"/>
        <dependency groupId="io.netty" artifactId="netty-tcnative-boringssl-static"/>
        <dependency groupId="javax.inject" artifactId="javax.inject"/>
        <dependency groupId="com.google.j2objc" artifactId="j2objc-annotations"/>
        <dependency groupId="org.hdrhistogram" artifactId="HdrHistogram"/>

        <!-- sasi deps -->
        <dependency groupId="com.github.rholder" artifactId="snowball-stemmer" />
        <dependency groupId="com.googlecode.concurrent-trees" artifactId="concurrent-trees" />

        <!-- compile tools -->
        <dependency groupId="com.google.code.findbugs" artifactId="jsr305"/>
        <dependency groupId="net.ju-n.compile-command-annotations" artifactId="compile-command-annotations"/>
        <dependency groupId="org.assertj" artifactId="assertj-core"/>
        <dependency groupId="org.jboss.byteman" artifactId="byteman-install"/>
        <dependency groupId="org.jboss.byteman" artifactId="byteman"/>
        <dependency groupId="org.jboss.byteman" artifactId="byteman-submit"/>
        <dependency groupId="org.jboss.byteman" artifactId="byteman-bmunit"/>
      </artifact:pom>
    </target>

    <!-- deprecated: legacy compatibility for build scripts in other repositories -->
    <target name="maven-ant-tasks-retrieve-build" depends="resolver-retrieve-build"/>

    <target name="echo-base-version">
        <echo message="${base.version}" />
    </target>

    <!-- create properties file with C version -->
    <target name="createVersionPropFile" depends="set-cqlsh-version">
      <taskdef name="propertyfile" classname="org.apache.tools.ant.taskdefs.optional.PropertyFile"/>
      <mkdir dir="${version.properties.dir}"/>
      <propertyfile file="${version.properties.dir}/version.properties">
        <entry key="CassandraVersion" value="${version}"/>
      </propertyfile>
    </target>

    <target name="test-run" depends="jar"
            description="Run in test mode.  Not for production use!">
      <java classname="org.apache.cassandra.service.CassandraDaemon" fork="true">
        <classpath>
          <path refid="cassandra.classpath.test"/>
          <pathelement location="${test.conf}"/>
        </classpath>
        <jvmarg value="-Dstorage-config=${test.conf}"/>
        <jvmarg value="-javaagent:${build.lib}/jamm-${jamm.version}.jar" />
        <jvmarg value="-ea"/>
        <jvmarg line="${java11-jvmargs}"/>
      </java>
    </target>

    <!--
        The build target builds all the .class files
    -->
    <target name="build" depends="resolver-retrieve-build,build-project" description="Compile Cassandra classes"/>
    <target name="codecoverage" depends="jacoco-run,jacoco-report" description="Create code coverage report"/>

    <target name="_build_java">
        <!-- Note: we cannot use javac's 'release' option, as that does not allow accessing sun.misc.Unsafe nor
        Nashorn's ClassFilter class as any javac modules option is invalid for relase 8. -->
        <echo message="Compiling for Java ${target.version}..."/>
        <javac
               debug="true" debuglevel="${debuglevel}" encoding="utf-8"
               destdir="${build.classes.main}" includeantruntime="false" source="${source.version}" target="${target.version}">
            <src path="${build.src.java}"/>
            <src path="${build.src.gen-java}"/>
            <compilerarg value="-XDignore.symbol.file"/>
            <compilerarg line="${jdk11-javac-exports}"/>
            <classpath>
                <path refid="cassandra.classpath"/>
            </classpath>
        </javac>
    </target>

    <target depends="init,gen-cql3-grammar,generate-cql-html,generate-jflex-java,rat-check"
            name="build-project">
        <echo message="${ant.project.name}: ${ant.file}"/>
        <!-- Order matters! -->
        <antcall target="_build_java"/>
        <antcall target="createVersionPropFile"/>
        <copy todir="${build.classes.main}">
            <fileset dir="${build.src.resources}" />
        </copy>
        <copy todir="${basedir}/conf" file="${build.classes.main}/META-INF/hotspot_compiler"/>
    </target>

    <!-- Stress build file -->
    <property name="stress.build.src" value="${basedir}/tools/stress/src" />
    <property name="stress.test.src" value="${basedir}/tools/stress/test/unit" />
    <property name="stress.build.classes" value="${build.classes}/stress" />
    <property name="stress.test.classes" value="${build.dir}/test/stress-classes" />
	<property name="stress.manifest" value="${stress.build.classes}/MANIFEST.MF" />

    <target name="stress-build-test" depends="stress-build" description="Compile stress tests">
        <javac debug="true" debuglevel="${debuglevel}" destdir="${stress.test.classes}"
               source="${source.version}" target="${target.version}"
               includeantruntime="false" encoding="utf-8">
            <classpath>
                <path refid="cassandra.classpath.test"/>
                <pathelement location="${stress.build.classes}" />
            </classpath>
            <src path="${stress.test.src}"/>
        </javac>
    </target>

    <target name="stress-build" depends="build" description="build stress tool">
        <antcall target="_stress_build"/>
    </target>

    <target name="_stress_build">
    	<mkdir dir="${stress.build.classes}" />
        <javac compiler="modern" debug="true" debuglevel="${debuglevel}"
               source="${source.version}" target="${target.version}"
               encoding="utf-8" destdir="${stress.build.classes}" includeantruntime="true">
            <src path="${stress.build.src}" />
            <classpath>
                <path refid="cassandra.classpath" />
            </classpath>
        </javac>
        <copy todir="${stress.build.classes}">
            <fileset dir="${stress.build.src}/resources" />
        </copy>
    </target>

    <target name="stress-test" depends="maybe-build-test" description="Runs stress tests">
        <testmacro inputdir="${stress.test.src}"
                       timeout="${test.timeout}">
        </testmacro>
    </target>

    <!-- Use this with an FQDN for test class, and an optional csv list of methods like this:
      ant stress-test-some -Dtest.name=org.apache.cassandra.stress.generate.DistributionGaussianTest
      ant stress-test-some -Dtest.name=org.apache.cassandra.stress.generate.DistributionGaussianTest -Dtest.methods=simpleGaussian
    -->
    <target name="stress-test-some" depends="maybe-build-test" description="Runs stress tests">
        <testmacro inputdir="${stress.test.src}"
                       timeout="${test.timeout}">
          <test unless:blank="${test.methods}" name="${test.name}" methods="${test.methods}" outfile="build/test/output/TEST-${test.name}-${test.methods}"/>
          <test if:blank="${test.methods}" name="${test.name}" outfile="build/test/output/TEST-${test.name}"/>
        </testmacro>
    </target>

    <!--
        fqltool build file
        -->
    <property name="fqltool.build.src" value="${basedir}/tools/fqltool/src" />
    <property name="fqltool.test.src" value="${basedir}/tools/fqltool/test/unit" />
    <property name="fqltool.build.classes" value="${build.classes}/fqltool" />
    <property name="fqltool.test.classes" value="${build.dir}/test/fqltool-classes" />
    <property name="fqltool.manifest" value="${fqltool.build.classes}/MANIFEST.MF" />

    <target name="fqltool-build-test" depends="fqltool-build" description="Compile fqltool tests">
        <javac debug="true" debuglevel="${debuglevel}" destdir="${fqltool.test.classes}"
               source="${source.version}" target="${target.version}"
               includeantruntime="false" encoding="utf-8">
            <classpath>
                <path refid="cassandra.classpath.test"/>
                <pathelement location="${fqltool.build.classes}" />
            </classpath>
            <src path="${fqltool.test.src}"/>
        </javac>
    </target>

    <target name="fqltool-build" depends="build" description="build fqltool">
        <antcall target="_fqltool_build"/>
    </target>

    <target name="_fqltool_build">
    	<mkdir dir="${fqltool.build.classes}" />
        <javac compiler="modern" debug="true" debuglevel="${debuglevel}"
               source="${source.version}" target="${target.version}"
               encoding="utf-8" destdir="${fqltool.build.classes}" includeantruntime="true">
            <src path="${fqltool.build.src}" />
            <classpath>
                <path refid="cassandra.classpath" />
            </classpath>
        </javac>
    </target>

    <target name="fqltool-test" depends="fqltool-build-test, maybe-build-test" description="Runs fqltool tests">
        <testmacro inputdir="${fqltool.test.src}"
                       timeout="${test.timeout}">
        </testmacro>
    </target>

	<target name="_write-poms" depends="maven-declare-dependencies">
	    <artifact:writepom pomRefId="parent-pom" file="${build.dir}/${final.name}-parent.pom"/>
	    <artifact:writepom pomRefId="all-pom" file="${build.dir}/${final.name}.pom"/>
	    <artifact:writepom pomRefId="build-deps-pom" file="${build.dir}/tmp-${final.name}-deps.pom"/>
	</target>

	<target name="write-poms" unless="without.maven">
	    <antcall target="_write-poms" />
	</target>

    <!--
        The jar target makes cassandra.jar output.
    -->
    <target name="_main-jar"
            depends="build"
            description="Assemble Cassandra JAR files">
      <mkdir dir="${build.classes.main}/META-INF" />
      <copy file="LICENSE.txt"
            tofile="${build.classes.main}/META-INF/LICENSE.txt"/>
      <copy file="NOTICE.txt"
            tofile="${build.classes.main}/META-INF/NOTICE.txt"/>

      <!-- Main Jar -->
      <jar jarfile="${build.dir}/${final.name}.jar">
        <fileset dir="${build.classes.main}">
        </fileset>
        <manifest>
        <!-- <section name="org/apache/cassandra/infrastructure"> -->
          <attribute name="Multi-Release" value="true"/>
          <attribute name="Implementation-Title" value="Cassandra"/>
          <attribute name="Implementation-Version" value="${version}"/>
          <attribute name="Implementation-Vendor" value="Apache"/>
        <!-- </section> -->
        </manifest>
      </jar>
    </target>
    <target name="jar"
            depends="_main-jar,build-test,stress-build,fqltool-build,write-poms"
            description="Assemble Cassandra JAR files">
      <!-- Stress jar -->
      <manifest file="${stress.manifest}">
        <attribute name="Built-By" value="Pavel Yaskevich"/>
        <attribute name="Main-Class" value="org.apache.cassandra.stress.Stress"/>
      </manifest>
      <mkdir dir="${stress.build.classes}/META-INF" />
      <mkdir dir="${build.dir}/tools/lib/" />
      <jar destfile="${build.dir}/tools/lib/stress.jar" manifest="${stress.manifest}">
        <fileset dir="${stress.build.classes}"/>
      </jar>
      <!-- fqltool jar -->
      <manifest file="${fqltool.manifest}">
        <attribute name="Built-By" value="Marcus Eriksson"/>
        <attribute name="Main-Class" value="org.apache.cassandra.fqltool.FullQueryLogTool"/>
      </manifest>
      <mkdir dir="${fqltool.build.classes}/META-INF" />
      <mkdir dir="${build.dir}/tools/lib/" />
      <jar destfile="${build.dir}/tools/lib/fqltool.jar" manifest="${fqltool.manifest}">
        <fileset dir="${fqltool.build.classes}"/>
      </jar>
    </target>

    <!--
        The javadoc-jar target makes cassandra-javadoc.jar output required for publishing to Maven central repository.
    -->
    <target name="javadoc-jar" depends="javadoc" unless="no-javadoc" description="Assemble Cassandra JavaDoc JAR file">
      <jar jarfile="${build.dir}/${final.name}-javadoc.jar" basedir="${javadoc.dir}"/>
      <!-- javadoc task always rebuilds so might as well remove the generated docs to prevent
           being pulled into the distribution by accident -->
      <delete quiet="true" dir="${javadoc.dir}"/>
    </target>

    <!--
        The sources-jar target makes cassandra-sources.jar output required for publishing to Maven central repository.
    -->
    <target name="sources-jar" depends="init" description="Assemble Cassandra Sources JAR file">
      <jar jarfile="${build.dir}/${final.name}-sources.jar">
        <fileset dir="${build.src.java}" defaultexcludes="yes">
          <include name="org/apache/**/*.java"/>
        </fileset>
        <fileset dir="${build.src.gen-java}" defaultexcludes="yes">
          <include name="org/apache/**/*.java"/>
        </fileset>
      </jar>
    </target>

    <target name="_artifacts-init" depends="jar">
      <mkdir dir="${dist.dir}"/>
      <!-- fix the control linefeed so that builds on windows works on linux -->
      <fixcrlf srcdir="bin" includes="**/*" eol="lf" eof="remove" />
      <fixcrlf srcdir="conf" includes="**/*" eol="lf" eof="remove" />
      <fixcrlf srcdir="tools/bin" includes="**/*" eol="lf" eof="remove" />
      <copy todir="${dist.dir}/lib">
        <fileset dir="${build.lib}"/>
        <fileset dir="${build.dir}">
          <include name="${final.name}.jar" />
        </fileset>
      </copy>
      <copy todir="${dist.dir}/doc" failonerror="false">
        <fileset dir="doc">
          <include name="cql3/CQL.html" />
          <include name="cql3/CQL.css" />
          <include name="SASI.md" />
        </fileset>
      </copy>
      <copy todir="${dist.dir}/doc/html" failonerror="false">
        <fileset dir="doc" />
        <globmapper from="build/html/*" to="*"/>
      </copy>
      <copy todir="${dist.dir}/bin">
        <fileset dir="bin"/>
      </copy>
      <copy todir="${dist.dir}/conf">
        <fileset dir="conf"/>
      </copy>
      <copy todir="${dist.dir}/pylib">
        <fileset dir="pylib">
          <include name="**" />
          <exclude name="**/*.pyc" />
        </fileset>
      </copy>
      <copy todir="${dist.dir}/">
        <fileset dir="${basedir}">
          <include name="*.txt" />
        </fileset>
      </copy>
      <copy todir="${dist.dir}/tools/bin">
        <fileset dir="${basedir}/tools/bin"/>
      </copy>
      <copy todir="${dist.dir}/tools/">
        <fileset dir="${basedir}/tools/">
            <include name="*.yaml"/>
	</fileset>
      </copy>
      <copy todir="${dist.dir}/tools/lib">
        <fileset dir="${build.dir}/tools/lib/">
            <include name="*.jar" />
        </fileset>
      </copy>
    </target>

    <!-- creates release tarballs -->
    <target name="artifacts" depends="_artifacts-init,gen-doc,sources-jar"
            description="Create Cassandra release artifacts">
      <tar compression="gzip" longfile="gnu"
        destfile="${build.dir}/${final.name}-bin.tar.gz">

        <!-- Everything but bin/ (default mode) -->
        <tarfileset dir="${dist.dir}" prefix="${final.name}">
          <include name="**"/>
          <exclude name="bin/*" />
          <exclude name="tools/bin/*"/>
        </tarfileset>
        <!-- Shell includes in bin/ (default mode) -->
        <tarfileset dir="${dist.dir}" prefix="${final.name}">
          <include name="bin/*.in.sh" />
          <include name="tools/bin/*.in.sh" />
        </tarfileset>
        <!-- Executable scripts in bin/ -->
        <tarfileset dir="${dist.dir}" prefix="${final.name}" mode="755">
          <include name="bin/*"/>
          <include name="tools/bin/*"/>
          <exclude name="bin/*.in.sh" />
          <exclude name="tools/bin/*.in.sh" />
        </tarfileset>
      </tar>

      <tar compression="gzip" longfile="gnu"
           destfile="${build.dir}/${final.name}-src.tar.gz">

        <tarfileset dir="${basedir}"
                    prefix="${final.name}-src">
          <include name="**"/>
          <exclude name="build/**" />
          <exclude name="lib/**" />
          <exclude name="src/gen-java/**" />
          <exclude name=".git/**" />
          <exclude name="venv/**" />
          <exclude name="src/resources/org/apache/cassandra/config/version.properties" />
          <exclude name="conf/hotspot_compiler" />
          <exclude name="doc/cql3/CQL.html" />
          <exclude name="doc/build/**" />
          <exclude name="bin/*" /> <!-- handled separately below -->
          <exclude name="tools/bin/*" /> <!-- handled separately below -->
          <!-- exclude python generated files -->
          <exclude name="**/__pycache__/**" />
          <!-- exclude Eclipse files -->
          <exclude name=".project" />
          <exclude name=".classpath" />
          <exclude name=".settings/**" />
          <exclude name=".externalToolBuilders/**" />
          <!-- exclude NetBeans files -->
          <exclude name="ide/nbproject/private/**" />
        </tarfileset>

        <!-- python driver -->
        <tarfileset dir="${basedir}" prefix="${final.name}-src">
          <include name="lib/cassandra-driver-internal-only-**" />
        </tarfileset>

        <!-- Shell includes in bin/ and tools/bin/ -->
        <tarfileset dir="${basedir}" prefix="${final.name}-src">
          <include name="bin/*.in.sh" />
          <include name="tools/bin/*.in.sh" />
        </tarfileset>
        <!-- Everything else (assumed to be scripts), is executable -->
        <tarfileset dir="${basedir}" prefix="${final.name}-src" mode="755">
          <include name="bin/*"/>
          <exclude name="bin/*.in.sh" />
          <include name="tools/bin/*"/>
          <exclude name="tools/bin/*.in.sh" />
        </tarfileset>
      </tar>

      <checksum forceOverwrite="yes" todir="${build.dir}" fileext=".sha256" algorithm="SHA-256">
        <fileset dir="${build.dir}">
          <include name="${final.name}-bin.tar.gz" />
          <include name="${final.name}-src.tar.gz" />
        </fileset>
      </checksum>
      <checksum forceOverwrite="yes" todir="${build.dir}" fileext=".sha512" algorithm="SHA-512">
        <fileset dir="${build.dir}">
          <include name="${final.name}-bin.tar.gz" />
          <include name="${final.name}-src.tar.gz" />
        </fileset>
      </checksum>
    </target>

  <target name="build-jmh" depends="build-test, jar" description="Create JMH uber jar">
      <jar jarfile="${build.test.dir}/deps.jar">
          <zipgroupfileset dir="${test.lib}/jars">
              <include name="*jmh*.jar"/>
              <include name="jopt*.jar"/>
              <include name="commons*.jar"/>
              <include name="junit*.jar"/>
              <include name="hamcrest*.jar"/>
          </zipgroupfileset>
          <zipgroupfileset dir="${build.lib}" includes="*.jar"/>
      </jar>
      <jar jarfile="${build.test.dir}/benchmarks.jar">
          <manifest>
              <attribute name="Main-Class" value="org.openjdk.jmh.Main"/>
          </manifest>
          <zipfileset src="${build.test.dir}/deps.jar" excludes="META-INF/*.SF" />
          <fileset dir="${build.classes.main}"/>
          <fileset dir="${test.classes}"/>
          <fileset dir="${test.conf}" />
      </jar>
  </target>

  <!-- Wrapper of build-test without dependencies, so both that target and its dependencies are skipped if the property
    no-build-test is true. This is meant to be used to run tests without actually building them, provided that they have
    been built before. All test targets depend on this, so one can run them using the no-build-test property.
    For example:

    ant test -Dno-build-test=true
    ant test -Dtest.name=StorageServiceServerTest -Dno-build-test=true
    ant testsome -Dtest.name=org.apache.cassandra.service.StorageServiceServerTest -Dno-build-test=true

    The property is false by default, so if it's not specified the tests would be built with all their dependencies.
    See CASSANDRA-16625 and CASSANDRA-18000 for further details.
     -->
  <target name="maybe-build-test" unless="no-build-test">
    <antcall target="build-test" inheritRefs="true"/>
  </target>

  <target name="build-test" depends="_main-jar,stress-build-test,fqltool-build,resolver-dist-lib"
          description="Compile test classes">
    <antcall target="_build-test"/>
  </target>

  <target name="_build-test">
    <javac
     compiler="modern"
     debug="true"
     debuglevel="${debuglevel}"
     destdir="${test.classes}"
     includeantruntime="true"
     source="${source.version}"
     target="${target.version}"
     encoding="utf-8">
     <classpath>
        <path refid="cassandra.classpath.test"/>
        <pathelement location="${fqltool.build.classes}"/>
     </classpath>
     <compilerarg value="-XDignore.symbol.file"/>
     <compilerarg line="${jdk11-javac-exports}"/>
     <src path="${test.anttasks.src}"/>
     <src path="${test.unit.src}"/>
     <src path="${test.long.src}"/>
     <src path="${test.burn.src}"/>
     <src path="${test.memory.src}"/>
     <src path="${test.microbench.src}"/>
     <src path="${test.distributed.src}"/>
    </javac>

    <checktestnameshelper/>

    <!-- Non-java resources needed by the test suite -->
    <copy todir="${test.classes}">
      <fileset dir="${test.resources}"/>
    </copy>
  </target>

  <macrodef name="checktestnameshelper">
    <sequential>
      <taskdef name="test-name-check_" classname="org.apache.cassandra.anttasks.TestNameCheckTask" classpath="${test.classes}">
        <classpath>
          <path refid="cassandra.classpath.test"/>
          <path location="${fqltool.build.classes}"/>
        </classpath>
      </taskdef>
      <test-name-check_/>
    </sequential>
  </macrodef>

  <!-- Run tests separately and report errors after and generate a junit report -->
  <macrodef name="testhelper">
    <attribute name="testdelegate"/>
    <sequential>
      <testhelper_ testdelegate="@{testdelegate}"/>
      <fail message="Some test(s) failed.">
        <condition>
            <and>
            <isset property="testfailed"/>
            <not>
              <isset property="ant.test.failure.ignore"/>
            </not>
          </and>
        </condition>
      </fail>
    </sequential>
  </macrodef>

  <!-- Run a list of junit tasks but don't track errors or generate a report after
       If a test fails the testfailed property will be set. All the tests are run using the testdelegate
       macro that is specified as an attribute and they will be run sequentially in this ant process -->
  <scriptdef name="testhelper_" language="javascript">
    <attribute name="testdelegate"/>
    <![CDATA[
        sep = project.getProperty("path.separator");
        all = project.getProperty("all-test-classes").split(sep);
        var p = project.createTask('sequential');
        for (i = 0; i < all.length; i++) {
            if (all[i] == undefined) continue;
            task = project.createTask( attributes.get("testdelegate") );
            task.setDynamicAttribute( "test.file.list", "" + all[i]);
            p.addTask(task);
        }
        p.perform();
    ]]>
  </scriptdef>

  <!-- Defines how to run a set of tests. If you change the defaults for attributes
       you should also update them in testmacro.,
       The two are split because the helper doesn't generate
       a junit report or fail on errors -->
  <macrodef name="testmacrohelper">
    <attribute name="inputdir" />
    <attribute name="timeout" default="${test.timeout}" />
    <attribute name="forkmode" default="perTest"/>
    <element name="optjvmargs" implicit="true" optional="true" />
    <attribute name="filter" default="**/${test.name}.java"/>
    <attribute name="exclude" default="" />
    <attribute name="filelist" default="" />
    <attribute name="testtag" default=""/>
    <attribute name="usejacoco" default="no"/>
    <attribute name="showoutput" default="false"/>

    <sequential>
      <condition property="additionalagent"
                 value="-javaagent:${build.dir.lib}/jars/jacocoagent.jar=destfile=${jacoco.partialexecfile}"
                 else="">
        <istrue value="${usejacoco}"/>
      </condition>
      <taskdef name="junit-timeout" classname="org.apache.cassandra.JStackJUnitTask">
        <classpath>
          <pathelement location="${test.classes}"/>
        </classpath>
      </taskdef>
      <mkdir dir="${build.test.dir}/cassandra"/>
      <mkdir dir="${build.test.dir}/output"/>
      <mkdir dir="${build.test.dir}/output/@{testtag}"/>
      <junit-timeout fork="on" forkmode="@{forkmode}" failureproperty="testfailed" maxmemory="1024m" timeout="@{timeout}" showoutput="@{showoutput}">
        <formatter classname="org.apache.cassandra.CassandraXMLJUnitResultFormatter" extension=".xml" usefile="true"/>
        <formatter classname="org.apache.cassandra.CassandraBriefJUnitResultFormatter" usefile="false"/>
        <jvmarg value="-Dstorage-config=${test.conf}"/>
        <jvmarg value="-Djava.awt.headless=true"/>
        <!-- Cassandra 3.0+ needs <jvmarg line="... ${additionalagent}" /> here! (not value=) -->
        <jvmarg line="-javaagent:${build.lib}/jamm-${jamm.version}.jar ${additionalagent}" />
        <jvmarg value="-ea"/>
        <jvmarg value="-Djava.io.tmpdir=${tmp.dir}"/>
        <jvmarg value="-Dcassandra.debugrefcount=true"/>
        <jvmarg value="-Xss256k"/>
        <!-- When we do classloader manipulation SoftReferences can cause memory leaks
             that can OOM our test runs. The next two settings informs our GC
             algorithm to limit the metaspace size and clean up SoftReferences
             more aggressively rather than waiting. See CASSANDRA-14922 for more details.
        -->
        <jvmarg value="-XX:SoftRefLRUPolicyMSPerMB=0" />
        <jvmarg value="-XX:ActiveProcessorCount=${cassandra.test.processorCount}" />
        <jvmarg value="-Dcassandra.test.driver.connection_timeout_ms=${test.driver.connection_timeout_ms}"/>
        <jvmarg value="-Dcassandra.test.driver.read_timeout_ms=${test.driver.read_timeout_ms}"/>
        <jvmarg value="-Dcassandra.memtable_row_overhead_computation_step=100"/>
        <jvmarg value="-Dcassandra.test.use_prepared=${cassandra.test.use_prepared}"/>
        <jvmarg value="-Dcassandra.test.sstableformatdevelopment=true"/>
        <!-- The first time SecureRandom initializes can be slow if it blocks on /dev/random -->
        <jvmarg value="-Djava.security.egd=file:/dev/urandom" />
        <jvmarg value="-Dcassandra.testtag=@{testtag}"/>
        <jvmarg value="-Dcassandra.keepBriefBrief=${cassandra.keepBriefBrief}" />
        <jvmarg value="-Dcassandra.strict.runtime.checks=true" />
        <jvmarg value="-Dcassandra.test.flush_local_schema_changes=${cassandra.test.flush_local_schema_changes}"/>
        <jvmarg value="-Dcassandra.test.messagingService.nonGracefulShutdown=${cassandra.test.messagingService.nonGracefulShutdown}"/>
        <jvmarg value="-Dcassandra.use_nix_recursive_delete=${cassandra.use_nix_recursive_delete}"/>
        <jvmarg line="${java11-jvmargs}"/>
        <!-- disable shrinks in quicktheories CASSANDRA-15554 -->
        <jvmarg value="-DQT_SHRINKS=0"/>
        <jvmarg line="${test-jvmargs}" />
        <optjvmargs/>
        <!-- Uncomment to debug unittest, attach debugger to port 1416 -->
        <!--
        <jvmarg line="-agentlib:jdwp=transport=dt_socket,address=localhost:1416,server=y,suspend=y" />
        -->
        <classpath>
          <pathelement path="${java.class.path}"/>
          <pathelement location="${stress.build.classes}"/>
          <pathelement location="${fqltool.build.classes}"/>
          <path refid="cassandra.classpath.test" />
          <pathelement location="${test.classes}"/>
          <pathelement location="${stress.test.classes}"/>
          <pathelement location="${fqltool.test.classes}"/>
          <pathelement location="${test.conf}"/>
          <fileset dir="${test.lib}">
            <include name="**/*.jar" />
              <exclude name="**/ant-*.jar"/>
          </fileset>
        </classpath>
        <batchtest todir="${build.test.dir}/output/@{testtag}">
            <fileset dir="@{inputdir}" includes="@{filter}" excludes="@{exclude}"/>
            <filelist dir="@{inputdir}" files="@{filelist}"/>
        </batchtest>
      </junit-timeout>

      <delete quiet="true" failonerror="false" dir="${build.test.dir}/cassandra/commitlog"/>
      <delete quiet="true" failonerror="false" dir="${build.test.dir}/cassandra/cdc_raw"/>
      <delete quiet="true" failonerror="false" dir="${build.test.dir}/cassandra/data"/>
      <delete quiet="true" failonerror="false" dir="${build.test.dir}/cassandra/ssl_upload_tables"/>
      <delete quiet="true" failonerror="false" dir="${build.test.dir}/cassandra/system_data"/>
      <delete quiet="true" failonerror="false" dir="${build.test.dir}/cassandra/saved_caches"/>
      <delete quiet="true" failonerror="false" dir="${build.test.dir}/cassandra/hints"/>
    </sequential>
  </macrodef>

  <target name="testold" depends="maybe-build-test" description="Execute unit tests">
    <testmacro inputdir="${test.unit.src}" timeout="${test.timeout}">
      <jvmarg value="-Dlegacy-sstable-root=${test.data}/legacy-sstables"/>
      <jvmarg value="-Dinvalid-legacy-sstable-root=${test.data}/invalid-legacy-sstables"/>
      <jvmarg value="-Dcassandra.ring_delay_ms=1000"/>
      <jvmarg value="-Dcassandra.tolerate_sstable_size=true"/>
      <jvmarg value="-Dcassandra.skip_sync=true" />
    </testmacro>
    <fileset dir="${test.unit.src}" />
  </target>

  <!-- Will not generate a junit report or fail on error  -->
  <macrodef name="testlist">
    <attribute name="test.file.list"/>
    <sequential>
      <testmacrohelper inputdir="${test.dir}/${test.classlistprefix}" filelist="@{test.file.list}" exclude="**/*.java" timeout="${test.timeout}">
        <jvmarg value="-Dlegacy-sstable-root=${test.data}/legacy-sstables"/>
        <jvmarg value="-Dinvalid-legacy-sstable-root=${test.data}/invalid-legacy-sstables"/>
        <jvmarg value="-Dcassandra.ring_delay_ms=1000"/>
        <jvmarg value="-Dcassandra.tolerate_sstable_size=true"/>
        <jvmarg value="-Dcassandra.skip_sync=true" />
      </testmacrohelper>
    </sequential>
  </macrodef>

  <!-- Will not generate a junit report  -->
  <macrodef name="testlist-compression">
    <attribute name="test.file.list" />
    <sequential>
      <property name="compressed_yaml" value="${build.test.dir}/cassandra.compressed.yaml"/>
      <concat destfile="${compressed_yaml}">
          <fileset file="${test.conf}/cassandra.yaml"/>
          <fileset file="${test.conf}/commitlog_compression_${test.compression.algo}.yaml"/>
      </concat>
      <testmacrohelper inputdir="${test.unit.src}" filelist="@{test.file.list}"
                       exclude="**/*.java" timeout="${test.timeout}" testtag="compression">
        <jvmarg value="-Dlegacy-sstable-root=${test.data}/legacy-sstables"/>
        <jvmarg value="-Dinvalid-legacy-sstable-root=${test.data}/invalid-legacy-sstables"/>
        <jvmarg value="-Dcassandra.test.compression=true"/>
        <jvmarg value="-Dcassandra.test.compression.algo=${test.compression.algo}"/>
        <jvmarg value="-Dcassandra.ring_delay_ms=1000"/>
        <jvmarg value="-Dcassandra.tolerate_sstable_size=true"/>
        <jvmarg value="-Dcassandra.config=file:///${compressed_yaml}"/>
        <jvmarg value="-Dcassandra.skip_sync=true" />
      </testmacrohelper>
    </sequential>
  </macrodef>

  <macrodef name="testlist-cdc">
    <attribute name="test.file.list" />
    <sequential>
      <property name="cdc_yaml" value="${build.test.dir}/cassandra.cdc.yaml"/>
      <concat destfile="${cdc_yaml}">
        <fileset file="${test.conf}/cassandra.yaml"/>
        <fileset file="${test.conf}/cdc.yaml"/>
      </concat>
      <testmacrohelper inputdir="${test.unit.src}" filelist="@{test.file.list}"
                       exclude="**/*.java" timeout="${test.timeout}" testtag="cdc">
        <jvmarg value="-Dlegacy-sstable-root=${test.data}/legacy-sstables"/>
        <jvmarg value="-Dinvalid-legacy-sstable-root=${test.data}/invalid-legacy-sstables"/>
        <jvmarg value="-Dcassandra.ring_delay_ms=1000"/>
        <jvmarg value="-Dcassandra.tolerate_sstable_size=true"/>
        <jvmarg value="-Dcassandra.config=file:///${cdc_yaml}"/>
        <jvmarg value="-Dcassandra.skip_sync=true" />
      </testmacrohelper>
    </sequential>
  </macrodef>

  <macrodef name="testlist-system-keyspace-directory">
    <attribute name="test.file.list" />
    <sequential>
      <property name="system_keyspaces_directory_yaml" value="${build.test.dir}/cassandra.system.yaml"/>
      <concat destfile="${system_keyspaces_directory_yaml}">
        <fileset file="${test.conf}/cassandra.yaml"/>
        <fileset file="${test.conf}/system_keyspaces_directory.yaml"/>
      </concat>
      <testmacrohelper inputdir="${test.unit.src}" filelist="@{test.file.list}"
                       exclude="**/*.java" timeout="${test.timeout}" testtag="system_keyspace_directory">
        <jvmarg value="-Dlegacy-sstable-root=${test.data}/legacy-sstables"/>
        <jvmarg value="-Dinvalid-legacy-sstable-root=${test.data}/invalid-legacy-sstables"/>
        <jvmarg value="-Dcassandra.ring_delay_ms=1000"/>
        <jvmarg value="-Dcassandra.tolerate_sstable_size=true"/>
        <jvmarg value="-Dcassandra.config=file:///${system_keyspaces_directory_yaml}"/>
        <jvmarg value="-Dcassandra.skip_sync=true" />
      </testmacrohelper>
    </sequential>
  </macrodef>

  <!--
    Run named ant task with jacoco, such as "ant jacoco-run -Dtaskname=test"
    the target run must enable the jacoco agent if usejacoco is 'yes' -->
  <target name="jacoco-run" description="run named task with jacoco instrumentation">
    <condition property="runtask" value="${taskname}" else="test">
      <isset property="taskname"/>
    </condition>
    <antcall target="${runtask}">
      <param name="usejacoco" value="yes"/>
    </antcall>
  </target>

  <!-- Use this with an FQDN for test class, and an optional csv list of methods like this:
    ant testsome -Dtest.name=org.apache.cassandra.service.StorageServiceServerTest -Dtest.methods=testRegularMode,testGetAllRangesEmpty
  -->
  <target name="testsome" depends="maybe-build-test" description="Execute specific unit tests" >
    <testmacro inputdir="${test.unit.src}" timeout="${test.timeout}">
      <test unless:blank="${test.methods}" name="${test.name}" methods="${test.methods}" outfile="build/test/output/TEST-${test.name}-${test.methods}"/>
      <test if:blank="${test.methods}" name="${test.name}" outfile="build/test/output/TEST-${test.name}"/>
      <jvmarg value="-Dlegacy-sstable-root=${test.data}/legacy-sstables"/>
      <jvmarg value="-Dinvalid-legacy-sstable-root=${test.data}/invalid-legacy-sstables"/>
      <jvmarg value="-Dcassandra.ring_delay_ms=1000"/>
      <jvmarg value="-Dcassandra.tolerate_sstable_size=true"/>
      <jvmarg value="-Dcassandra.skip_sync=true" />
    </testmacro>
  </target>

  <!-- Use this with an FQDN for test class, and an optional csv list of methods like this:
    ant long-testsome -Dtest.name=org.apache.cassandra.cql3.ManyRowsTest
    ant long-testsome -Dtest.name=org.apache.cassandra.cql3.ManyRowsTest -Dtest.methods=testLargeCount
  -->
  <target name="long-testsome" depends="maybe-build-test" description="Execute specific long unit tests" >
    <testmacro inputdir="${test.long.src}" timeout="${test.long.timeout}">
      <test unless:blank="${test.methods}" name="${test.name}" methods="${test.methods}"/>
      <test if:blank="${test.methods}" name="${test.name}"/>
      <jvmarg value="-Dcassandra.ring_delay_ms=1000"/>
      <jvmarg value="-Dcassandra.tolerate_sstable_size=true"/>
    </testmacro>
  </target>

  <!-- Use this with an FQDN for test class, and an optional csv list of methods like this:
    ant burn-testsome -Dtest.name=org.apache.cassandra.utils.memory.LongBufferPoolTest
    ant burn-testsome -Dtest.name=org.apache.cassandra.utils.memory.LongBufferPoolTest -Dtest.methods=testPoolAllocateWithRecyclePartially
  -->
  <target name="burn-testsome" depends="maybe-build-test" description="Execute specific burn unit tests" >
    <testmacro inputdir="${test.burn.src}" timeout="${test.burn.timeout}">
      <test unless:blank="${test.methods}" name="${test.name}" methods="${test.methods}"/>
      <test if:blank="${test.methods}" name="${test.name}"/>
      <jvmarg value="-Dlogback.configurationFile=test/conf/logback-burntest.xml"/>
    </testmacro>
  </target>

  <target name="test-compression" depends="maybe-build-test,stress-build" description="Execute unit tests with sstable compression enabled">
    <path id="all-test-classes-path">
      <fileset dir="${test.unit.src}" includes="**/${test.name}.java" />
      <fileset dir="${test.distributed.src}" includes="**/${test.name}.java" />
    </path>
    <property name="all-test-classes" refid="all-test-classes-path"/>
    <testhelper testdelegate="testlist-compression" />
  </target>

  <target name="test-cdc" depends="maybe-build-test" description="Execute unit tests with change-data-capture enabled">
    <path id="all-test-classes-path">
      <fileset dir="${test.unit.src}" includes="**/${test.name}.java" />
    </path>
    <property name="all-test-classes" refid="all-test-classes-path"/>
    <testhelper testdelegate="testlist-cdc" />
  </target>

  <target name="test-system-keyspace-directory" depends="maybe-build-test" description="Execute unit tests with a system keyspaces directory configured">
    <path id="all-test-classes-path">
      <fileset dir="${test.unit.src}" includes="**/${test.name}.java" />
    </path>
    <property name="all-test-classes" refid="all-test-classes-path"/>
    <testhelper testdelegate="testlist-system-keyspace-directory" />
  </target>

  <target name="msg-ser-gen-test" depends="maybe-build-test" description="Generates message serializations">
    <testmacro inputdir="${test.unit.src}"
        timeout="${test.timeout}" filter="**/SerializationsTest.java">
      <jvmarg value="-Dcassandra.test-serialization-writes=True"/>
    </testmacro>
  </target>

  <target name="msg-ser-test" depends="maybe-build-test" description="Tests message serializations">
      <testmacro inputdir="${test.unit.src}" timeout="${test.timeout}"
               filter="**/SerializationsTest.java"/>
  </target>

  <target name="msg-ser-test-7" depends="maybe-build-test" description="Generates message serializations">
    <testmacro inputdir="${test.unit.src}"
        timeout="${test.timeout}" filter="**/SerializationsTest.java">
      <jvmarg value="-Dcassandra.version=0.7"/>
    </testmacro>
  </target>

  <target name="msg-ser-test-10" depends="maybe-build-test" description="Tests message serializations on 1.0 messages">
    <testmacro inputdir="${test.unit.src}"
        timeout="${test.timeout}" filter="**/SerializationsTest.java">
      <jvmarg value="-Dcassandra.version=1.0"/>
    </testmacro>
  </target>

  <target name="test-burn" depends="maybe-build-test" description="Execute functional tests">
    <testmacro inputdir="${test.burn.src}"
               timeout="${test.burn.timeout}">
    </testmacro>
  </target>

  <target name="long-test" depends="maybe-build-test" description="Execute functional tests">
    <testmacro inputdir="${test.long.src}"
               timeout="${test.long.timeout}">
      <jvmarg value="-Dcassandra.ring_delay_ms=1000"/>
      <jvmarg value="-Dcassandra.tolerate_sstable_size=true"/>
    </testmacro>
  </target>

  <target name="test-memory" depends="maybe-build-test" description="Execute functional tests">
      <testmacro inputdir="${test.memory.src}"
                 timeout="${test.memory.timeout}">
          <jvmarg value="-javaagent:${build.dir}/test/lib/jars/java-allocation-instrumenter-${allocation-instrumenter.version}.jar"/>
      </testmacro>
  </target>

  <target name="cql-test" depends="maybe-build-test" description="Execute CQL tests">
    <sequential>
      <echo message="running CQL tests"/>
      <mkdir dir="${build.test.dir}/cassandra"/>
      <mkdir dir="${build.test.dir}/output"/>
      <junit fork="on" forkmode="once" failureproperty="testfailed" maxmemory="1024m" timeout="${test.timeout}">
        <formatter type="brief" usefile="false"/>
        <jvmarg value="-Dstorage-config=${test.conf}"/>
        <jvmarg value="-Djava.awt.headless=true"/>
        <jvmarg value="-javaagent:${build.lib}/jamm-${jamm.version}.jar" />
        <jvmarg value="-ea"/>
        <jvmarg value="-Xss256k"/>
        <jvmarg value="-Dcassandra.memtable_row_overhead_computation_step=100"/>
        <jvmarg value="-Dcassandra.test.use_prepared=${cassandra.test.use_prepared}"/>
        <jvmarg value="-Dcassandra.skip_sync=true" />
        <classpath>
          <path refid="cassandra.classpath.test" />
          <pathelement location="${test.classes}"/>
          <pathelement location="${test.conf}"/>
          <fileset dir="${test.lib}">
            <include name="**/*.jar" />
          </fileset>
        </classpath>
        <batchtest todir="${build.test.dir}/output">
            <fileset dir="${test.unit.src}" includes="**/cql3/*Test.java">
                <contains text="CQLTester" casesensitive="yes"/>
            </fileset>
        </batchtest>
      </junit>
      <fail message="Some CQL test(s) failed.">
        <condition>
            <and>
            <isset property="testfailed"/>
            <not>
              <isset property="ant.test.failure.ignore"/>
            </not>
          </and>
        </condition>
      </fail>
    </sequential>
  </target>

  <!-- Use this with an simple class name for test class, and an optional csv list of methods like this:
      ant cql-test-some -Dtest.name=ListsTest
      ant cql-test-some -Dtest.name=ListsTest -Dtest.methods=testPrecisionTime_getNext_simple
    -->
  <target name="cql-test-some" depends="maybe-build-test" description="Execute specific CQL tests" >
    <sequential>
      <echo message="running ${test.methods} tests from ${test.name}"/>
      <mkdir dir="${build.test.dir}/cassandra"/>
      <mkdir dir="${build.test.dir}/output"/>
      <junit fork="on" forkmode="once" failureproperty="testfailed" maxmemory="1024m" timeout="${test.timeout}">
        <formatter type="brief" usefile="false"/>
        <jvmarg value="-Dstorage-config=${test.conf}"/>
        <jvmarg value="-Djava.awt.headless=true"/>
        <jvmarg value="-javaagent:${build.lib}/jamm-${jamm.version}.jar" />
        <jvmarg value="-ea"/>
        <jvmarg value="-Xss256k"/>
        <jvmarg value="-Dcassandra.test.use_prepared=${cassandra.test.use_prepared}"/>
        <jvmarg value="-Dcassandra.memtable_row_overhead_computation_step=100"/>
        <jvmarg value="-Dcassandra.skip_sync=true" />
        <classpath>
          <path refid="cassandra.classpath.test" />
          <pathelement location="${test.classes}"/>
          <pathelement location="${test.conf}"/>
          <fileset dir="${test.lib}">
            <include name="**/*.jar" />
          </fileset>
        </classpath>
        <test unless:blank="${test.methods}" name="org.apache.cassandra.cql3.${test.name}" methods="${test.methods}" todir="${build.test.dir}/output"/>
        <test if:blank="${test.methods}" name="org.apache.cassandra.cql3.${test.name}" todir="${build.test.dir}/output"/>
      </junit>
    </sequential>
  </target>

  <!-- Use JaCoCo ant extension without needing externally saved lib -->
  <target name="jacoco-init" depends="resolver-init">
    <typedef uri="antlib:org.jacoco.ant" classpathref="jacocoant.classpath"/>
  </target>

  <target name="jacoco-merge" depends="jacoco-init">
    <jacoco:merge destfile="${jacoco.finalexecfile}" xmlns:jacoco="antlib:org.jacoco.ant">
        <fileset dir="${jacoco.export.dir}" includes="*.exec,**/*.exec"/>
    </jacoco:merge>
  </target>

  <target name="jacoco-report" depends="jacoco-merge">
    <jacoco:report xmlns:jacoco="antlib:org.jacoco.ant">
      <executiondata>
        <file file="${jacoco.finalexecfile}" />
      </executiondata>
      <structure name="JaCoCo Cassandara Coverage Report">
        <classfiles>
          <fileset dir="${build.classes.main}">
            <include name="**/*.class"/>
          </fileset>
        </classfiles>
        <sourcefiles encoding="UTF-8">
          <dirset dir="${build.src}">
            <include name="java"/>
            <include name="gen-java"/>
          </dirset>
        </sourcefiles>
      </structure>
      <!-- to produce reports in different formats. -->
      <html destdir="${jacoco.export.dir}" />
      <csv destfile="${jacoco.export.dir}/report.csv" />
      <xml destfile="${jacoco.export.dir}/report.xml" />
    </jacoco:report>
  </target>

  <target name="jacoco-cleanup" description="Destroy JaCoCo exec data and reports">
    <delete file="${jacoco.partialexecfile}"/>
    <delete dir="${jacoco.export.dir}"/>
  </target>

  <target name="javadoc" depends="build" description="Create javadoc" unless="no-javadoc">
    <create-javadoc destdir="${javadoc.dir}">
      <filesets>
        <fileset dir="${build.src.java}" defaultexcludes="yes">
          <include name="org/apache/**/*.java"/>
        </fileset>
      </filesets>
    </create-javadoc>
   </target>

  <!-- Run tests and reports errors and generates a junit report after -->
  <macrodef name="testmacro">
    <attribute name="inputdir" />
    <attribute name="timeout" default="${test.timeout}" />
    <attribute name="forkmode" default="perTest"/>
    <attribute name="showoutput" default="true"/>
    <element name="optjvmargs" implicit="true" optional="true" />
    <attribute name="filter" default="**/${test.name}.java"/>
    <attribute name="exclude" default="" />
    <attribute name="filelist" default="" />
    <attribute name="testtag" default=""/>

    <sequential>
      <testmacrohelper inputdir="@{inputdir}" timeout="@{timeout}"
                       forkmode="@{forkmode}" filter="@{filter}"
                       exclude="@{exclude}" filelist="@{filelist}"
                       testtag="@{testtag}" showoutput="false" >
          <optjvmargs/>
      </testmacrohelper>
      <fail message="Some test(s) failed.">
        <condition>
            <and>
            <isset property="testfailed"/>
            <not>
              <isset property="ant.test.failure.ignore"/>
            </not>
          </and>
        </condition>
      </fail>
    </sequential>
  </macrodef>

  <target name="test" depends="eclipse-warnings,maybe-build-test" description="Test Runner">
    <path id="all-test-classes-path">
      <fileset dir="${test.unit.src}" includes="**/${test.name}.java" excludes="**/distributed/test/UpgradeTest*.java" />
    </path>
    <property name="all-test-classes" refid="all-test-classes-path"/>
    <testhelper testdelegate="testlist"/>
  </target>

  <target name="generate-test-report" description="Generates JUnit's HTML report from results already in build/output">
      <junitreport todir="${build.test.dir}">
        <fileset dir="${build.test.dir}/output">
          <include name="**/TEST-*.xml"/>
        </fileset>
        <report format="frames" todir="${build.test.dir}/junitreport"/>
      </junitreport>
  </target>

  <!-- run a list of tests as provided in -Dtest.classlistfile (or default of 'testnames.txt')
  The class list file should be one test class per line, with the path starting after test/unit
  e.g. org/apache/cassandra/hints/HintMessageTest.java -->
  <target name="testclasslist" depends="maybe-build-test" description="Run tests given in file -Dtest.classlistfile (one-class-per-line, e.g. org/apache/cassandra/db/SomeTest.java)">
    <path id="all-test-classes-path">
      <fileset dir="${test.dir}/${test.classlistprefix}" includesfile="${test.classlistfile}"/>
    </path>
    <property name="all-test-classes" refid="all-test-classes-path"/>
    <testhelper testdelegate="testlist"/>
  </target>
  <target name="testclasslist-compression" depends="maybe-build-test" description="Run tests given in file -Dtest.classlistfile (one-class-per-line, e.g. org/apache/cassandra/db/SomeTest.java)">
      <path id="all-test-classes-path">
          <fileset dir="${test.dir}/${test.classlistprefix}" includesfile="${test.classlistfile}"/>
      </path>
      <property name="all-test-classes" refid="all-test-classes-path"/>
      <testhelper testdelegate="testlist-compression"/>
  </target>
  <target name="testclasslist-cdc" depends="maybe-build-test" description="Run tests given in file -Dtest.classlistfile (one-class-per-line, e.g. org/apache/cassandra/db/SomeTest.java)">
      <path id="all-test-classes-path">
          <fileset dir="${test.dir}/${test.classlistprefix}" includesfile="${test.classlistfile}"/>
      </path>
      <property name="all-test-classes" refid="all-test-classes-path"/>
      <testhelper testdelegate="testlist-cdc"/>
  </target>
  <target name="testclasslist-system-keyspace-directory" depends="maybe-build-test" description="Run tests given in file -Dtest.classlistfile (one-class-per-line, e.g. org/apache/cassandra/db/SomeTest.java)">
      <path id="all-test-classes-path">
          <fileset dir="${test.dir}/${test.classlistprefix}" includesfile="${test.classlistfile}"/>
      </path>
      <property name="all-test-classes" refid="all-test-classes-path"/>
      <testhelper testdelegate="testlist-system-keyspace-directory"/>
  </target>

  <!-- Build a self-contained jar for e.g. remote execution; not currently used for running burn tests with this build script -->
  <target name="burn-test-jar" depends="build-test, build" description="Create dtest-compatible jar, including all dependencies">
      <jar jarfile="${build.dir}/burntest.jar">
          <zipgroupfileset dir="${build.lib}" includes="*.jar" excludes="META-INF/*.SF"/>
          <fileset dir="${build.classes.main}"/>
          <fileset dir="${test.classes}"/>
          <fileset dir="${test.conf}" excludes="logback*.xml"/>
          <fileset dir="${basedir}/conf" includes="logback*.xml"/>
          <zipgroupfileset dir="${build.dir.lib}/jars">
              <include name="junit*.jar"/>
          </zipgroupfileset>
      </jar>
  </target>

  <target name="dtest-jar" depends="build-test, build" description="Create dtest-compatible jar, including all dependencies">
      <jar jarfile="${build.dir}/dtest-${base.version}.jar">
          <zipgroupfileset dir="${build.lib}" includes="*.jar" excludes="META-INF/*.SF"/>
          <zipgroupfileset dir="${build.dir.lib}/jars" includes="javassist-*.jar,reflections-*.jar" excludes="META-INF/*.SF"/>
          <fileset dir="${build.classes.main}"/>
          <fileset dir="${test.classes}"/>
          <fileset dir="${test.conf}" />
      </jar>
  </target>

  <target name="test-jvm-dtest" depends="maybe-build-test" description="Execute in-jvm dtests">
    <testmacro inputdir="${test.distributed.src}" timeout="${test.distributed.timeout}" forkmode="once" showoutput="true" filter="**/test/*Test.java">
      <jvmarg value="-Dlogback.configurationFile=test/conf/logback-dtest.xml"/>
      <jvmarg value="-Dcassandra.ring_delay_ms=10000"/>
      <jvmarg value="-Dcassandra.tolerate_sstable_size=true"/>
      <jvmarg value="-Dcassandra.skip_sync=true" />
    </testmacro>
  </target>

  <target name="test-jvm-upgrade-dtest" depends="maybe-build-test" description="Execute in-jvm dtests">
    <testmacro inputdir="${test.distributed.src}" timeout="${test.distributed.timeout}" forkmode="once" showoutput="true" filter="**/upgrade/*Test.java">
      <jvmarg value="-Dlogback.configurationFile=test/conf/logback-dtest.xml"/>
      <jvmarg value="-Dcassandra.ring_delay_ms=10000"/>
      <jvmarg value="-Dcassandra.tolerate_sstable_size=true"/>
      <jvmarg value="-Dcassandra.skip_sync=true" />
    </testmacro>
  </target>

  <!-- Use this with an FQDN for test class, and an optional csv list of methods like this:
      ant test-jvm-dtest-some -Dtest.name=org.apache.cassandra.distributed.test.ResourceLeakTest -Dtest.methods=looperTest
    -->
  <target name="test-jvm-dtest-some" depends="maybe-build-test" description="Execute some in-jvm dtests">
    <testmacro inputdir="${test.distributed.src}" timeout="${test.distributed.timeout}" forkmode="once" showoutput="true">
      <test unless:blank="${test.methods}" name="${test.name}" methods="${test.methods}" outfile="build/test/output/TEST-${test.name}-${test.methods}"/>
      <test if:blank="${test.methods}" name="${test.name}" outfile="build/test/output/TEST-${test.name}"/>
      <jvmarg value="-Dlogback.configurationFile=test/conf/logback-dtest.xml"/>
      <jvmarg value="-Dcassandra.ring_delay_ms=10000"/>
      <jvmarg value="-Dcassandra.tolerate_sstable_size=true"/>
      <jvmarg value="-Dcassandra.skip_sync=true" />
    </testmacro>
  </target>

  <!-- run microbenchmarks suite -->
  <target name="microbench" depends="build-jmh">
      <java classname="org.openjdk.jmh.Main"
            fork="true"
            failonerror="true">
          <classpath>
              <path refid="cassandra.classpath.test" />
              <pathelement location="${test.classes}"/>
              <pathelement location="${test.conf}"/>
              <fileset dir="${test.lib}">
                  <include name="**/*.jar" />
              </fileset>
          </classpath>
          <arg value="-foe"/>
          <arg value="true"/>
          <arg value="-rf"/>
          <arg value="json"/>
          <arg value="-rff"/>
          <arg value="${build.test.dir}/jmh-result.json"/>
          <arg value="-v"/>
          <arg value="EXTRA"/>
          <jvmarg line="${test-jvmargs}"/>
          <jvmarg line="${java11-jvmargs}"/>

          <!-- Broken: ZeroCopyStreamingBench,MutationBench,FastThreadLocalBench  (FIXME) -->
          <arg value="-e"/><arg value="ZeroCopyStreamingBench|MutationBench|FastThreadLocalBench"/>

          <arg value=".*microbench.*${benchmark.name}"/>
      </java>
  </target>

  <!-- run arbitrary mains in tests, for example to run the long running memory tests with lots of memory pressure
      ant run-main -Dmainclass=org.apache.cassandra.utils.memory.LongBufferPoolTest -Dvmargs="-Xmx30m -XX:-UseGCOverheadLimit"
  -->
  <target name="run-main" depends="maybe-build-test">
      <property name="mainclass" value="" />
      <property name="vmargs" value="" />
      <property name="args" value="" />
      <java classname="${mainclass}"
            fork="true"
            failonerror="true">
          <jvmarg value="-server" />
          <jvmarg value="-ea" />
          <jvmarg line="${vmargs}" />
          <arg line="${args}" />
          <classpath>
              <path refid="cassandra.classpath" />
              <pathelement location="${test.classes}"/>
              <pathelement location="${test.conf}"/>
              <fileset dir="${test.lib}">
                  <include name="**/*.jar" />
              </fileset>
          </classpath>
      </java>
  </target>

  <target name="_maybe_update_idea_to_java11" if="java.version.11">
    <replace file="${eclipse.project.name}.iml" token="JDK_1_8" value="JDK_11"/>
    <replace file=".idea/misc.xml" token="JDK_1_8" value="JDK_11"/>
    <replace file=".idea/misc.xml" token="1.8" value="11"/>
    <replaceregexp file=".idea/workspace.xml"
                   match="name=&quot;VM_PARAMETERS&quot; value=&quot;(.*)"
                   replace="name=&quot;VM_PARAMETERS&quot; value=&quot;\1 ${java11-jvmargs}"
                   byline="true"/>

      <echo file=".idea/compiler.xml"><![CDATA[<?xml version="1.0" encoding="UTF-8"?>
<project version="4">
  <component name="JavacSettings">
    <option name="ADDITIONAL_OPTIONS_STRING" value="--add-exports java.rmi/sun.rmi.registry=ALL-UNNAMED --add-exports java.rmi/sun.rmi.transport.tcp=ALL-UNNAMED" />
  </component>
</project>]]></echo>
  </target>

  <!-- Generate IDEA project description files -->
  <target name="generate-idea-files" depends="init,maven-ant-tasks-init,resolver-dist-lib,gen-cql3-grammar,generate-jflex-java,createVersionPropFile" description="Generate IDEA files">
    <mkdir dir=".idea"/>
    <mkdir dir=".idea/libraries"/>
    <copy todir=".idea" overwrite="true">
        <fileset dir="ide/idea"/>
    </copy>
    <replace file=".idea/workspace.xml" token="trunk" value="${eclipse.project.name}"/>
    <replace file=".idea/workspace.xml" token="-Dcassandra.use_nix_recursive_delete=true" value="-Dcassandra.use_nix_recursive_delete=${cassandra.use_nix_recursive_delete}"/>
    <copy tofile="${eclipse.project.name}.iml" file="ide/idea-iml-file.xml"/>
    <echo file=".idea/.name">Apache Cassandra ${eclipse.project.name}</echo>
    <echo file=".idea/modules.xml"><![CDATA[<?xml version="1.0" encoding="UTF-8"?>
<project version="4">
  <component name="ProjectModuleManager">
    <modules>
      <module fileurl="file://$PROJECT_DIR$/]]>${eclipse.project.name}<![CDATA[.iml" filepath="$PROJECT_DIR$/]]>${eclipse.project.name}<![CDATA[.iml" />
    </modules>
  </component>
</project>]]></echo>
      <antcall target="_maybe_update_idea_to_java11"/>
  </target>

  <!-- Generate Eclipse project description files -->
  <target name="generate-eclipse-files" depends="build-test" description="Generate eclipse files">
    <echo file=".project"><![CDATA[<?xml version="1.0" encoding="UTF-8"?>
<projectDescription>
  <name>${eclipse.project.name}</name>
  <comment></comment>
  <projects>
  </projects>
  <buildSpec>
    <buildCommand>
      <name>org.eclipse.jdt.core.javabuilder</name>
    </buildCommand>
  </buildSpec>
  <natures>
    <nature>org.eclipse.jdt.core.javanature</nature>
  </natures>
</projectDescription>]]>
    </echo>
	<echo file=".classpath"><![CDATA[<?xml version="1.0" encoding="UTF-8"?>
<classpath>
  <classpathentry kind="src" path="src/java"/>
  <classpathentry kind="src" path="src/resources"/>
  <classpathentry kind="src" path="src/gen-java"/>
  <classpathentry kind="src" path="conf" including="hotspot_compiler"/>
  <classpathentry kind="src" output="build/test/classes" path="test/unit"/>
  <classpathentry kind="src" output="build/test/classes" path="test/long"/>
  <classpathentry kind="src" output="build/test/classes" path="test/distributed"/>
  <classpathentry kind="src" output="build/test/classes" path="test/resources" />
  <classpathentry kind="src" path="tools/stress/src"/>
  <classpathentry kind="src" path="tools/fqltool/src"/>
  <classpathentry kind="src" output="build/test/stress-classes" path="tools/stress/test/unit" />
  <classpathentry kind="src" output="build/test/fqltool-classes" path="tools/fqltool/test/unit" />
  <classpathentry kind="con" path="org.eclipse.jdt.launching.JRE_CONTAINER"/>
  <classpathentry kind="output" path="build/classes/eclipse"/>
  <classpathentry kind="lib" path="test/conf"/>
  <classpathentry kind="lib" path="${java.home}/../lib/tools.jar"/>
]]>
	</echo>
  	<path id="eclipse-project-libs-path">
  	 <fileset dir="lib">
  	    <include name="**/*.jar" />
     </fileset>
 	 <fileset dir="build/lib/jars">
  	    <include name="**/*.jar" />
  	 </fileset>
     <fileset dir="build/test/lib/jars">
        <include name="**/*.jar" />
     </fileset>
  	</path>
  	<property name="eclipse-project-libs" refid="eclipse-project-libs-path"/>
       <script language="javascript">
        <classpath>
            <path refid="cassandra.classpath"/>
            <path refid="cassandra.classpath.test"/>
        </classpath>
        <![CDATA[
        var File = java.io.File;
  		var FilenameUtils = Packages.org.apache.commons.io.FilenameUtils;
  		jars = project.getProperty("eclipse-project-libs").split(project.getProperty("path.separator"));

  		cp = "";
  	    for (i=0; i< jars.length; i++) {
  	       srcjar = FilenameUtils.getBaseName(jars[i]) + '-sources.jar';
           srcdir = FilenameUtils.concat(project.getProperty("build.test.dir"), 'sources');
  		   srcfile = new File(FilenameUtils.concat(srcdir, srcjar));

  		   cp += ' <classpathentry kind="lib" path="' + jars[i] + '"';
  		   if (srcfile.exists()) {
  		      cp += ' sourcepath="' + srcfile.getAbsolutePath() + '"';
  		   }
  		   cp += '/>\n';
  		}

  		cp += '</classpath>';

  		echo = project.createTask("echo");
  	    echo.setMessage(cp);
  		echo.setFile(new File(".classpath"));
  		echo.setAppend(true);
  	    echo.perform();
  	]]> </script>
    <mkdir dir=".settings" />
  </target>

  <pathconvert property="eclipse.project.name">
    <path path="${basedir}" />
    <regexpmapper from="^.*/([^/]+)$$" to="\1" handledirsep="yes" />
  </pathconvert>

  <!-- Clean Eclipse project description files -->
  <target name="clean-eclipse-files">
    <delete file=".project" />
    <delete file=".classpath" />
    <delete dir=".settings" />
  	<delete dir=".externalToolBuilders" />
  	<delete dir="build/eclipse-classes" />
  </target>

  <!-- ECJ 4.6.1 in standalone mode does not work with JPMS, so we skip this target for Java 11 -->
  <target name="eclipse-warnings" depends="build, _assert_rat_output" description="Run eclipse compiler code analysis" if="java.version.8">
        <property name="ecj.log.dir" value="${build.dir}/ecj" />
        <property name="ecj.warnings.file" value="${ecj.log.dir}/eclipse_compiler_checks.txt"/>
        <mkdir  dir="${ecj.log.dir}" />

        <property name="ecj.properties" value="${basedir}/eclipse_compiler.properties" />

        <echo message="Running Eclipse Code Analysis.  Output logged to ${ecj.warnings.file}" />

	<java
	    jar="${build.dir.lib}/jars/ecj-${ecj.version}.jar"
            fork="true"
	    failonerror="true"
            maxmemory="512m">
            <arg value="-source"/>
	    <arg value="${source.version}" />
	    <arg value="-target"/>
	    <arg value="${target.version}" />
	    <arg value="-d" />
            <arg value="none" />
	    <arg value="-proc:none" />
            <arg value="-log" />
            <arg value="${ecj.warnings.file}" />
            <arg value="-properties" />
            <arg value="${ecj.properties}" />
            <arg value="-cp" />
            <arg value="${toString:cassandra.classpath}" />
            <arg value="${build.src.java}" />
        </java>
  </target>


  <!-- Installs artifacts to local Maven repository -->
  <target name="mvn-install"
          depends="maven-declare-dependencies,jar,sources-jar,javadoc-jar"
          description="Installs the artifacts in the Maven Local Repository">

    <!-- the parent -->
    <install pomFile="${build.dir}/${final.name}-parent.pom"
             file="${build.dir}/${final.name}-parent.pom"
             packaging="pom"/>

    <!-- the cassandra-all jar -->
    <install pomFile="${build.dir}/${final.name}.pom"
             file="${build.dir}/${final.name}.jar"/>
    <install pomFile="${build.dir}/${final.name}.pom"
             file="${build.dir}/${final.name}-sources.jar"
             classifier="sources"/>
    <install pomFile="${build.dir}/${final.name}.pom"
             file="${build.dir}/${final.name}-javadoc.jar"
             classifier="javadoc"/>
  </target>

  <!-- Publish artifacts to remote Maven repository -->
  <target name="publish"
          depends="mvn-install,artifacts"
          description="Publishes the artifacts to the Maven repository">

    <!-- the parent -->
    <deploy pomFile="${build.dir}/${final.name}-parent.pom"
            file="${build.dir}/${final.name}-parent.pom"
            packaging="pom"/>

    <!-- the cassandra-all jar -->
    <deploy pomFile="${build.dir}/${final.name}.pom"
            file="${build.dir}/${final.name}.jar"/>
    <deploy pomFile="${build.dir}/${final.name}.pom"
            file="${build.dir}/${final.name}-sources.jar"
            classifier="sources"/>
    <deploy pomFile="${build.dir}/${final.name}.pom"
            file="${build.dir}/${final.name}-javadoc.jar"
            classifier="javadoc"/>

    <!-- the distribution -->
    <sign-dist file="${build.dir}/${final.name}-bin.tar.gz" />
    <sign-dist file="${build.dir}/${final.name}-src.tar.gz" />

  </target>

  <import file="${basedir}/.build/build-resolver.xml"/>
  <import file="${basedir}/.build/build-rat.xml"/>
  <import file="${basedir}/.build/build-owasp.xml"/>
  <import file="${basedir}/.build/build-cqlsh.xml"/>
</project><|MERGE_RESOLUTION|>--- conflicted
+++ resolved
@@ -206,6 +206,7 @@
         <string>--add-exports java.management.rmi/com.sun.jmx.remote.internal.rmi=ALL-UNNAMED</string>
         <string>--add-exports java.rmi/sun.rmi.registry=ALL-UNNAMED</string>
         <string>--add-exports java.rmi/sun.rmi.server=ALL-UNNAMED</string>
+        <string>--add-exports java.rmi/sun.rmi.transport=ALL-UNNAMED</string>
         <string>--add-exports java.rmi/sun.rmi.transport.tcp=ALL-UNNAMED</string>
         <string>--add-exports java.sql/java.sql=ALL-UNNAMED</string>
 
@@ -552,15 +553,11 @@
             <exclusion groupId="org.hamcrest" artifactId="hamcrest-core"/>
           </dependency>
           <dependency groupId="org.mockito" artifactId="mockito-core" version="3.2.4" scope="test"/>
-<<<<<<< HEAD
           <dependency groupId="org.quicktheories" artifactId="quicktheories" version="0.26" scope="test"/>
           <dependency groupId="com.google.code.java-allocation-instrumenter" artifactId="java-allocation-instrumenter" version="${allocation-instrumenter.version}" scope="test">
             <exclusion groupId="com.google.guava" artifactId="guava"/>
           </dependency>
-          <dependency groupId="org.apache.cassandra" artifactId="dtest-api" version="0.0.15" scope="test"/>
-=======
           <dependency groupId="org.apache.cassandra" artifactId="dtest-api" version="0.0.16" scope="test"/>
->>>>>>> c6d7d070
           <dependency groupId="org.reflections" artifactId="reflections" version="0.10.2" scope="test"/>
           <dependency groupId="org.apache.hadoop" artifactId="hadoop-core" version="1.0.3" scope="provided">
             <exclusion groupId="org.mortbay.jetty" artifactId="servlet-api"/>
@@ -2019,7 +2016,7 @@
       <echo file=".idea/compiler.xml"><![CDATA[<?xml version="1.0" encoding="UTF-8"?>
 <project version="4">
   <component name="JavacSettings">
-    <option name="ADDITIONAL_OPTIONS_STRING" value="--add-exports java.rmi/sun.rmi.registry=ALL-UNNAMED --add-exports java.rmi/sun.rmi.transport.tcp=ALL-UNNAMED" />
+    <option name="ADDITIONAL_OPTIONS_STRING" value="--add-exports java.rmi/sun.rmi.registry=ALL-UNNAMED --add-exports java.rmi/sun.rmi.transport.tcp=ALL-UNNAMED --add-exports java.rmi/sun.rmi.transport=ALL-UNNAMED" />
   </component>
 </project>]]></echo>
   </target>
